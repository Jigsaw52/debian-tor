/* orconfig.h for Windows -- This file is *not* generated by autoconf.
 * Instead, it has to be hand-edited to keep Win32 happy.
 */

/* Windows-only defines. */
#define CONFDIR ""

/* Define to 1 if you have the <arpa/inet.h> header file. */
#undef HAVE_ARPA_INET_H

/* Define to 1 if you have the <assert.h> header file. */
#define HAVE_ASSERT_H

/* Define to 1 if you have the <ctype.h> header file. */
#define HAVE_CTYPE_H

/* Define to 1 if you have the <errno.h> header file. */
#define HAVE_ERRNO_H

/* Define to 1 if you have the `event_get_method' function. */
#define HAVE_EVENT_GET_METHOD 1

/* Define to 1 if you have the `event_get_version' function. */
#define HAVE_EVENT_GET_VERSION 1

/* Define to 1 if you have the `event_set_log_callback' function. */
#define HAVE_EVENT_SET_LOG_CALLBACK 1

/* Define to 1 if you have the <fcntl.h> header file. */
#define HAVE_FCNTL_H

/* Define to 1 if you have the `ftime' function. */
#define HAVE_FTIME

/* Define to 1 if you have the `gettimeofday' function. */
#undef HAVE_GETTIMEOFDAY

/* Define to 1 if you have the <grp.h> header file. */
#undef HAVE_GRP_H

/* Define to 1 if you have the `inet_aton' function. */
#undef HAVE_INET_ATON

/* Define to 1 if you have the <inttypes.h> header file. */
/* #define HAVE_INTTYPES_H */

/* Define to 1 if you have the <limits.h> header file. */
#define HAVE_LIMITS_H

/* Define to 1 if you have the <machine/limits.h> header file. */
#undef HAVE_MACHINE_LIMITS_H

/* Define to 1 if you have the <memory.h> header file. */
#define HAVE_MEMORY_H

/* Define to 1 if you have the <netdb.h> header file. */
#undef HAVE_NETDB_H

/* Define to 1 if you have the <netinet/in.h> header file. */
#undef HAVE_NETINET_IN_H

/* Define to 1 if you have the <poll.h> header file. */
#undef HAVE_POLL_H

/* Define to 1 if you have the <pwd.h> header file. */
#undef HAVE_PWD_H

/* Define to 1 if you have the <signal.h> header file. */
#define HAVE_SIGNAL_H

/* Define to 1 if you have the `socketpair' function. */
#undef HAVE_SOCKETPAIR

/* Define to 1 if you have the <stdint.h> header file. */
#undef HAVE_STDINT_H

/* Define to 1 if you have the <stdlib.h> header file. */
#define HAVE_STDLIB_H

/* Define to 1 if you have the <strings.h> header file. */
#undef HAVE_STRINGS_H

/* Define to 1 if you have the <string.h> header file. */
#define HAVE_STRING_H

/* Define to 1 if you have the `strlcat' function. */
#undef HAVE_STRLCAT

/* Define to 1 if you have the `strlcpy' function. */
#undef HAVE_STRLCPY

/* Define to 1 if you have the `strptime' function. */
#undef HAVE_STRPTIME

/* Define to 1 if your timeval has a tv_sec element. */
#define HAVE_STRUCT_TIMEVAL_TV_SEC
/* Change to #undef if you're using BCC */

/* Define to 1 if you have the <sys/fcntl.h> header file. */
#undef HAVE_SYS_FCNTL_H

/* Define to 1 if you have the <sys/ioctl.h> header file. */
#undef HAVE_SYS_IOCTL_H

/* Define to 1 if you have the <sys/limits.h> header file. */
#undef HAVE_SYS_LIMITS_H

/* Define to 1 if you have the <sys/poll.h> header file. */
#undef HAVE_SYS_POLL_H

/* Define to 1 if you have the <sys/socket.h> header file. */
#undef HAVE_SYS_SOCKET_H


/* Define to 1 if you have the <sys/stat.h> header file. */
#define HAVE_SYS_STAT_H

/* Define to 1 if you have the <sys/time.h> header file. */
#undef HAVE_SYS_TIME_H

/* Define to 1 if you have the <sys/types.h> header file. */
#define HAVE_SYS_TYPES_H

/* Define to 1 if you have the <sys/utime.h> header file. */
#define HAVE_SYS_UTIME_H

/* Define to 1 if you have the <sys/wait.h> header file. */
#undef HAVE_SYS_WAIT_H

/* Define to 1 if you have the <time.h> header file. */
#define HAVE_TIME_H

/* Define to 1 if you have the `uname' function. */
#undef HAVE_UNAME

/* Define to 1 if you have the <unistd.h> header file. */
#undef HAVE_UNISTD_H

/* Define to 1 if you have the `_vscprintf' function. */
#define HAVE__VSCPRINTF 1

/* Define to 1 iff NULL is represented by a 0 in memory. */
#define NULL_REP_IS_ZERO_BYTES 1

/* Define to 1 iff memset(0) sets doubles to 0.0 */
#define DOUBLE_0_REP_IS_ZERO_BYTES 1

/* Name of package */
#define PACKAGE "tor"

/* Define to the address where bug reports for this package should be sent. */
#undef PACKAGE_BUGREPORT

/* Define to the full name of this package. */
#undef PACKAGE_NAME

/* Define to the full name and version of this package. */
#undef PACKAGE_STRING

/* Define to the one symbol short name of this package. */
#undef PACKAGE_TARNAME

/* Define to the version of this package. */
#undef PACKAGE_VERSION

/* The size of a `char', as computed by sizeof. */
#define SIZEOF_CHAR 1

/* The size of a `int', as computed by sizeof. */
#define SIZEOF_INT 4

/* The size of a `int16_t', as computed by sizeof. */
#undef SIZEOF_INT16_T

/* The size of a `int32_t', as computed by sizeof. */
#undef SIZEOF_INT32_T

/* The size of a `int64_t', as computed by sizeof. */
#undef SIZEOF_INT64_T

/* The size of a `int8_t', as computed by sizeof. */
#undef SIZEOF_INT8_T

/* The size of a `long', as computed by sizeof. */
#define SIZEOF_LONG 4

/* The size of a `long long', as computed by sizeof. */
#undef SIZEOF_LONG_LONG

/* The size of `pid_t', as computed by sizeof. */
#define SIZEOF_PID_T 0

/* The size of a `short', as computed by sizeof. */
#define SIZEOF_SHORT 2

/* The size of a `time_t', as computed by sizeof. */
#define SIZEOF_TIME_T 4

/* The size of a `uint16_t', as computed by sizeof. */
#undef SIZEOF_UINT16_T

/* The size of a `uint32_t', as computed by sizeof. */
#undef SIZEOF_UINT32_T

/* The size of a `uint64_t', as computed by sizeof. */
#undef SIZEOF_UINT64_T

/* The size of a `uint8_t', as computed by sizeof. */
#undef SIZEOF_UINT8_T

/* The size of a `void *', as computed by sizeof. */
#define SIZEOF_VOID_P 4

/* The size of a `__int64', as computed by sizeof. */
#define SIZEOF___INT64 8

/* The sizeof a size_t, as computed by sizeof. */
#define SIZEOF_SIZE_T 4

/* Define to 1 if you have the ANSI C header files. */
#define STDC_HEADERS

/* Define to 1 if time_t is signed. */
#define TIME_T_IS_SIGNED

/* Define to 1 iff unaligned int access is allowed */
#define UNALIGNED_INT_ACCESS_OK

#define HAVE_EVENT_H

/* Define to 1 iff we represent negative integers with two's complement */
#define USING_TWOS_COMPLEMENT

/* Version number of package */
<<<<<<< HEAD
#define VERSION "0.2.5.10"
=======
#define VERSION "0.2.6.1-alpha"
>>>>>>> 5a601dd2



#define HAVE_STRUCT_SOCKADDR_IN6
#define HAVE_STRUCT_IN6_ADDR
#define RSHIFT_DOES_SIGN_EXTEND
#define FLEXIBLE_ARRAY_MEMBER 0
#define HAVE_EVENT2_EVENT_H
#define SHARE_DATADIR ""
#define HAVE_EVENT2_DNS_H
#define HAVE_EVENT_BASE_LOOPEXIT
#define USE_CURVE25519_DONNA

#define ENUM_VALS_ARE_SIGNED 1

#ifndef STDOUT_FILENO
#define STDOUT_FILENO 1
#endif

#ifndef STDERR_FILENO
#define STDERR_FILENO 2
#endif<|MERGE_RESOLUTION|>--- conflicted
+++ resolved
@@ -232,11 +232,7 @@
 #define USING_TWOS_COMPLEMENT
 
 /* Version number of package */
-<<<<<<< HEAD
-#define VERSION "0.2.5.10"
-=======
 #define VERSION "0.2.6.1-alpha"
->>>>>>> 5a601dd2
 
 
 

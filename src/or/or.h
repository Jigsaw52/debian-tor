--- conflicted
+++ resolved
@@ -2891,17 +2891,15 @@
    * allowing n_streams to add any more cells. (OR circuit only.) */
   unsigned int streams_blocked_on_p_chan : 1;
 
-<<<<<<< HEAD
   /** True iff we have queued a delete backwards on this circuit, but not put
    * it on the output buffer. */
   unsigned int p_delete_pending : 1;
   /** True iff we have queued a delete forwards on this circuit, but not put
    * it on the output buffer. */
   unsigned int n_delete_pending : 1;
-=======
+
   /** True iff this circuit has received a DESTROY cell in either direction */
   unsigned int received_destroy : 1;
->>>>>>> 5de88dda
 
   uint8_t state; /**< Current status of this circuit. */
   uint8_t purpose; /**< Why are we creating this circuit? */

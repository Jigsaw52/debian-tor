/* Copyright (c) 2001 Matej Pfajfar.
 * Copyright (c) 2001-2004, Roger Dingledine.
 * Copyright (c) 2004-2006, Roger Dingledine, Nick Mathewson.
 * Copyright (c) 2007-2013, The Tor Project, Inc. */
/* See LICENSE for licensing information */

/**
 * \file or.h
 * \brief Master header file for Tor-specific functionality.
 **/

#ifndef TOR_OR_H
#define TOR_OR_H

#include "orconfig.h"

#ifdef __COVERITY__
/* If we're building for a static analysis, turn on all the off-by-default
 * features. */
#ifndef INSTRUMENT_DOWNLOADS
#define INSTRUMENT_DOWNLOADS 1
#endif
#endif

#ifdef _WIN32
#ifndef _WIN32_WINNT
#define _WIN32_WINNT 0x0501
#endif
#define WIN32_LEAN_AND_MEAN
#endif

#ifdef HAVE_UNISTD_H
#include <unistd.h>
#endif
#ifdef HAVE_SIGNAL_H
#include <signal.h>
#endif
#ifdef HAVE_NETDB_H
#include <netdb.h>
#endif
#ifdef HAVE_SYS_PARAM_H
#include <sys/param.h> /* FreeBSD needs this to know what version it is */
#endif
#include "torint.h"
#ifdef HAVE_SYS_WAIT_H
#include <sys/wait.h>
#endif
#ifdef HAVE_SYS_FCNTL_H
#include <sys/fcntl.h>
#endif
#ifdef HAVE_FCNTL_H
#include <fcntl.h>
#endif
#ifdef HAVE_SYS_IOCTL_H
#include <sys/ioctl.h>
#endif
#ifdef HAVE_SYS_UN_H
#include <sys/un.h>
#endif
#ifdef HAVE_SYS_STAT_H
#include <sys/stat.h>
#endif
#ifdef HAVE_NETINET_IN_H
#include <netinet/in.h>
#endif
#ifdef HAVE_ARPA_INET_H
#include <arpa/inet.h>
#endif
#ifdef HAVE_ERRNO_H
#include <errno.h>
#endif
#ifdef HAVE_ASSERT_H
#include <assert.h>
#endif
#ifdef HAVE_TIME_H
#include <time.h>
#endif

#ifdef _WIN32
#include <io.h>
#include <process.h>
#include <direct.h>
#include <windows.h>
#endif

#ifdef USE_BUFFEREVENTS
#include <event2/bufferevent.h>
#include <event2/buffer.h>
#include <event2/util.h>
#endif

#include "crypto.h"
#include "tortls.h"
#include "../common/torlog.h"
#include "container.h"
#include "torgzip.h"
#include "address.h"
#include "compat_libevent.h"
#include "ht.h"
#include "replaycache.h"
#include "crypto_curve25519.h"

/* These signals are defined to help handle_control_signal work.
 */
#ifndef SIGHUP
#define SIGHUP 1
#endif
#ifndef SIGINT
#define SIGINT 2
#endif
#ifndef SIGUSR1
#define SIGUSR1 10
#endif
#ifndef SIGUSR2
#define SIGUSR2 12
#endif
#ifndef SIGTERM
#define SIGTERM 15
#endif
/* Controller signals start at a high number so we don't
 * conflict with system-defined signals. */
#define SIGNEWNYM 129
#define SIGCLEARDNSCACHE 130

#if (SIZEOF_CELL_T != 0)
/* On Irix, stdlib.h defines a cell_t type, so we need to make sure
 * that our stuff always calls cell_t something different. */
#define cell_t tor_cell_t
#endif

#ifdef ENABLE_TOR2WEB_MODE
#define NON_ANONYMOUS_MODE_ENABLED 1
#endif

/** Length of longest allowable configured nickname. */
#define MAX_NICKNAME_LEN 19
/** Length of a router identity encoded as a hexadecimal digest, plus
 * possible dollar sign. */
#define MAX_HEX_NICKNAME_LEN (HEX_DIGEST_LEN+1)
/** Maximum length of verbose router identifier: dollar sign, hex ID digest,
 * equal sign or tilde, nickname. */
#define MAX_VERBOSE_NICKNAME_LEN (1+HEX_DIGEST_LEN+1+MAX_NICKNAME_LEN)

/** Maximum size, in bytes, for resized buffers. */
#define MAX_BUF_SIZE ((1<<24)-1) /* 16MB-1 */
/** Maximum size, in bytes, for any directory object that we've downloaded. */
#define MAX_DIR_DL_SIZE MAX_BUF_SIZE

/** For HTTP parsing: Maximum number of bytes we'll accept in the headers
 * of an HTTP request or response. */
#define MAX_HEADERS_SIZE 50000
/** Maximum size, in bytes, for any directory object that we're accepting
 * as an upload. */
#define MAX_DIR_UL_SIZE MAX_BUF_SIZE

/** Maximum size, in bytes, of a single router descriptor uploaded to us
 * as a directory authority. Caches and clients fetch whatever descriptors
 * the authorities tell them to fetch, and don't care about size. */
#define MAX_DESCRIPTOR_UPLOAD_SIZE 20000

/** Maximum size of a single extrainfo document, as above. */
#define MAX_EXTRAINFO_UPLOAD_SIZE 50000

/** How long do we keep DNS cache entries before purging them (regardless of
 * their TTL)? */
#define MAX_DNS_ENTRY_AGE (30*60)
/** How long do we cache/tell clients to cache DNS records when no TTL is
 * known? */
#define DEFAULT_DNS_TTL (30*60)
/** How long can a TTL be before we stop believing it? */
#define MAX_DNS_TTL (3*60*60)
/** How small can a TTL be before we stop believing it?  Provides rudimentary
 * pinning. */
#define MIN_DNS_TTL 60

/** How often do we rotate onion keys? */
#define MIN_ONION_KEY_LIFETIME (7*24*60*60)
/** How often do we rotate TLS contexts? */
#define MAX_SSL_KEY_LIFETIME_INTERNAL (2*60*60)

/** How old do we allow a router to get before removing it
 * from the router list? In seconds. */
#define ROUTER_MAX_AGE (60*60*48)
/** How old can a router get before we (as a server) will no longer
 * consider it live? In seconds. */
#define ROUTER_MAX_AGE_TO_PUBLISH (60*60*24)
/** How old do we let a saved descriptor get before force-removing it? */
#define OLD_ROUTER_DESC_MAX_AGE (60*60*24*5)

/** Possible rules for generating circuit IDs on an OR connection. */
typedef enum {
  CIRC_ID_TYPE_LOWER=0, /**< Pick from 0..1<<15-1. */
  CIRC_ID_TYPE_HIGHER=1, /**< Pick from 1<<15..1<<16-1. */
  /** The other side of a connection is an OP: never create circuits to it,
   * and let it use any circuit ID it wants. */
  CIRC_ID_TYPE_NEITHER=2
} circ_id_type_t;

#define CONN_TYPE_MIN_ 3
/** Type for sockets listening for OR connections. */
#define CONN_TYPE_OR_LISTENER 3
/** A bidirectional TLS connection transmitting a sequence of cells.
 * May be from an OR to an OR, or from an OP to an OR. */
#define CONN_TYPE_OR 4
/** A TCP connection from an onion router to a stream's destination. */
#define CONN_TYPE_EXIT 5
/** Type for sockets listening for SOCKS connections. */
#define CONN_TYPE_AP_LISTENER 6
/** A SOCKS proxy connection from the user application to the onion
 * proxy. */
#define CONN_TYPE_AP 7
/** Type for sockets listening for HTTP connections to the directory server. */
#define CONN_TYPE_DIR_LISTENER 8
/** Type for HTTP connections to the directory server. */
#define CONN_TYPE_DIR 9
/** Connection from the main process to a CPU worker process. */
#define CONN_TYPE_CPUWORKER 10
/** Type for listening for connections from user interface process. */
#define CONN_TYPE_CONTROL_LISTENER 11
/** Type for connections from user interface process. */
#define CONN_TYPE_CONTROL 12
/** Type for sockets listening for transparent connections redirected by pf or
 * netfilter. */
#define CONN_TYPE_AP_TRANS_LISTENER 13
/** Type for sockets listening for transparent connections redirected by
 * natd. */
#define CONN_TYPE_AP_NATD_LISTENER 14
/** Type for sockets listening for DNS requests. */
#define CONN_TYPE_AP_DNS_LISTENER 15
#define CONN_TYPE_MAX_ 15
/* !!!! If CONN_TYPE_MAX_ is ever over 15, we must grow the type field in
 * connection_t. */

/* Proxy client types */
#define PROXY_NONE 0
#define PROXY_CONNECT 1
#define PROXY_SOCKS4 2
#define PROXY_SOCKS5 3
/* !!!! If there is ever a PROXY_* type over 2, we must grow the proxy_type
 * field in or_connection_t */
/* pluggable transports proxy type */
#define PROXY_PLUGGABLE 4

/* Proxy client handshake states */
/* We use a proxy but we haven't even connected to it yet. */
#define PROXY_INFANT 1
/* We use an HTTP proxy and we've sent the CONNECT command. */
#define PROXY_HTTPS_WANT_CONNECT_OK 2
/* We use a SOCKS4 proxy and we've sent the CONNECT command. */
#define PROXY_SOCKS4_WANT_CONNECT_OK 3
/* We use a SOCKS5 proxy and we try to negotiate without
   any authentication . */
#define PROXY_SOCKS5_WANT_AUTH_METHOD_NONE 4
/* We use a SOCKS5 proxy and we try to negotiate with
   Username/Password authentication . */
#define PROXY_SOCKS5_WANT_AUTH_METHOD_RFC1929 5
/* We use a SOCKS5 proxy and we just sent our credentials. */
#define PROXY_SOCKS5_WANT_AUTH_RFC1929_OK 6
/* We use a SOCKS5 proxy and we just sent our CONNECT command. */
#define PROXY_SOCKS5_WANT_CONNECT_OK 7
/* We use a proxy and we CONNECTed successfully!. */
#define PROXY_CONNECTED 8

/** True iff <b>x</b> is an edge connection. */
#define CONN_IS_EDGE(x) \
  ((x)->type == CONN_TYPE_EXIT || (x)->type == CONN_TYPE_AP)

/** State for any listener connection. */
#define LISTENER_STATE_READY 0

#define CPUWORKER_STATE_MIN_ 1
/** State for a connection to a cpuworker process that's idle. */
#define CPUWORKER_STATE_IDLE 1
/** State for a connection to a cpuworker process that's processing a
 * handshake. */
#define CPUWORKER_STATE_BUSY_ONION 2
#define CPUWORKER_STATE_MAX_ 2

#define CPUWORKER_TASK_ONION CPUWORKER_STATE_BUSY_ONION
#define CPUWORKER_TASK_SHUTDOWN 255

#define OR_CONN_STATE_MIN_ 1
/** State for a connection to an OR: waiting for connect() to finish. */
#define OR_CONN_STATE_CONNECTING 1
/** State for a connection to an OR: waiting for proxy handshake to complete */
#define OR_CONN_STATE_PROXY_HANDSHAKING 2
/** State for an OR connection client: SSL is handshaking, not done
 * yet. */
#define OR_CONN_STATE_TLS_HANDSHAKING 3
/** State for a connection to an OR: We're doing a second SSL handshake for
 * renegotiation purposes. (V2 handshake only.) */
#define OR_CONN_STATE_TLS_CLIENT_RENEGOTIATING 4
/** State for a connection at an OR: We're waiting for the client to
 * renegotiate (to indicate a v2 handshake) or send a versions cell (to
 * indicate a v3 handshake) */
#define OR_CONN_STATE_TLS_SERVER_RENEGOTIATING 5
/** State for an OR connection: We're done with our SSL handshake, we've done
 * renegotiation, but we haven't yet negotiated link protocol versions and
 * sent a netinfo cell. */
#define OR_CONN_STATE_OR_HANDSHAKING_V2 6
/** State for an OR connection: We're done with our SSL handshake, but we
 * haven't yet negotiated link protocol versions, done a V3 handshake, and
 * sent a netinfo cell. */
#define OR_CONN_STATE_OR_HANDSHAKING_V3 7
/** State for an OR connection: Ready to send/receive cells. */
#define OR_CONN_STATE_OPEN 8
#define OR_CONN_STATE_MAX_ 8

#define EXIT_CONN_STATE_MIN_ 1
/** State for an exit connection: waiting for response from DNS farm. */
#define EXIT_CONN_STATE_RESOLVING 1
/** State for an exit connection: waiting for connect() to finish. */
#define EXIT_CONN_STATE_CONNECTING 2
/** State for an exit connection: open and ready to transmit data. */
#define EXIT_CONN_STATE_OPEN 3
/** State for an exit connection: waiting to be removed. */
#define EXIT_CONN_STATE_RESOLVEFAILED 4
#define EXIT_CONN_STATE_MAX_ 4

/* The AP state values must be disjoint from the EXIT state values. */
#define AP_CONN_STATE_MIN_ 5
/** State for a SOCKS connection: waiting for SOCKS request. */
#define AP_CONN_STATE_SOCKS_WAIT 5
/** State for a SOCKS connection: got a y.onion URL; waiting to receive
 * rendezvous descriptor. */
#define AP_CONN_STATE_RENDDESC_WAIT 6
/** The controller will attach this connection to a circuit; it isn't our
 * job to do so. */
#define AP_CONN_STATE_CONTROLLER_WAIT 7
/** State for a SOCKS connection: waiting for a completed circuit. */
#define AP_CONN_STATE_CIRCUIT_WAIT 8
/** State for a SOCKS connection: sent BEGIN, waiting for CONNECTED. */
#define AP_CONN_STATE_CONNECT_WAIT 9
/** State for a SOCKS connection: sent RESOLVE, waiting for RESOLVED. */
#define AP_CONN_STATE_RESOLVE_WAIT 10
/** State for a SOCKS connection: ready to send and receive. */
#define AP_CONN_STATE_OPEN 11
/** State for a transparent natd connection: waiting for original
 * destination. */
#define AP_CONN_STATE_NATD_WAIT 12
#define AP_CONN_STATE_MAX_ 12

/** True iff the AP_CONN_STATE_* value <b>s</b> means that the corresponding
 * edge connection is not attached to any circuit. */
#define AP_CONN_STATE_IS_UNATTACHED(s) \
  ((s) <= AP_CONN_STATE_CIRCUIT_WAIT || (s) == AP_CONN_STATE_NATD_WAIT)

#define DIR_CONN_STATE_MIN_ 1
/** State for connection to directory server: waiting for connect(). */
#define DIR_CONN_STATE_CONNECTING 1
/** State for connection to directory server: sending HTTP request. */
#define DIR_CONN_STATE_CLIENT_SENDING 2
/** State for connection to directory server: reading HTTP response. */
#define DIR_CONN_STATE_CLIENT_READING 3
/** State for connection to directory server: happy and finished. */
#define DIR_CONN_STATE_CLIENT_FINISHED 4
/** State for connection at directory server: waiting for HTTP request. */
#define DIR_CONN_STATE_SERVER_COMMAND_WAIT 5
/** State for connection at directory server: sending HTTP response. */
#define DIR_CONN_STATE_SERVER_WRITING 6
#define DIR_CONN_STATE_MAX_ 6

/** True iff the purpose of <b>conn</b> means that it's a server-side
 * directory connection. */
#define DIR_CONN_IS_SERVER(conn) ((conn)->purpose == DIR_PURPOSE_SERVER)

#define CONTROL_CONN_STATE_MIN_ 1
/** State for a control connection: Authenticated and accepting v1 commands. */
#define CONTROL_CONN_STATE_OPEN 1
/** State for a control connection: Waiting for authentication; speaking
 * protocol v1. */
#define CONTROL_CONN_STATE_NEEDAUTH 2
#define CONTROL_CONN_STATE_MAX_ 2

#define DIR_PURPOSE_MIN_ 3
/** A connection to a directory server: download a rendezvous
 * descriptor. */
#define DIR_PURPOSE_FETCH_RENDDESC 3
/** A connection to a directory server: set after a rendezvous
 * descriptor is downloaded. */
#define DIR_PURPOSE_HAS_FETCHED_RENDDESC 4
/** A connection to a directory server: download one or more v2
 * network-status objects */
#define DIR_PURPOSE_FETCH_V2_NETWORKSTATUS 5
/** A connection to a directory server: download one or more server
 * descriptors. */
#define DIR_PURPOSE_FETCH_SERVERDESC 6
/** A connection to a directory server: download one or more extra-info
 * documents. */
#define DIR_PURPOSE_FETCH_EXTRAINFO 7
/** A connection to a directory server: upload a server descriptor. */
#define DIR_PURPOSE_UPLOAD_DIR 8
/** A connection to a directory server: upload a rendezvous
 * descriptor. */
#define DIR_PURPOSE_UPLOAD_RENDDESC 9
/** A connection to a directory server: upload a v3 networkstatus vote. */
#define DIR_PURPOSE_UPLOAD_VOTE 10
/** A connection to a directory server: upload a v3 consensus signature */
#define DIR_PURPOSE_UPLOAD_SIGNATURES 11
/** A connection to a directory server: download one or more v3 networkstatus
 * votes. */
#define DIR_PURPOSE_FETCH_STATUS_VOTE 12
/** A connection to a directory server: download a v3 detached signatures
 * object for a consensus. */
#define DIR_PURPOSE_FETCH_DETACHED_SIGNATURES 13
/** A connection to a directory server: download a v3 networkstatus
 * consensus. */
#define DIR_PURPOSE_FETCH_CONSENSUS 14
/** A connection to a directory server: download one or more directory
 * authority certificates. */
#define DIR_PURPOSE_FETCH_CERTIFICATE 15

/** Purpose for connection at a directory server. */
#define DIR_PURPOSE_SERVER 16
/** A connection to a hidden service directory server: upload a v2 rendezvous
 * descriptor. */
#define DIR_PURPOSE_UPLOAD_RENDDESC_V2 17
/** A connection to a hidden service directory server: download a v2 rendezvous
 * descriptor. */
#define DIR_PURPOSE_FETCH_RENDDESC_V2 18
/** A connection to a directory server: download a microdescriptor. */
#define DIR_PURPOSE_FETCH_MICRODESC 19
#define DIR_PURPOSE_MAX_ 19

/** True iff <b>p</b> is a purpose corresponding to uploading data to a
 * directory server. */
#define DIR_PURPOSE_IS_UPLOAD(p)                \
  ((p)==DIR_PURPOSE_UPLOAD_DIR ||               \
   (p)==DIR_PURPOSE_UPLOAD_RENDDESC ||          \
   (p)==DIR_PURPOSE_UPLOAD_VOTE ||              \
   (p)==DIR_PURPOSE_UPLOAD_SIGNATURES)

#define EXIT_PURPOSE_MIN_ 1
/** This exit stream wants to do an ordinary connect. */
#define EXIT_PURPOSE_CONNECT 1
/** This exit stream wants to do a resolve (either normal or reverse). */
#define EXIT_PURPOSE_RESOLVE 2
#define EXIT_PURPOSE_MAX_ 2

/* !!!! If any connection purpose is ever over 31, we must grow the type
 * field in connection_t. */

/** Circuit state: I'm the origin, still haven't done all my handshakes. */
#define CIRCUIT_STATE_BUILDING 0
/** Circuit state: Waiting to process the onionskin. */
#define CIRCUIT_STATE_ONIONSKIN_PENDING 1
/** Circuit state: I'd like to deliver a create, but my n_chan is still
 * connecting. */
#define CIRCUIT_STATE_CHAN_WAIT 2
/** Circuit state: onionskin(s) processed, ready to send/receive cells. */
#define CIRCUIT_STATE_OPEN 3

#define CIRCUIT_PURPOSE_MIN_ 1

/* these circuits were initiated elsewhere */
#define CIRCUIT_PURPOSE_OR_MIN_ 1
/** OR-side circuit purpose: normal circuit, at OR. */
#define CIRCUIT_PURPOSE_OR 1
/** OR-side circuit purpose: At OR, from Bob, waiting for intro from Alices. */
#define CIRCUIT_PURPOSE_INTRO_POINT 2
/** OR-side circuit purpose: At OR, from Alice, waiting for Bob. */
#define CIRCUIT_PURPOSE_REND_POINT_WAITING 3
/** OR-side circuit purpose: At OR, both circuits have this purpose. */
#define CIRCUIT_PURPOSE_REND_ESTABLISHED 4
#define CIRCUIT_PURPOSE_OR_MAX_ 4

/* these circuits originate at this node */

/* here's how circ client-side purposes work:
 *   normal circuits are C_GENERAL.
 *   circuits that are c_introducing are either on their way to
 *     becoming open, or they are open and waiting for a
 *     suitable rendcirc before they send the intro.
 *   circuits that are c_introduce_ack_wait have sent the intro,
 *     but haven't gotten a response yet.
 *   circuits that are c_establish_rend are either on their way
 *     to becoming open, or they are open and have sent the
 *     establish_rendezvous cell but haven't received an ack.
 *   circuits that are c_rend_ready are open and have received a
 *     rend ack, but haven't heard from bob yet. if they have a
 *     buildstate->pending_final_cpath then they're expecting a
 *     cell from bob, else they're not.
 *   circuits that are c_rend_ready_intro_acked are open, and
 *     some intro circ has sent its intro and received an ack.
 *   circuits that are c_rend_joined are open, have heard from
 *     bob, and are talking to him.
 */
/** Client-side circuit purpose: Normal circuit, with cpath. */
#define CIRCUIT_PURPOSE_C_GENERAL 5
/** Client-side circuit purpose: at Alice, connecting to intro point. */
#define CIRCUIT_PURPOSE_C_INTRODUCING 6
/** Client-side circuit purpose: at Alice, sent INTRODUCE1 to intro point,
 * waiting for ACK/NAK. */
#define CIRCUIT_PURPOSE_C_INTRODUCE_ACK_WAIT 7
/** Client-side circuit purpose: at Alice, introduced and acked, closing. */
#define CIRCUIT_PURPOSE_C_INTRODUCE_ACKED 8
/** Client-side circuit purpose: at Alice, waiting for ack. */
#define CIRCUIT_PURPOSE_C_ESTABLISH_REND 9
/** Client-side circuit purpose: at Alice, waiting for Bob. */
#define CIRCUIT_PURPOSE_C_REND_READY 10
/** Client-side circuit purpose: at Alice, waiting for Bob, INTRODUCE
 * has been acknowledged. */
#define CIRCUIT_PURPOSE_C_REND_READY_INTRO_ACKED 11
/** Client-side circuit purpose: at Alice, rendezvous established. */
#define CIRCUIT_PURPOSE_C_REND_JOINED 12
/** This circuit is used for build time measurement only */
#define CIRCUIT_PURPOSE_C_MEASURE_TIMEOUT 13
#define CIRCUIT_PURPOSE_C_MAX_ 13
/** Hidden-service-side circuit purpose: at Bob, waiting for introductions. */
#define CIRCUIT_PURPOSE_S_ESTABLISH_INTRO 14
/** Hidden-service-side circuit purpose: at Bob, successfully established
 * intro. */
#define CIRCUIT_PURPOSE_S_INTRO 15
/** Hidden-service-side circuit purpose: at Bob, connecting to rend point. */
#define CIRCUIT_PURPOSE_S_CONNECT_REND 16
/** Hidden-service-side circuit purpose: at Bob, rendezvous established. */
#define CIRCUIT_PURPOSE_S_REND_JOINED 17
/** A testing circuit; not meant to be used for actual traffic. */
#define CIRCUIT_PURPOSE_TESTING 18
/** A controller made this circuit and Tor should not use it. */
#define CIRCUIT_PURPOSE_CONTROLLER 19
/** This circuit is used for path bias probing only */
#define CIRCUIT_PURPOSE_PATH_BIAS_TESTING 20
#define CIRCUIT_PURPOSE_MAX_ 20
/** A catch-all for unrecognized purposes. Currently we don't expect
 * to make or see any circuits with this purpose. */
#define CIRCUIT_PURPOSE_UNKNOWN 255

/** True iff the circuit purpose <b>p</b> is for a circuit that
 * originated at this node. */
#define CIRCUIT_PURPOSE_IS_ORIGIN(p) ((p)>CIRCUIT_PURPOSE_OR_MAX_)
/** True iff the circuit purpose <b>p</b> is for a circuit that originated
 * here to serve as a client.  (Hidden services don't count here.) */
#define CIRCUIT_PURPOSE_IS_CLIENT(p)  \
  ((p)> CIRCUIT_PURPOSE_OR_MAX_ &&    \
   (p)<=CIRCUIT_PURPOSE_C_MAX_)
/** True iff the circuit_t <b>c</b> is actually an origin_circuit_t. */
#define CIRCUIT_IS_ORIGIN(c) (CIRCUIT_PURPOSE_IS_ORIGIN((c)->purpose))
/** True iff the circuit purpose <b>p</b> is for an established rendezvous
 * circuit. */
#define CIRCUIT_PURPOSE_IS_ESTABLISHED_REND(p) \
  ((p) == CIRCUIT_PURPOSE_C_REND_JOINED ||     \
   (p) == CIRCUIT_PURPOSE_S_REND_JOINED)
/** True iff the circuit_t c is actually an or_circuit_t */
#define CIRCUIT_IS_ORCIRC(c) (((circuit_t *)(c))->magic == OR_CIRCUIT_MAGIC)

/** How many circuits do we want simultaneously in-progress to handle
 * a given stream? */
#define MIN_CIRCUITS_HANDLING_STREAM 2

/* These RELAY_COMMAND constants define values for relay cell commands, and
* must match those defined in tor-spec.txt. */
#define RELAY_COMMAND_BEGIN 1
#define RELAY_COMMAND_DATA 2
#define RELAY_COMMAND_END 3
#define RELAY_COMMAND_CONNECTED 4
#define RELAY_COMMAND_SENDME 5
#define RELAY_COMMAND_EXTEND 6
#define RELAY_COMMAND_EXTENDED 7
#define RELAY_COMMAND_TRUNCATE 8
#define RELAY_COMMAND_TRUNCATED 9
#define RELAY_COMMAND_DROP 10
#define RELAY_COMMAND_RESOLVE 11
#define RELAY_COMMAND_RESOLVED 12
#define RELAY_COMMAND_BEGIN_DIR 13
#define RELAY_COMMAND_EXTEND2 14
#define RELAY_COMMAND_EXTENDED2 15

#define RELAY_COMMAND_ESTABLISH_INTRO 32
#define RELAY_COMMAND_ESTABLISH_RENDEZVOUS 33
#define RELAY_COMMAND_INTRODUCE1 34
#define RELAY_COMMAND_INTRODUCE2 35
#define RELAY_COMMAND_RENDEZVOUS1 36
#define RELAY_COMMAND_RENDEZVOUS2 37
#define RELAY_COMMAND_INTRO_ESTABLISHED 38
#define RELAY_COMMAND_RENDEZVOUS_ESTABLISHED 39
#define RELAY_COMMAND_INTRODUCE_ACK 40

/* Reasons why an OR connection is closed. */
#define END_OR_CONN_REASON_DONE           1
#define END_OR_CONN_REASON_REFUSED        2 /* connection refused */
#define END_OR_CONN_REASON_OR_IDENTITY    3
#define END_OR_CONN_REASON_CONNRESET      4 /* connection reset by peer */
#define END_OR_CONN_REASON_TIMEOUT        5
#define END_OR_CONN_REASON_NO_ROUTE       6 /* no route to host/net */
#define END_OR_CONN_REASON_IO_ERROR       7 /* read/write error */
#define END_OR_CONN_REASON_RESOURCE_LIMIT 8 /* sockets, buffers, etc */
#define END_OR_CONN_REASON_MISC           9

/* Reasons why we (or a remote OR) might close a stream. See tor-spec.txt for
 * documentation of these.  The values must match. */
#define END_STREAM_REASON_MISC 1
#define END_STREAM_REASON_RESOLVEFAILED 2
#define END_STREAM_REASON_CONNECTREFUSED 3
#define END_STREAM_REASON_EXITPOLICY 4
#define END_STREAM_REASON_DESTROY 5
#define END_STREAM_REASON_DONE 6
#define END_STREAM_REASON_TIMEOUT 7
#define END_STREAM_REASON_NOROUTE 8
#define END_STREAM_REASON_HIBERNATING 9
#define END_STREAM_REASON_INTERNAL 10
#define END_STREAM_REASON_RESOURCELIMIT 11
#define END_STREAM_REASON_CONNRESET 12
#define END_STREAM_REASON_TORPROTOCOL 13
#define END_STREAM_REASON_NOTDIRECTORY 14
#define END_STREAM_REASON_ENTRYPOLICY 15

/* These high-numbered end reasons are not part of the official spec,
 * and are not intended to be put in relay end cells. They are here
 * to be more informative when sending back socks replies to the
 * application. */
/* XXXX 256 is no longer used; feel free to reuse it. */
/** We were unable to attach the connection to any circuit at all. */
/* XXXX the ways we use this one don't make a lot of sense. */
#define END_STREAM_REASON_CANT_ATTACH 257
/** We can't connect to any directories at all, so we killed our streams
 * before they can time out. */
#define END_STREAM_REASON_NET_UNREACHABLE 258
/** This is a SOCKS connection, and the client used (or misused) the SOCKS
 * protocol in a way we couldn't handle. */
#define END_STREAM_REASON_SOCKSPROTOCOL 259
/** This is a transparent proxy connection, but we can't extract the original
 * target address:port. */
#define END_STREAM_REASON_CANT_FETCH_ORIG_DEST 260
/** This is a connection on the NATD port, and the destination IP:Port was
 * either ill-formed or out-of-range. */
#define END_STREAM_REASON_INVALID_NATD_DEST 261
/** The target address is in a private network (like 127.0.0.1 or 10.0.0.1);
 * you don't want to do that over a randomly chosen exit */
#define END_STREAM_REASON_PRIVATE_ADDR 262

/** Bitwise-and this value with endreason to mask out all flags. */
#define END_STREAM_REASON_MASK 511

/** Bitwise-or this with the argument to control_event_stream_status
 * to indicate that the reason came from an END cell. */
#define END_STREAM_REASON_FLAG_REMOTE 512
/** Bitwise-or this with the argument to control_event_stream_status
 * to indicate that we already sent a CLOSED stream event. */
#define END_STREAM_REASON_FLAG_ALREADY_SENT_CLOSED 1024
/** Bitwise-or this with endreason to indicate that we already sent
 * a socks reply, and no further reply needs to be sent from
 * connection_mark_unattached_ap(). */
#define END_STREAM_REASON_FLAG_ALREADY_SOCKS_REPLIED 2048

/** Reason for remapping an AP connection's address: we have a cached
 * answer. */
#define REMAP_STREAM_SOURCE_CACHE 1
/** Reason for remapping an AP connection's address: the exit node told us an
 * answer. */
#define REMAP_STREAM_SOURCE_EXIT 2

/* 'type' values to use in RESOLVED cells.  Specified in tor-spec.txt. */
#define RESOLVED_TYPE_HOSTNAME 0
#define RESOLVED_TYPE_IPV4 4
#define RESOLVED_TYPE_IPV6 6
#define RESOLVED_TYPE_ERROR_TRANSIENT 0xF0
#define RESOLVED_TYPE_ERROR 0xF1

/* Negative reasons are internal: we never send them in a DESTROY or TRUNCATE
 * call; they only go to the controller for tracking  */
/** Our post-timeout circuit time measurement period expired.
 * We must give up now */
#define END_CIRC_REASON_MEASUREMENT_EXPIRED -3

/** We couldn't build a path for this circuit. */
#define END_CIRC_REASON_NOPATH          -2
/** Catch-all "other" reason for closing origin circuits. */
#define END_CIRC_AT_ORIGIN              -1

/* Reasons why we (or a remote OR) might close a circuit. See tor-spec.txt for
 * documentation of these. */
#define END_CIRC_REASON_MIN_            0
#define END_CIRC_REASON_NONE            0
#define END_CIRC_REASON_TORPROTOCOL     1
#define END_CIRC_REASON_INTERNAL        2
#define END_CIRC_REASON_REQUESTED       3
#define END_CIRC_REASON_HIBERNATING     4
#define END_CIRC_REASON_RESOURCELIMIT   5
#define END_CIRC_REASON_CONNECTFAILED   6
#define END_CIRC_REASON_OR_IDENTITY     7
#define END_CIRC_REASON_CHANNEL_CLOSED  8
#define END_CIRC_REASON_FINISHED        9
#define END_CIRC_REASON_TIMEOUT         10
#define END_CIRC_REASON_DESTROYED       11
#define END_CIRC_REASON_NOSUCHSERVICE   12
#define END_CIRC_REASON_MAX_            12

/** Bitwise-OR this with the argument to circuit_mark_for_close() or
 * control_event_circuit_status() to indicate that the reason was
 * passed through from a destroy or truncate cell. */
#define END_CIRC_REASON_FLAG_REMOTE     512

/** Length of 'y' portion of 'y.onion' URL. */
#define REND_SERVICE_ID_LEN_BASE32 16

/** Length of 'y.onion' including '.onion' URL. */
#define REND_SERVICE_ADDRESS_LEN (16+1+5)

/** Length of a binary-encoded rendezvous service ID. */
#define REND_SERVICE_ID_LEN 10

/** Time period for which a v2 descriptor will be valid. */
#define REND_TIME_PERIOD_V2_DESC_VALIDITY (24*60*60)

/** Time period within which two sets of v2 descriptors will be uploaded in
 * parallel. */
#define REND_TIME_PERIOD_OVERLAPPING_V2_DESCS (60*60)

/** Number of non-consecutive replicas (i.e. distributed somewhere
 * in the ring) for a descriptor. */
#define REND_NUMBER_OF_NON_CONSECUTIVE_REPLICAS 2

/** Number of consecutive replicas for a descriptor. */
#define REND_NUMBER_OF_CONSECUTIVE_REPLICAS 3

/** Length of v2 descriptor ID (32 base32 chars = 160 bits). */
#define REND_DESC_ID_V2_LEN_BASE32 32

/** Length of the base32-encoded secret ID part of versioned hidden service
 * descriptors. */
#define REND_SECRET_ID_PART_LEN_BASE32 32

/** Length of the base32-encoded hash of an introduction point's
 * identity key. */
#define REND_INTRO_POINT_ID_LEN_BASE32 32

/** Length of the descriptor cookie that is used for client authorization
 * to hidden services. */
#define REND_DESC_COOKIE_LEN 16

/** Length of the base64-encoded descriptor cookie that is used for
 * exchanging client authorization between hidden service and client. */
#define REND_DESC_COOKIE_LEN_BASE64 22

/** Length of client identifier in encrypted introduction points for hidden
 * service authorization type 'basic'. */
#define REND_BASIC_AUTH_CLIENT_ID_LEN 4

/** Multiple of the number of clients to which the real number of clients
 * is padded with fake clients for hidden service authorization type
 * 'basic'. */
#define REND_BASIC_AUTH_CLIENT_MULTIPLE 16

/** Length of client entry consisting of client identifier and encrypted
 * session key for hidden service authorization type 'basic'. */
#define REND_BASIC_AUTH_CLIENT_ENTRY_LEN (REND_BASIC_AUTH_CLIENT_ID_LEN \
                                          + CIPHER_KEY_LEN)

/** Maximum size of v2 hidden service descriptors. */
#define REND_DESC_MAX_SIZE (20 * 1024)

/** Legal characters for use in authorized client names for a hidden
 * service. */
#define REND_LEGAL_CLIENTNAME_CHARACTERS \
  "abcdefghijklmnopqrstuvwxyzABCDEFGHIJKLMNOPQRSTUVWXYZ0123456789+-_"

/** Maximum length of authorized client names for a hidden service. */
#define REND_CLIENTNAME_MAX_LEN 16

/** Length of the rendezvous cookie that is used to connect circuits at the
 * rendezvous point. */
#define REND_COOKIE_LEN DIGEST_LEN

/** Client authorization type that a hidden service performs. */
typedef enum rend_auth_type_t {
  REND_NO_AUTH      = 0,
  REND_BASIC_AUTH   = 1,
  REND_STEALTH_AUTH = 2,
} rend_auth_type_t;

/** Client-side configuration of authorization for a hidden service. */
typedef struct rend_service_authorization_t {
  char descriptor_cookie[REND_DESC_COOKIE_LEN];
  char onion_address[REND_SERVICE_ADDRESS_LEN+1];
  rend_auth_type_t auth_type;
} rend_service_authorization_t;

/** Client- and server-side data that is used for hidden service connection
 * establishment. Not all fields contain data depending on where this struct
 * is used. */
typedef struct rend_data_t {
  /** Onion address (without the .onion part) that a client requests. */
  char onion_address[REND_SERVICE_ID_LEN_BASE32+1];

  /** (Optional) descriptor cookie that is used by a client. */
  char descriptor_cookie[REND_DESC_COOKIE_LEN];

  /** Authorization type for accessing a service used by a client. */
  rend_auth_type_t auth_type;

  /** Hash of the hidden service's PK used by a service. */
  char rend_pk_digest[DIGEST_LEN];

  /** Rendezvous cookie used by both, client and service. */
  char rend_cookie[REND_COOKIE_LEN];
} rend_data_t;

/** Time interval for tracking replays of DH public keys received in
 * INTRODUCE2 cells.  Used only to avoid launching multiple
 * simultaneous attempts to connect to the same rendezvous point. */
#define REND_REPLAY_TIME_INTERVAL (5 * 60)

/** Used to indicate which way a cell is going on a circuit. */
typedef enum {
  CELL_DIRECTION_IN=1, /**< The cell is moving towards the origin. */
  CELL_DIRECTION_OUT=2, /**< The cell is moving away from the origin. */
} cell_direction_t;

/** Initial value for both sides of a circuit transmission window when the
 * circuit is initialized.  Measured in cells. */
#define CIRCWINDOW_START 1000
#define CIRCWINDOW_START_MIN 100
#define CIRCWINDOW_START_MAX 1000
/** Amount to increment a circuit window when we get a circuit SENDME. */
#define CIRCWINDOW_INCREMENT 100
/** Initial value on both sides of a stream transmission window when the
 * stream is initialized.  Measured in cells. */
#define STREAMWINDOW_START 500
/** Amount to increment a stream window when we get a stream SENDME. */
#define STREAMWINDOW_INCREMENT 50

/** Maximum number of queued cells on a circuit for which we are the
 * midpoint before we give up and kill it.  This must be >= circwindow
 * to avoid killing innocent circuits, and >= circwindow*2 to give
 * leaky-pipe a chance for being useful someday.
 */
#define ORCIRC_MAX_MIDDLE_CELLS (21*(CIRCWINDOW_START_MAX)/10)

/* Cell commands.  These values are defined in tor-spec.txt. */
#define CELL_PADDING 0
#define CELL_CREATE 1
#define CELL_CREATED 2
#define CELL_RELAY 3
#define CELL_DESTROY 4
#define CELL_CREATE_FAST 5
#define CELL_CREATED_FAST 6
#define CELL_VERSIONS 7
#define CELL_NETINFO 8
#define CELL_RELAY_EARLY 9
#define CELL_CREATE2 10
#define CELL_CREATED2 11

#define CELL_VPADDING 128
#define CELL_CERTS 129
#define CELL_AUTH_CHALLENGE 130
#define CELL_AUTHENTICATE 131
#define CELL_AUTHORIZE 132

/** How long to test reachability before complaining to the user. */
#define TIMEOUT_UNTIL_UNREACHABILITY_COMPLAINT (20*60)

/** Legal characters in a nickname. */
#define LEGAL_NICKNAME_CHARACTERS \
  "abcdefghijklmnopqrstuvwxyzABCDEFGHIJKLMNOPQRSTUVWXYZ0123456789"

/** Name to use in client TLS certificates if no nickname is given. Once
 * Tor 0.1.2.x is obsolete, we can remove this. */
#define DEFAULT_CLIENT_NICKNAME "client"

/** Name chosen by routers that don't configure nicknames */
#define UNNAMED_ROUTER_NICKNAME "Unnamed"

/** Number of bytes in a SOCKS4 header. */
#define SOCKS4_NETWORK_LEN 8

/*
 * Relay payload:
 *         Relay command           [1 byte]
 *         Recognized              [2 bytes]
 *         Stream ID               [2 bytes]
 *         Partial SHA-1           [4 bytes]
 *         Length                  [2 bytes]
 *         Relay payload           [498 bytes]
 */

/** Number of bytes in a cell, minus cell header. */
#define CELL_PAYLOAD_SIZE 509
/** Number of bytes in a cell transmitted over the network, in the longest
 * form */
#define CELL_MAX_NETWORK_SIZE 514

/** Maximum length of a header on a variable-length cell. */
#define VAR_CELL_MAX_HEADER_SIZE 7

static int get_cell_network_size(int wide_circ_ids);
static INLINE int get_cell_network_size(int wide_circ_ids)
{
  return wide_circ_ids ? CELL_MAX_NETWORK_SIZE : CELL_MAX_NETWORK_SIZE - 2;
}
static int get_var_cell_header_size(int wide_circ_ids);
static INLINE int get_var_cell_header_size(int wide_circ_ids)
{
  return wide_circ_ids ? VAR_CELL_MAX_HEADER_SIZE :
    VAR_CELL_MAX_HEADER_SIZE - 2;
}
static int get_circ_id_size(int wide_circ_ids);
static INLINE int get_circ_id_size(int wide_circ_ids)
{
  return wide_circ_ids ? 4 : 2;
}

/** Number of bytes in a relay cell's header (not including general cell
 * header). */
#define RELAY_HEADER_SIZE (1+2+2+4+2)
/** Largest number of bytes that can fit in a relay cell payload. */
#define RELAY_PAYLOAD_SIZE (CELL_PAYLOAD_SIZE-RELAY_HEADER_SIZE)

/** Identifies a circuit on an or_connection */
typedef uint32_t circid_t;
/** Identifies a stream on a circuit */
typedef uint16_t streamid_t;

/* channel_t typedef; struct channel_s is in channel.h */

typedef struct channel_s channel_t;

/* channel_listener_t typedef; struct channel_listener_s is in channel.h */

typedef struct channel_listener_s channel_listener_t;

/* channel states for channel_t */

typedef enum {
  /*
   * Closed state - channel is inactive
   *
   * Permitted transitions from:
   *   - CHANNEL_STATE_CLOSING
   * Permitted transitions to:
   *   - CHANNEL_STATE_OPENING
   */
  CHANNEL_STATE_CLOSED = 0,
  /*
   * Opening state - channel is trying to connect
   *
   * Permitted transitions from:
   *   - CHANNEL_STATE_CLOSED
   * Permitted transitions to:
   *   - CHANNEL_STATE_CLOSING
   *   - CHANNEL_STATE_ERROR
   *   - CHANNEL_STATE_OPEN
   */
  CHANNEL_STATE_OPENING,
  /*
   * Open state - channel is active and ready for use
   *
   * Permitted transitions from:
   *   - CHANNEL_STATE_MAINT
   *   - CHANNEL_STATE_OPENING
   * Permitted transitions to:
   *   - CHANNEL_STATE_CLOSING
   *   - CHANNEL_STATE_ERROR
   *   - CHANNEL_STATE_MAINT
   */
  CHANNEL_STATE_OPEN,
  /*
   * Maintenance state - channel is temporarily offline for subclass specific
   *   maintenance activities such as TLS renegotiation.
   *
   * Permitted transitions from:
   *   - CHANNEL_STATE_OPEN
   * Permitted transitions to:
   *   - CHANNEL_STATE_CLOSING
   *   - CHANNEL_STATE_ERROR
   *   - CHANNEL_STATE_OPEN
   */
  CHANNEL_STATE_MAINT,
  /*
   * Closing state - channel is shutting down
   *
   * Permitted transitions from:
   *   - CHANNEL_STATE_MAINT
   *   - CHANNEL_STATE_OPEN
   * Permitted transitions to:
   *   - CHANNEL_STATE_CLOSED,
   *   - CHANNEL_STATE_ERROR
   */
  CHANNEL_STATE_CLOSING,
  /*
   * Error state - channel has experienced a permanent error
   *
   * Permitted transitions from:
   *   - CHANNEL_STATE_CLOSING
   *   - CHANNEL_STATE_MAINT
   *   - CHANNEL_STATE_OPENING
   *   - CHANNEL_STATE_OPEN
   * Permitted transitions to:
   *   - None
   */
  CHANNEL_STATE_ERROR,
  /*
   * Placeholder for maximum state value
   */
  CHANNEL_STATE_LAST
} channel_state_t;

/* channel listener states for channel_listener_t */

typedef enum {
  /*
   * Closed state - channel listener is inactive
   *
   * Permitted transitions from:
   *   - CHANNEL_LISTENER_STATE_CLOSING
   * Permitted transitions to:
   *   - CHANNEL_LISTENER_STATE_LISTENING
   */
  CHANNEL_LISTENER_STATE_CLOSED = 0,
  /*
   * Listening state - channel listener is listening for incoming
   * connections
   *
   * Permitted transitions from:
   *   - CHANNEL_LISTENER_STATE_CLOSED
   * Permitted transitions to:
   *   - CHANNEL_LISTENER_STATE_CLOSING
   *   - CHANNEL_LISTENER_STATE_ERROR
   */
  CHANNEL_LISTENER_STATE_LISTENING,
  /*
   * Closing state - channel listener is shutting down
   *
   * Permitted transitions from:
   *   - CHANNEL_LISTENER_STATE_LISTENING
   * Permitted transitions to:
   *   - CHANNEL_LISTENER_STATE_CLOSED,
   *   - CHANNEL_LISTENER_STATE_ERROR
   */
  CHANNEL_LISTENER_STATE_CLOSING,
  /*
   * Error state - channel listener has experienced a permanent error
   *
   * Permitted transitions from:
   *   - CHANNEL_STATE_CLOSING
   *   - CHANNEL_STATE_LISTENING
   * Permitted transitions to:
   *   - None
   */
  CHANNEL_LISTENER_STATE_ERROR,
  /*
   * Placeholder for maximum state value
   */
  CHANNEL_LISTENER_STATE_LAST
} channel_listener_state_t;

/* TLS channel stuff */

typedef struct channel_tls_s channel_tls_t;

/* circuitmux_t typedef; struct circuitmux_s is in circuitmux.h */

typedef struct circuitmux_s circuitmux_t;

/** Parsed onion routing cell.  All communication between nodes
 * is via cells. */
typedef struct cell_t {
  circid_t circ_id; /**< Circuit which received the cell. */
  uint8_t command; /**< Type of the cell: one of CELL_PADDING, CELL_CREATE,
                    * CELL_DESTROY, etc */
  uint8_t payload[CELL_PAYLOAD_SIZE]; /**< Cell body. */
} cell_t;

/** Parsed variable-length onion routing cell. */
typedef struct var_cell_t {
  /** Type of the cell: CELL_VERSIONS, etc. */
  uint8_t command;
  /** Circuit thich received the cell */
  circid_t circ_id;
  /** Number of bytes actually stored in <b>payload</b> */
  uint16_t payload_len;
  /** Payload of this cell */
  uint8_t payload[FLEXIBLE_ARRAY_MEMBER];
} var_cell_t;

/** A cell as packed for writing to the network. */
typedef struct packed_cell_t {
  struct packed_cell_t *next; /**< Next cell queued on this circuit. */
<<<<<<< HEAD
  char body[CELL_MAX_NETWORK_SIZE]; /**< Cell as packed for network. */
=======
  char body[CELL_NETWORK_SIZE]; /**< Cell as packed for network. */
  uint32_t inserted_time; /**< Time (in milliseconds since epoch, with high
                           * bits truncated) when this cell was inserted. */
>>>>>>> 9e907076
} packed_cell_t;

/* XXXX This next structure may be obsoleted by inserted_time in
 * packed_cell_t */

/** Number of cells added to a circuit queue including their insertion
 * time on 10 millisecond detail; used for buffer statistics. */
typedef struct insertion_time_elem_t {
  struct insertion_time_elem_t *next; /**< Next element in queue. */
  uint32_t insertion_time; /**< When were cells inserted (in 10 ms steps
                             * starting at 0:00 of the current day)? */
  unsigned counter; /**< How many cells were inserted? */
} insertion_time_elem_t;

/** Queue of insertion times. */
typedef struct insertion_time_queue_t {
  struct insertion_time_elem_t *first; /**< First element in queue. */
  struct insertion_time_elem_t *last; /**< Last element in queue. */
} insertion_time_queue_t;

/** A queue of cells on a circuit, waiting to be added to the
 * or_connection_t's outbuf. */
typedef struct cell_queue_t {
  packed_cell_t *head; /**< The first cell, or NULL if the queue is empty. */
  packed_cell_t *tail; /**< The last cell, or NULL if the queue is empty. */
  int n; /**< The number of cells in the queue. */
  insertion_time_queue_t *insertion_times; /**< Insertion times of cells. */
} cell_queue_t;

/** Beginning of a RELAY cell payload. */
typedef struct {
  uint8_t command; /**< The end-to-end relay command. */
  uint16_t recognized; /**< Used to tell whether cell is for us. */
  streamid_t stream_id; /**< Which stream is this cell associated with? */
  char integrity[4]; /**< Used to tell whether cell is corrupted. */
  uint16_t length; /**< How long is the payload body? */
} relay_header_t;

typedef struct buf_t buf_t;
typedef struct socks_request_t socks_request_t;
#ifdef USE_BUFFEREVENTS
#define generic_buffer_t struct evbuffer
#else
#define generic_buffer_t buf_t
#endif

/* Values for connection_t.magic: used to make sure that downcasts (casts from
* connection_t to foo_connection_t) are safe. */
#define BASE_CONNECTION_MAGIC 0x7C3C304Eu
#define OR_CONNECTION_MAGIC 0x7D31FF03u
#define EDGE_CONNECTION_MAGIC 0xF0374013u
#define ENTRY_CONNECTION_MAGIC 0xbb4a5703
#define DIR_CONNECTION_MAGIC 0x9988ffeeu
#define CONTROL_CONNECTION_MAGIC 0x8abc765du
#define LISTENER_CONNECTION_MAGIC 0x1a1ac741u

/** Description of a connection to another host or process, and associated
 * data.
 *
 * A connection is named based on what it's connected to -- an "OR
 * connection" has a Tor node on the other end, an "exit
 * connection" has a website or other server on the other end, and an
 * "AP connection" has an application proxy (and thus a user) on the
 * other end.
 *
 * Every connection has a type and a state.  Connections never change
 * their type, but can go through many state changes in their lifetime.
 *
 * Every connection has two associated input and output buffers.
 * Listeners don't use them.  For non-listener connections, incoming
 * data is appended to conn->inbuf, and outgoing data is taken from
 * conn->outbuf.  Connections differ primarily in the functions called
 * to fill and drain these buffers.
 */
typedef struct connection_t {
  uint32_t magic; /**< For memory debugging: must equal one of
                   * *_CONNECTION_MAGIC. */

  uint8_t state; /**< Current state of this connection. */
  unsigned int type:4; /**< What kind of connection is this? */
  unsigned int purpose:5; /**< Only used for DIR and EXIT types currently. */

  /* The next fields are all one-bit booleans. Some are only applicable to
   * connection subtypes, but we hold them here anyway, to save space.
   */
  unsigned int read_blocked_on_bw:1; /**< Boolean: should we start reading
                            * again once the bandwidth throttler allows it? */
  unsigned int write_blocked_on_bw:1; /**< Boolean: should we start writing
                             * again once the bandwidth throttler allows
                             * writes? */
  unsigned int hold_open_until_flushed:1; /**< Despite this connection's being
                                      * marked for close, do we flush it
                                      * before closing it? */
  unsigned int inbuf_reached_eof:1; /**< Boolean: did read() return 0 on this
                                     * conn? */
  /** Set to 1 when we're inside connection_flushed_some to keep us from
   * calling connection_handle_write() recursively. */
  unsigned int in_flushed_some:1;
  /** True if connection_handle_write is currently running on this connection.
   */
  unsigned int in_connection_handle_write:1;

  /* For linked connections:
   */
  unsigned int linked:1; /**< True if there is, or has been, a linked_conn. */
  /** True iff we'd like to be notified about read events from the
   * linked conn. */
  unsigned int reading_from_linked_conn:1;
  /** True iff we're willing to write to the linked conn. */
  unsigned int writing_to_linked_conn:1;
  /** True iff we're currently able to read on the linked conn, and our
   * read_event should be made active with libevent. */
  unsigned int active_on_link:1;
  /** True iff we've called connection_close_immediate() on this linked
   * connection. */
  unsigned int linked_conn_is_closed:1;

  /** CONNECT/SOCKS proxy client handshake state (for outgoing connections). */
  unsigned int proxy_state:4;

  /** Our socket; set to TOR_INVALID_SOCKET if this connection is closed,
   * or has no socket. */
  tor_socket_t s;
  int conn_array_index; /**< Index into the global connection array. */

  struct event *read_event; /**< Libevent event structure. */
  struct event *write_event; /**< Libevent event structure. */
  buf_t *inbuf; /**< Buffer holding data read over this connection. */
  buf_t *outbuf; /**< Buffer holding data to write over this connection. */
  size_t outbuf_flushlen; /**< How much data should we try to flush from the
                           * outbuf? */
  time_t timestamp_lastread; /**< When was the last time libevent said we could
                              * read? */
  time_t timestamp_lastwritten; /**< When was the last time libevent said we
                                 * could write? */

#ifdef USE_BUFFEREVENTS
  struct bufferevent *bufev; /**< A Libevent buffered IO structure. */
#endif

  time_t timestamp_created; /**< When was this connection_t created? */

  /* XXXX_IP6 make this IPv6-capable */
  int socket_family; /**< Address family of this connection's socket.  Usually
                      * AF_INET, but it can also be AF_UNIX, or in the future
                      * AF_INET6 */
  tor_addr_t addr; /**< IP of the other side of the connection; used to
                    * identify routers, along with port. */
  uint16_t port; /**< If non-zero, port on the other end
                  * of the connection. */
  uint16_t marked_for_close; /**< Should we close this conn on the next
                              * iteration of the main loop? (If true, holds
                              * the line number where this connection was
                              * marked.) */
  const char *marked_for_close_file; /**< For debugging: in which file were
                                      * we marked for close? */
  char *address; /**< FQDN (or IP) of the guy on the other end.
                  * strdup into this, because free_connection() frees it. */
  /** Another connection that's connected to this one in lieu of a socket. */
  struct connection_t *linked_conn;

  /** Unique identifier for this connection on this Tor instance. */
  uint64_t global_identifier;
} connection_t;

/** Subtype of connection_t; used for a listener socket. */
typedef struct listener_connection_t {
  connection_t base_;

  /** If the connection is a CONN_TYPE_AP_DNS_LISTENER, this field points
   * to the evdns_server_port it uses to listen to and answer connections. */
  struct evdns_server_port *dns_server_port;

  /** @name Isolation parameters
   *
   * For an AP listener, these fields describe how to isolate streams that
   * arrive on the listener.
   *
   * @{
   */
  /** The session group for this listener. */
  int session_group;
  /** One or more ISO_ flags to describe how to isolate streams. */
  uint8_t isolation_flags;
  /**@}*/
  /** For SOCKS connections only: If this is set, we will choose "no
   * authentication" instead of "username/password" authentication if both
   * are offered. Used as input to parse_socks. */
  unsigned int socks_prefer_no_auth : 1;

  /** For a SOCKS listeners, these fields describe whether we should
   * allow IPv4 and IPv6 addresses from our exit nodes, respectively.
   *
   * @{
   */
  unsigned int socks_ipv4_traffic : 1;
  unsigned int socks_ipv6_traffic : 1;
  /** @} */
  /** For a socks listener: should we tell the exit that we prefer IPv6
   * addresses? */
  unsigned int socks_prefer_ipv6 : 1;

  /** For a socks listener: should we cache IPv4/IPv6 DNS information that
   * exit nodes tell us?
   *
   * @{ */
  unsigned int cache_ipv4_answers : 1;
  unsigned int cache_ipv6_answers : 1;
  /** @} */
  /** For a socks listeners: if we find an answer in our client-side DNS cache,
   * should we use it?
   *
   * @{ */
  unsigned int use_cached_ipv4_answers : 1;
  unsigned int use_cached_ipv6_answers : 1;
  /** @} */
  /** For socks listeners: When we can automap an address to IPv4 or IPv6,
   * do we prefer IPv6? */
  unsigned int prefer_ipv6_virtaddr : 1;

} listener_connection_t;

/** Minimum length of the random part of an AUTH_CHALLENGE cell. */
#define OR_AUTH_CHALLENGE_LEN 32

/**
 * @name Certificate types for CERTS cells.
 *
 * These values are defined by the protocol, and affect how an X509
 * certificate in a CERTS cell is interpreted and used.
 *
 * @{ */
/** A certificate that authenticates a TLS link key.  The subject key
 * must match the key used in the TLS handshake; it must be signed by
 * the identity key. */
#define OR_CERT_TYPE_TLS_LINK 1
/** A self-signed identity certificate. The subject key must be a
 * 1024-bit RSA key. */
#define OR_CERT_TYPE_ID_1024 2
/** A certificate that authenticates a key used in an AUTHENTICATE cell
 * in the v3 handshake.  The subject key must be a 1024-bit RSA key; it
 * must be signed by the identity key */
#define OR_CERT_TYPE_AUTH_1024 3
/**@}*/

/** The one currently supported type of AUTHENTICATE cell.  It contains
 * a bunch of structures signed with an RSA1024 key.  The signed
 * structures include a HMAC using negotiated TLS secrets, and a digest
 * of all cells sent or received before the AUTHENTICATE cell (including
 * the random server-generated AUTH_CHALLENGE cell).
 */
#define AUTHTYPE_RSA_SHA256_TLSSECRET 1

/** The length of the part of the AUTHENTICATE cell body that the client and
 * server can generate independently (when using RSA_SHA256_TLSSECRET). It
 * contains everything except the client's timestamp, the client's randomly
 * generated nonce, and the signature. */
#define V3_AUTH_FIXED_PART_LEN (8+(32*6))
/** The length of the part of the AUTHENTICATE cell body that the client
 * signs. */
#define V3_AUTH_BODY_LEN (V3_AUTH_FIXED_PART_LEN + 8 + 16)

/** Stores flags and information related to the portion of a v2/v3 Tor OR
 * connection handshake that happens after the TLS handshake is finished.
 */
typedef struct or_handshake_state_t {
  /** When was the VERSIONS cell sent on this connection?  Used to get
   * an estimate of the skew in the returning NETINFO reply. */
  time_t sent_versions_at;
  /** True iff we originated this connection */
  unsigned int started_here : 1;
  /** True iff we have received and processed a VERSIONS cell. */
  unsigned int received_versions : 1;
  /** True iff we have received and processed an AUTH_CHALLENGE cell */
  unsigned int received_auth_challenge : 1;
  /** True iff we have received and processed a CERTS cell. */
  unsigned int received_certs_cell : 1;
  /** True iff we have received and processed an AUTHENTICATE cell */
  unsigned int received_authenticate : 1;

  /* True iff we've received valid authentication to some identity. */
  unsigned int authenticated : 1;

  /* True iff we have sent a netinfo cell */
  unsigned int sent_netinfo : 1;

  /** True iff we should feed outgoing cells into digest_sent and
   * digest_received respectively.
   *
   * From the server's side of the v3 handshake, we want to capture everything
   * from the VERSIONS cell through and including the AUTH_CHALLENGE cell.
   * From the client's, we want to capture everything from the VERSIONS cell
   * through but *not* including the AUTHENTICATE cell.
   *
   * @{ */
  unsigned int digest_sent_data : 1;
  unsigned int digest_received_data : 1;
  /**@}*/

  /** Identity digest that we have received and authenticated for our peer
   * on this connection. */
  uint8_t authenticated_peer_id[DIGEST_LEN];

  /** Digests of the cells that we have sent or received as part of a V3
   * handshake.  Used for making and checking AUTHENTICATE cells.
   *
   * @{
   */
  crypto_digest_t *digest_sent;
  crypto_digest_t *digest_received;
  /** @} */

  /** Certificates that a connection initiator sent us in a CERTS cell; we're
   * holding on to them until we get an AUTHENTICATE cell.
   *
   * @{
   */
  /** The cert for the key that's supposed to sign the AUTHENTICATE cell */
  tor_cert_t *auth_cert;
  /** A self-signed identity certificate */
  tor_cert_t *id_cert;
  /**@}*/
} or_handshake_state_t;

/** Subtype of connection_t for an "OR connection" -- that is, one that speaks
 * cells over TLS. */
typedef struct or_connection_t {
  connection_t base_;

  /** Hash of the public RSA key for the other side's identity key, or zeroes
   * if the other side hasn't shown us a valid identity key. */
  char identity_digest[DIGEST_LEN];
  char *nickname; /**< Nickname of OR on other side (if any). */

  tor_tls_t *tls; /**< TLS connection state. */
  int tls_error; /**< Last tor_tls error code. */
  /** When we last used this conn for any client traffic. If not
   * recent, we can rate limit it further. */

  /* Channel using this connection */
  channel_tls_t *chan;

  tor_addr_t real_addr; /**< The actual address that this connection came from
                       * or went to.  The <b>addr</b> field is prone to
                       * getting overridden by the address from the router
                       * descriptor matching <b>identity_digest</b>. */

  /** Should this connection be used for extending circuits to the server
   * matching the <b>identity_digest</b> field?  Set to true if we're pretty
   * sure we aren't getting MITMed, either because we're connected to an
   * address listed in a server descriptor, or because an authenticated
   * NETINFO cell listed the address we're connected to as recognized. */
  unsigned int is_canonical:1;

  /** True iff we have decided that the other end of this connection
   * is a client.  Connections with this flag set should never be used
   * to satisfy an EXTEND request.  */
  unsigned int is_connection_with_client:1;
  /** True iff this is an outgoing connection. */
  unsigned int is_outgoing:1;
  unsigned int proxy_type:2; /**< One of PROXY_NONE...PROXY_SOCKS5 */
  unsigned int wide_circ_ids:1;
  uint16_t link_proto; /**< What protocol version are we using? 0 for
                        * "none negotiated yet." */

  or_handshake_state_t *handshake_state; /**< If we are setting this connection
                                          * up, state information to do so. */

  time_t timestamp_lastempty; /**< When was the outbuf last completely empty?*/
  time_t timestamp_last_added_nonpadding; /** When did we last add a
                                           * non-padding cell to the outbuf? */

  /* bandwidth* and *_bucket only used by ORs in OPEN state: */
  int bandwidthrate; /**< Bytes/s added to the bucket. (OPEN ORs only.) */
  int bandwidthburst; /**< Max bucket size for this conn. (OPEN ORs only.) */
#ifndef USE_BUFFEREVENTS
  int read_bucket; /**< When this hits 0, stop receiving. Every second we
                    * add 'bandwidthrate' to this, capping it at
                    * bandwidthburst. (OPEN ORs only) */
  int write_bucket; /**< When this hits 0, stop writing. Like read_bucket. */
#else
  /** A rate-limiting configuration object to determine how this connection
   * set its read- and write- limits. */
  /* XXXX we could share this among all connections. */
  struct ev_token_bucket_cfg *bucket_cfg;
#endif

  struct or_connection_t *next_with_same_id; /**< Next connection with same
                                              * identity digest as this one. */
} or_connection_t;

/** Subtype of connection_t for an "edge connection" -- that is, an entry (ap)
 * connection, or an exit. */
typedef struct edge_connection_t {
  connection_t base_;

  struct edge_connection_t *next_stream; /**< Points to the next stream at this
                                          * edge, if any */
  int package_window; /**< How many more relay cells can I send into the
                       * circuit? */
  int deliver_window; /**< How many more relay cells can end at me? */

  struct circuit_t *on_circuit; /**< The circuit (if any) that this edge
                                 * connection is using. */

  /** A pointer to which node in the circ this conn exits at.  Set for AP
   * connections and for hidden service exit connections. */
  struct crypt_path_t *cpath_layer;
  /** What rendezvous service are we querying for (if an AP) or providing (if
   * an exit)? */
  rend_data_t *rend_data;

  uint32_t address_ttl; /**< TTL for address-to-addr mapping on exit
                         * connection.  Exit connections only. */
  uint32_t begincell_flags; /** Flags sent or received in the BEGIN cell
                             * for this connection */

  streamid_t stream_id; /**< The stream ID used for this edge connection on its
                         * circuit */

  /** The reason why this connection is closing; passed to the controller. */
  uint16_t end_reason;

  /** Bytes read since last call to control_event_stream_bandwidth_used() */
  uint32_t n_read;

  /** Bytes written since last call to control_event_stream_bandwidth_used() */
  uint32_t n_written;

  /** True iff this connection is for a DNS request only. */
  unsigned int is_dns_request:1;
  /** True iff this connection is for a PTR DNS request. (exit only) */
  unsigned int is_reverse_dns_lookup:1;

  unsigned int edge_has_sent_end:1; /**< For debugging; only used on edge
                         * connections.  Set once we've set the stream end,
                         * and check in connection_about_to_close_connection().
                         */
  /** True iff we've blocked reading until the circuit has fewer queued
   * cells. */
  unsigned int edge_blocked_on_circ:1;

  /** Unique ID for directory requests; this used to be in connection_t, but
   * that's going away and being used on channels instead.  We still tag
   * edge connections with dirreq_id from circuits, so it's copied here. */
  uint64_t dirreq_id;
} edge_connection_t;

/** Subtype of edge_connection_t for an "entry connection" -- that is, a SOCKS
 * connection, a DNS request, a TransPort connection or a NATD connection */
typedef struct entry_connection_t {
  edge_connection_t edge_;

  /** Nickname of planned exit node -- used with .exit support. */
  char *chosen_exit_name;

  socks_request_t *socks_request; /**< SOCKS structure describing request (AP
                                   * only.) */

  /* === Isolation related, AP only. === */
  /** AP only: based on which factors do we isolate this stream? */
  uint8_t isolation_flags;
  /** AP only: what session group is this stream in? */
  int session_group;
  /** AP only: The newnym epoch in which we created this connection. */
  unsigned nym_epoch;
  /** AP only: The original requested address before we rewrote it. */
  char *original_dest_address;
  /* Other fields to isolate on already exist.  The ClientAddr is addr.  The
     ClientProtocol is a combination of type and socks_request->
     socks_version.  SocksAuth is socks_request->username/password.
     DestAddr is in socks_request->address. */

  /** Number of times we've reassigned this application connection to
   * a new circuit. We keep track because the timeout is longer if we've
   * already retried several times. */
  uint8_t num_socks_retries;

  /** For AP connections only: buffer for data that we have sent
   * optimistically, which we might need to re-send if we have to
   * retry this connection. */
  generic_buffer_t *pending_optimistic_data;
  /* For AP connections only: buffer for data that we previously sent
  * optimistically which we are currently re-sending as we retry this
  * connection. */
  generic_buffer_t *sending_optimistic_data;

  /** If this is a DNSPort connection, this field holds the pending DNS
   * request that we're going to try to answer.  */
  struct evdns_server_request *dns_server_request;

#define NUM_CIRCUITS_LAUNCHED_THRESHOLD 10
  /** Number of times we've launched a circuit to handle this stream. If
    * it gets too high, that could indicate an inconsistency between our
    * "launch a circuit to handle this stream" logic and our "attach our
    * stream to one of the available circuits" logic. */
  unsigned int num_circuits_launched:4;

  /** True iff this stream must attach to a one-hop circuit (e.g. for
   * begin_dir). */
  unsigned int want_onehop:1;
  /** True iff this stream should use a BEGIN_DIR relay command to establish
   * itself rather than BEGIN (either via onehop or via a whole circuit). */
  unsigned int use_begindir:1;

  /** For AP connections only. If 1, and we fail to reach the chosen exit,
   * stop requiring it. */
  unsigned int chosen_exit_optional:1;
  /** For AP connections only. If non-zero, this exit node was picked as
   * a result of the TrackHostExit, and the value decrements every time
   * we fail to complete a circuit to our chosen exit -- if it reaches
   * zero, abandon the associated mapaddress. */
  unsigned int chosen_exit_retries:3;

  /** True iff this is an AP connection that came from a transparent or
   * NATd connection */
  unsigned int is_transparent_ap:1;

  /** For AP connections only: Set if this connection's target exit node
   * allows optimistic data (that is, data sent on this stream before
   * the exit has sent a CONNECTED cell) and we have chosen to use it.
   */
  unsigned int may_use_optimistic_data : 1;

  /** Should we permit IPv4 and IPv6 traffic to use this connection?
   *
   * @{ */
  unsigned int ipv4_traffic_ok : 1;
  unsigned int ipv6_traffic_ok : 1;
  /** @} */
  /** Should we say we prefer IPv6 traffic? */
  unsigned int prefer_ipv6_traffic : 1;

  /** For a socks listener: should we cache IPv4/IPv6 DNS information that
   * exit nodes tell us?
   *
   * @{ */
  unsigned int cache_ipv4_answers : 1;
  unsigned int cache_ipv6_answers : 1;
  /** @} */
  /** For a socks listeners: if we find an answer in our client-side DNS cache,
   * should we use it?
   *
   * @{ */
  unsigned int use_cached_ipv4_answers : 1;
  unsigned int use_cached_ipv6_answers : 1;
  /** @} */
  /** For socks listeners: When we can automap an address to IPv4 or IPv6,
   * do we prefer IPv6? */
  unsigned int prefer_ipv6_virtaddr : 1;

} entry_connection_t;

typedef enum {
    DIR_SPOOL_NONE=0, DIR_SPOOL_SERVER_BY_DIGEST, DIR_SPOOL_SERVER_BY_FP,
    DIR_SPOOL_EXTRA_BY_DIGEST, DIR_SPOOL_EXTRA_BY_FP,
    DIR_SPOOL_CACHED_DIR, DIR_SPOOL_NETWORKSTATUS,
    DIR_SPOOL_MICRODESC, /* NOTE: if we add another entry, add another bit. */
} dir_spool_source_t;

/** Subtype of connection_t for an "directory connection" -- that is, an HTTP
 * connection to retrieve or serve directory material. */
typedef struct dir_connection_t {
  connection_t base_;

 /** Which 'resource' did we ask the directory for? This is typically the part
  * of the URL string that defines, relative to the directory conn purpose,
  * what thing we want.  For example, in router descriptor downloads by
  * descriptor digest, it contains "d/", then one ore more +-separated
  * fingerprints.
  **/
  char *requested_resource;
  unsigned int dirconn_direct:1; /**< Is this dirconn direct, or via Tor? */

  /* Used only for server sides of some dir connections, to implement
   * "spooling" of directory material to the outbuf.  Otherwise, we'd have
   * to append everything to the outbuf in one enormous chunk. */
  /** What exactly are we spooling right now? */
  ENUM_BF(dir_spool_source_t)  dir_spool_src : 3;

  /** If we're fetching descriptors, what router purpose shall we assign
   * to them? */
  uint8_t router_purpose;
  /** List of fingerprints for networkstatuses or descriptors to be spooled. */
  smartlist_t *fingerprint_stack;
  /** A cached_dir_t object that we're currently spooling out */
  struct cached_dir_t *cached_dir;
  /** The current offset into cached_dir. */
  off_t cached_dir_offset;
  /** The zlib object doing on-the-fly compression for spooled data. */
  tor_zlib_state_t *zlib_state;

  /** What rendezvous service are we querying for? */
  rend_data_t *rend_data;

  char identity_digest[DIGEST_LEN]; /**< Hash of the public RSA key for
                                     * the directory server's signing key. */

  /** Unique ID for directory requests; this used to be in connection_t, but
   * that's going away and being used on channels instead.  The dirserver still
   * needs this for the incoming side, so it's moved here. */
  uint64_t dirreq_id;
} dir_connection_t;

/** Subtype of connection_t for an connection to a controller. */
typedef struct control_connection_t {
  connection_t base_;

  uint32_t event_mask; /**< Bitfield: which events does this controller
                        * care about? */

  /** True if we have sent a protocolinfo reply on this connection. */
  unsigned int have_sent_protocolinfo:1;
  /** True if we have received a takeownership command on this
   * connection. */
  unsigned int is_owning_control_connection:1;

  /** If we have sent an AUTHCHALLENGE reply on this connection and
   * have not received a successful AUTHENTICATE command, points to
   * the value which the client must send to authenticate itself;
   * otherwise, NULL. */
  char *safecookie_client_hash;

  /** Amount of space allocated in incoming_cmd. */
  uint32_t incoming_cmd_len;
  /** Number of bytes currently stored in incoming_cmd. */
  uint32_t incoming_cmd_cur_len;
  /** A control command that we're reading from the inbuf, but which has not
   * yet arrived completely. */
  char *incoming_cmd;
} control_connection_t;

/** Cast a connection_t subtype pointer to a connection_t **/
#define TO_CONN(c) (&(((c)->base_)))
/** Helper macro: Given a pointer to to.base_, of type from*, return &to. */
#define DOWNCAST(to, ptr) ((to*)SUBTYPE_P(ptr, to, base_))

/** Cast a entry_connection_t subtype pointer to a edge_connection_t **/
#define ENTRY_TO_EDGE_CONN(c) (&(((c))->edge_))
/** Cast a entry_connection_t subtype pointer to a connection_t **/
#define ENTRY_TO_CONN(c) (TO_CONN(ENTRY_TO_EDGE_CONN(c)))

/** Convert a connection_t* to an or_connection_t*; assert if the cast is
 * invalid. */
static or_connection_t *TO_OR_CONN(connection_t *);
/** Convert a connection_t* to a dir_connection_t*; assert if the cast is
 * invalid. */
static dir_connection_t *TO_DIR_CONN(connection_t *);
/** Convert a connection_t* to an edge_connection_t*; assert if the cast is
 * invalid. */
static edge_connection_t *TO_EDGE_CONN(connection_t *);
/** Convert a connection_t* to an entry_connection_t*; assert if the cast is
 * invalid. */
static entry_connection_t *TO_ENTRY_CONN(connection_t *);
/** Convert a edge_connection_t* to an entry_connection_t*; assert if the cast
 * is invalid. */
static entry_connection_t *EDGE_TO_ENTRY_CONN(edge_connection_t *);
/** Convert a connection_t* to an control_connection_t*; assert if the cast is
 * invalid. */
static control_connection_t *TO_CONTROL_CONN(connection_t *);
/** Convert a connection_t* to an listener_connection_t*; assert if the cast is
 * invalid. */
static listener_connection_t *TO_LISTENER_CONN(connection_t *);

static INLINE or_connection_t *TO_OR_CONN(connection_t *c)
{
  tor_assert(c->magic == OR_CONNECTION_MAGIC);
  return DOWNCAST(or_connection_t, c);
}
static INLINE dir_connection_t *TO_DIR_CONN(connection_t *c)
{
  tor_assert(c->magic == DIR_CONNECTION_MAGIC);
  return DOWNCAST(dir_connection_t, c);
}
static INLINE edge_connection_t *TO_EDGE_CONN(connection_t *c)
{
  tor_assert(c->magic == EDGE_CONNECTION_MAGIC ||
             c->magic == ENTRY_CONNECTION_MAGIC);
  return DOWNCAST(edge_connection_t, c);
}
static INLINE entry_connection_t *TO_ENTRY_CONN(connection_t *c)
{
  tor_assert(c->magic == ENTRY_CONNECTION_MAGIC);
  return (entry_connection_t*) SUBTYPE_P(c, entry_connection_t, edge_.base_);
}
static INLINE entry_connection_t *EDGE_TO_ENTRY_CONN(edge_connection_t *c)
{
  tor_assert(c->base_.magic == ENTRY_CONNECTION_MAGIC);
  return (entry_connection_t*) SUBTYPE_P(c, entry_connection_t, edge_);
}
static INLINE control_connection_t *TO_CONTROL_CONN(connection_t *c)
{
  tor_assert(c->magic == CONTROL_CONNECTION_MAGIC);
  return DOWNCAST(control_connection_t, c);
}
static INLINE listener_connection_t *TO_LISTENER_CONN(connection_t *c)
{
  tor_assert(c->magic == LISTENER_CONNECTION_MAGIC);
  return DOWNCAST(listener_connection_t, c);
}

/* Conditional macros to help write code that works whether bufferevents are
   disabled or not.

   We can't just write:
      if (conn->bufev) {
        do bufferevent stuff;
      } else {
        do other stuff;
      }
   because the bufferevent stuff won't even compile unless we have a fairly
   new version of Libevent.  Instead, we say:
      IF_HAS_BUFFEREVENT(conn, { do_bufferevent_stuff } );
   or:
      IF_HAS_BUFFEREVENT(conn, {
        do bufferevent stuff;
      }) ELSE_IF_NO_BUFFEREVENT {
        do non-bufferevent stuff;
      }
   If we're compiling with bufferevent support, then the macros expand more or
   less to:
      if (conn->bufev) {
        do_bufferevent_stuff;
      } else {
        do non-bufferevent stuff;
      }
   and if we aren't using bufferevents, they expand more or less to:
      { do non-bufferevent stuff; }
*/
#ifdef USE_BUFFEREVENTS
#define HAS_BUFFEREVENT(c) (((c)->bufev) != NULL)
#define IF_HAS_BUFFEREVENT(c, stmt)                \
  if ((c)->bufev) do {                             \
      stmt ;                                       \
  } while (0)
#define ELSE_IF_NO_BUFFEREVENT ; else
#define IF_HAS_NO_BUFFEREVENT(c)                   \
  if (NULL == (c)->bufev)
#else
#define HAS_BUFFEREVENT(c) (0)
#define IF_HAS_BUFFEREVENT(c, stmt) (void)0
#define ELSE_IF_NO_BUFFEREVENT ;
#define IF_HAS_NO_BUFFEREVENT(c)                \
  if (1)
#endif

/** What action type does an address policy indicate: accept or reject? */
typedef enum {
  ADDR_POLICY_ACCEPT=1,
  ADDR_POLICY_REJECT=2,
} addr_policy_action_t;

/** A reference-counted address policy rule. */
typedef struct addr_policy_t {
  int refcnt; /**< Reference count */
  /** What to do when the policy matches.*/
  ENUM_BF(addr_policy_action_t) policy_type:2;
  unsigned int is_private:1; /**< True iff this is the pseudo-address,
                              * "private". */
  unsigned int is_canonical:1; /**< True iff this policy is the canonical
                                * copy (stored in a hash table to avoid
                                * duplication of common policies) */
  maskbits_t maskbits; /**< Accept/reject all addresses <b>a</b> such that the
                 * first <b>maskbits</b> bits of <b>a</b> match
                 * <b>addr</b>. */
  /** Base address to accept or reject.
   *
   * Note that wildcards are treated
   * differntly depending on address family. An AF_UNSPEC address means
   * "All addresses, IPv4 or IPv6." An AF_INET address with maskbits==0 means
   * "All IPv4 addresses" and an AF_INET6 address with maskbits == 0 means
   * "All IPv6 addresses".
  **/
  tor_addr_t addr;
  uint16_t prt_min; /**< Lowest port number to accept/reject. */
  uint16_t prt_max; /**< Highest port number to accept/reject. */
} addr_policy_t;

/** A cached_dir_t represents a cacheable directory object, along with its
 * compressed form. */
typedef struct cached_dir_t {
  char *dir; /**< Contents of this object, NUL-terminated. */
  char *dir_z; /**< Compressed contents of this object. */
  size_t dir_len; /**< Length of <b>dir</b> (not counting its NUL). */
  size_t dir_z_len; /**< Length of <b>dir_z</b>. */
  time_t published; /**< When was this object published. */
  digests_t digests; /**< Digests of this object (networkstatus only) */
  int refcnt; /**< Reference count for this cached_dir_t. */
} cached_dir_t;

/** Enum used to remember where a signed_descriptor_t is stored and how to
 * manage the memory for signed_descriptor_body.  */
typedef enum {
  /** The descriptor isn't stored on disk at all: the copy in memory is
   * canonical; the saved_offset field is meaningless. */
  SAVED_NOWHERE=0,
  /** The descriptor is stored in the cached_routers file: the
   * signed_descriptor_body is meaningless; the signed_descriptor_len and
   * saved_offset are used to index into the mmaped cache file. */
  SAVED_IN_CACHE,
  /** The descriptor is stored in the cached_routers.new file: the
   * signed_descriptor_body and saved_offset fields are both set. */
  /* FFFF (We could also mmap the file and grow the mmap as needed, or
   * lazy-load the descriptor text by using seek and read.  We don't, for
   * now.)
   */
  SAVED_IN_JOURNAL
} saved_location_t;

/** Enumeration: what kind of download schedule are we using for a given
 * object? */
typedef enum {
  DL_SCHED_GENERIC = 0,
  DL_SCHED_CONSENSUS = 1,
  DL_SCHED_BRIDGE = 2,
} download_schedule_t;

/** Information about our plans for retrying downloads for a downloadable
 * object. */
typedef struct download_status_t {
  time_t next_attempt_at; /**< When should we try downloading this descriptor
                           * again? */
  uint8_t n_download_failures; /**< Number of failures trying to download the
                                * most recent descriptor. */
  ENUM_BF(download_schedule_t) schedule : 8;
} download_status_t;

/** If n_download_failures is this high, the download can never happen. */
#define IMPOSSIBLE_TO_DOWNLOAD 255

/** The max size we expect router descriptor annotations we create to
 * be. We'll accept larger ones if we see them on disk, but we won't
 * create any that are larger than this. */
#define ROUTER_ANNOTATION_BUF_LEN 256

/** Information need to cache an onion router's descriptor. */
typedef struct signed_descriptor_t {
  /** Pointer to the raw server descriptor, preceded by annotations.  Not
   * necessarily NUL-terminated.  If saved_location is SAVED_IN_CACHE, this
   * pointer is null. */
  char *signed_descriptor_body;
  /** Length of the annotations preceding the server descriptor. */
  size_t annotations_len;
  /** Length of the server descriptor. */
  size_t signed_descriptor_len;
  /** Digest of the server descriptor, computed as specified in
   * dir-spec.txt. */
  char signed_descriptor_digest[DIGEST_LEN];
  /** Identity digest of the router. */
  char identity_digest[DIGEST_LEN];
  /** Declared publication time of the descriptor. */
  time_t published_on;
  /** For routerdescs only: digest of the corresponding extrainfo. */
  char extra_info_digest[DIGEST_LEN];
  /** For routerdescs only: Status of downloading the corresponding
   * extrainfo. */
  download_status_t ei_dl_status;
  /** Where is the descriptor saved? */
  saved_location_t saved_location;
  /** If saved_location is SAVED_IN_CACHE or SAVED_IN_JOURNAL, the offset of
   * this descriptor in the corresponding file. */
  off_t saved_offset;
  /** What position is this descriptor within routerlist->routers or
   * routerlist->old_routers? -1 for none. */
  int routerlist_index;
  /** The valid-until time of the most recent consensus that listed this
   * descriptor, or a bit after the publication time of the most recent v2
   * networkstatus that listed it.  0 for "never listed in a consensus or
   * status, so far as we know." */
  time_t last_listed_as_valid_until;
  /* If true, we do not ever try to save this object in the cache. */
  unsigned int do_not_cache : 1;
  /* If true, this item is meant to represent an extrainfo. */
  unsigned int is_extrainfo : 1;
  /* If true, we got an extrainfo for this item, and the digest was right,
   * but it was incompatible. */
  unsigned int extrainfo_is_bogus : 1;
  /* If true, we are willing to transmit this item unencrypted. */
  unsigned int send_unencrypted : 1;
} signed_descriptor_t;

/** A signed integer representing a country code. */
typedef int16_t country_t;

/** Information about another onion router in the network. */
typedef struct {
  signed_descriptor_t cache_info;
  char *address; /**< Location of OR: either a hostname or an IP address. */
  char *nickname; /**< Human-readable OR name. */

  uint32_t addr; /**< IPv4 address of OR, in host order. */
  uint16_t or_port; /**< Port for TLS connections. */
  uint16_t dir_port; /**< Port for HTTP directory connections. */

  /** A router's IPv6 address, if it has one. */
  /* XXXXX187 Actually these should probably be part of a list of addresses,
   * not just a special case.  Use abstractions to access these; don't do it
   * directly. */
  tor_addr_t ipv6_addr;
  uint16_t ipv6_orport;

  crypto_pk_t *onion_pkey; /**< Public RSA key for onions. */
  crypto_pk_t *identity_pkey;  /**< Public RSA key for signing. */
  /** Public curve25519 key for onions */
  curve25519_public_key_t *onion_curve25519_pkey;

  char *platform; /**< What software/operating system is this OR using? */

  /* link info */
  uint32_t bandwidthrate; /**< How many bytes does this OR add to its token
                           * bucket per second? */
  uint32_t bandwidthburst; /**< How large is this OR's token bucket? */
  /** How many bytes/s is this router known to handle? */
  uint32_t bandwidthcapacity;
  smartlist_t *exit_policy; /**< What streams will this OR permit
                             * to exit on IPv4?  NULL for 'reject *:*'. */
  /** What streams will this OR permit to exit on IPv6?
   * NULL for 'reject *:*' */
  struct short_policy_t *ipv6_exit_policy;
  long uptime; /**< How many seconds the router claims to have been up */
  smartlist_t *declared_family; /**< Nicknames of router which this router
                                 * claims are its family. */
  char *contact_info; /**< Declared contact info for this router. */
  unsigned int is_hibernating:1; /**< Whether the router claims to be
                                  * hibernating */
  unsigned int caches_extra_info:1; /**< Whether the router says it caches and
                                     * serves extrainfo documents. */
  unsigned int allow_single_hop_exits:1;  /**< Whether the router says
                                           * it allows single hop exits. */

  unsigned int wants_to_be_hs_dir:1; /**< True iff this router claims to be
                                      * a hidden service directory. */
  unsigned int policy_is_reject_star:1; /**< True iff the exit policy for this
                                         * router rejects everything. */
  /** True if, after we have added this router, we should re-launch
   * tests for it. */
  unsigned int needs_retest_if_added:1;

/** Tor can use this router for general positions in circuits; we got it
 * from a directory server as usual, or we're an authority and a server
 * uploaded it. */
#define ROUTER_PURPOSE_GENERAL 0
/** Tor should avoid using this router for circuit-building: we got it
 * from a crontroller.  If the controller wants to use it, it'll have to
 * ask for it by identity. */
#define ROUTER_PURPOSE_CONTROLLER 1
/** Tor should use this router only for bridge positions in circuits: we got
 * it via a directory request from the bridge itself, or a bridge
 * authority. x*/
#define ROUTER_PURPOSE_BRIDGE 2
/** Tor should not use this router; it was marked in cached-descriptors with
 * a purpose we didn't recognize. */
#define ROUTER_PURPOSE_UNKNOWN 255

  /* In what way did we find out about this router?  One of ROUTER_PURPOSE_*.
   * Routers of different purposes are kept segregated and used for different
   * things; see notes on ROUTER_PURPOSE_* macros above.
   */
  uint8_t purpose;
} routerinfo_t;

/** Information needed to keep and cache a signed extra-info document. */
typedef struct extrainfo_t {
  signed_descriptor_t cache_info;
  /** The router's nickname. */
  char nickname[MAX_NICKNAME_LEN+1];
  /** True iff we found the right key for this extra-info, verified the
   * signature, and found it to be bad. */
  unsigned int bad_sig : 1;
  /** If present, we didn't have the right key to verify this extra-info,
   * so this is a copy of the signature in the document. */
  char *pending_sig;
  /** Length of pending_sig. */
  size_t pending_sig_len;
} extrainfo_t;

/** Contents of a single router entry in a network status object.
 */
typedef struct routerstatus_t {
  time_t published_on; /**< When was this router published? */
  char nickname[MAX_NICKNAME_LEN+1]; /**< The nickname this router says it
                                      * has. */
  char identity_digest[DIGEST_LEN]; /**< Digest of the router's identity
                                     * key. */
  /** Digest of the router's most recent descriptor or microdescriptor.
   * If it's a descriptor, we only use the first DIGEST_LEN bytes. */
  char descriptor_digest[DIGEST256_LEN];
  uint32_t addr; /**< IPv4 address for this router. */
  uint16_t or_port; /**< OR port for this router. */
  uint16_t dir_port; /**< Directory port for this router. */
  tor_addr_t ipv6_addr; /**< IPv6 address for this router. */
  uint16_t ipv6_orport; /**<IPV6 OR port for this router. */
  unsigned int is_authority:1; /**< True iff this router is an authority. */
  unsigned int is_exit:1; /**< True iff this router is a good exit. */
  unsigned int is_stable:1; /**< True iff this router stays up a long time. */
  unsigned int is_fast:1; /**< True iff this router has good bandwidth. */
  /** True iff this router is called 'running' in the consensus. We give it
   * this funny name so that we don't accidentally use this bit as a view of
   * whether we think the router is *currently* running.  If that's what you
   * want to know, look at is_running in node_t. */
  unsigned int is_flagged_running:1;
  unsigned int is_named:1; /**< True iff "nickname" belongs to this router. */
  unsigned int is_unnamed:1; /**< True iff "nickname" belongs to another
                              * router. */
  unsigned int is_valid:1; /**< True iff this router isn't invalid. */
  unsigned int is_v2_dir:1; /**< True iff this router can serve directory
                             * information with v2 of the directory
                             * protocol. (All directory caches cache v1
                             * directories.)  */
  unsigned int is_possible_guard:1; /**< True iff this router would be a good
                                     * choice as an entry guard. */
  unsigned int is_bad_exit:1; /**< True iff this node is a bad choice for
                               * an exit node. */
  unsigned int is_bad_directory:1; /**< Do we think this directory is junky,
                                    * underpowered, or otherwise useless? */
  unsigned int is_hs_dir:1; /**< True iff this router is a v2-or-later hidden
                             * service directory. */
  /** True iff we know version info for this router. (i.e., a "v" entry was
   * included.)  We'll replace all these with a big tor_version_t or a char[]
   * if the number of traits we care about ever becomes incredibly big. */
  unsigned int version_known:1;

  /** True iff this router is a version that, if it caches directory info,
   * we can get microdescriptors from. */
  unsigned int version_supports_microdesc_cache:1;
  /** True iff this router is a version that allows DATA cells to arrive on
   * a stream before it has sent a CONNECTED cell. */
  unsigned int version_supports_optimistic_data:1;
  /** True iff this router has a version that allows it to accept EXTEND2
   * cells */
  unsigned int version_supports_extend2_cells:1;

  unsigned int has_bandwidth:1; /**< The vote/consensus had bw info */
  unsigned int has_exitsummary:1; /**< The vote/consensus had exit summaries */
  unsigned int bw_is_unmeasured:1; /**< This is a consensus entry, with
                                    * the Unmeasured flag set. */

  uint32_t bandwidth_kb; /**< Bandwidth (capacity) of the router as reported in
                       * the vote/consensus, in kilobytes/sec. */
  char *exitsummary; /**< exit policy summary -
                      * XXX weasel: this probably should not stay a string. */

  /* ---- The fields below aren't derived from the networkstatus; they
   * hold local information only. */

  /** True if we, as a directory mirror, want to download the corresponding
   * routerinfo from the authority who gave us this routerstatus.  (That is,
   * if we don't have the routerinfo, and if we haven't already tried to get it
   * from this authority.)  Applies in v2 networkstatus document only.
   */
  unsigned int need_to_mirror:1;
  time_t last_dir_503_at; /**< When did this router last tell us that it
                           * was too busy to serve directory info? */
  download_status_t dl_status;

} routerstatus_t;

/** A single entry in a parsed policy summary, describing a range of ports. */
typedef struct short_policy_entry_t {
  uint16_t min_port, max_port;
} short_policy_entry_t;

/** A short_poliy_t is the parsed version of a policy summary. */
typedef struct short_policy_t {
  /** True if the members of 'entries' are port ranges to accept; false if
   * they are port ranges to reject */
  unsigned int is_accept : 1;
  /** The actual number of values in 'entries'. */
  unsigned int n_entries : 31;
  /** An array of 0 or more short_policy_entry_t values, each describing a
   * range of ports that this policy accepts or rejects (depending on the
   * value of is_accept).
   */
  short_policy_entry_t entries[FLEXIBLE_ARRAY_MEMBER];
} short_policy_t;

/** A microdescriptor is the smallest amount of information needed to build a
 * circuit through a router.  They are generated by the directory authorities,
 * using information from the uploaded routerinfo documents.  They are not
 * self-signed, but are rather authenticated by having their hash in a signed
 * networkstatus document. */
typedef struct microdesc_t {
  /** Hashtable node, used to look up the microdesc by its digest. */
  HT_ENTRY(microdesc_t) node;

  /* Cache information */

  /**  When was this microdescriptor last listed in a consensus document?
   * Once a microdesc has been unlisted long enough, we can drop it.
   */
  time_t last_listed;
  /** Where is this microdescriptor currently stored? */
  ENUM_BF(saved_location_t) saved_location : 3;
  /** If true, do not attempt to cache this microdescriptor on disk. */
  unsigned int no_save : 1;
  /** If true, this microdesc has an entry in the microdesc_map */
  unsigned int held_in_map : 1;
  /** Reference count: how many node_ts have a reference to this microdesc? */
  unsigned int held_by_nodes;

  /** If saved_location == SAVED_IN_CACHE, this field holds the offset of the
   * microdescriptor in the cache. */
  off_t off;

  /* The string containing the microdesc. */

  /** A pointer to the encoded body of the microdescriptor.  If the
   * saved_location is SAVED_IN_CACHE, then the body is a pointer into an
   * mmap'd region.  Otherwise, it is a malloc'd string.  The string might not
   * be NUL-terminated; take the length from <b>bodylen</b>. */
  char *body;
  /** The length of the microdescriptor in <b>body</b>. */
  size_t bodylen;
  /** A SHA256-digest of the microdescriptor. */
  char digest[DIGEST256_LEN];

  /* Fields in the microdescriptor. */

  /** As routerinfo_t.onion_pkey */
  crypto_pk_t *onion_pkey;
  /** As routerinfo_t.onion_curve25519_pkey */
  curve25519_public_key_t *onion_curve25519_pkey;
  /** As routerinfo_t.ipv6_add */
  tor_addr_t ipv6_addr;
  /** As routerinfo_t.ipv6_orport */
  uint16_t ipv6_orport;
  /** As routerinfo_t.family */
  smartlist_t *family;
  /** IPv4 exit policy summary */
  short_policy_t *exit_policy;
  /** IPv6 exit policy summary */
  short_policy_t *ipv6_exit_policy;

} microdesc_t;

/** A node_t represents a Tor router.
 *
 * Specifically, a node_t is a Tor router as we are using it: a router that
 * we are considering for circuits, connections, and so on.  A node_t is a
 * thin wrapper around the routerstatus, routerinfo, and microdesc for a
 * single wrapper, and provides a consistent interface for all of them.
 *
 * Also, a node_t has mutable state.  While a routerinfo, a routerstatus,
 * and a microdesc have[*] only the information read from a router
 * descriptor, a consensus entry, and a microdescriptor (respectively)...
 * a node_t has flags based on *our own current opinion* of the node.
 *
 * [*] Actually, there is some leftover information in each that is mutable.
 *  We should try to excise that.
 */
typedef struct node_t {
  /* Indexing information */

  /** Used to look up the node_t by its identity digest. */
  HT_ENTRY(node_t) ht_ent;
  /** Position of the node within the list of nodes */
  int nodelist_idx;

  /** The identity digest of this node_t.  No more than one node_t per
   * identity may exist at a time. */
  char identity[DIGEST_LEN];

  microdesc_t *md;
  routerinfo_t *ri;
  routerstatus_t *rs;

  /* local info: copied from routerstatus, then possibly frobbed based
   * on experience.  Authorities set this stuff directly.  Note that
   * these reflect knowledge of the primary (IPv4) OR port only.  */

  unsigned int is_running:1; /**< As far as we know, is this OR currently
                              * running? */
  unsigned int is_valid:1; /**< Has a trusted dirserver validated this OR?
                            *  (For Authdir: Have we validated this OR?) */
  unsigned int is_fast:1; /** Do we think this is a fast OR? */
  unsigned int is_stable:1; /** Do we think this is a stable OR? */
  unsigned int is_possible_guard:1; /**< Do we think this is an OK guard? */
  unsigned int is_exit:1; /**< Do we think this is an OK exit? */
  unsigned int is_bad_exit:1; /**< Do we think this exit is censored, borked,
                               * or otherwise nasty? */
  unsigned int is_bad_directory:1; /**< Do we think this directory is junky,
                                    * underpowered, or otherwise useless? */
  unsigned int is_hs_dir:1; /**< True iff this router is a hidden service
                             * directory according to the authorities. */

  /* Local info: warning state. */

  unsigned int name_lookup_warned:1; /**< Have we warned the user for referring
                                      * to this (unnamed) router by nickname?
                                      */

  /** Local info: we treat this node as if it rejects everything */
  unsigned int rejects_all:1;

  /** Local info: this node is in our list of guards */
  unsigned int using_as_guard:1;

  /* Local info: derived. */

  /** True if the IPv6 OR port is preferred over the IPv4 OR port.  */
  unsigned int ipv6_preferred:1;

  /** According to the geoip db what country is this router in? */
  /* XXXprop186 what is this suppose to mean with multiple OR ports? */
  country_t country;

  /* The below items are used only by authdirservers for
   * reachability testing. */

  /** When was the last time we could reach this OR? */
  time_t last_reachable;        /* IPv4. */
  time_t last_reachable6;       /* IPv6. */

} node_t;

/** How many times will we try to download a router's descriptor before giving
 * up? */
#define MAX_ROUTERDESC_DOWNLOAD_FAILURES 8

/** How many times will we try to download a microdescriptor before giving
 * up? */
#define MAX_MICRODESC_DOWNLOAD_FAILURES 8

/** Contents of a v2 (non-consensus, non-vote) network status object. */
typedef struct networkstatus_v2_t {
  /** When did we receive the network-status document? */
  time_t received_on;

  /** What was the digest of the document? */
  char networkstatus_digest[DIGEST_LEN];

  /* These fields come from the actual network-status document.*/
  time_t published_on; /**< Declared publication date. */

  char *source_address; /**< Canonical directory server hostname. */
  uint32_t source_addr; /**< Canonical directory server IP. */
  uint16_t source_dirport; /**< Canonical directory server dirport. */

  unsigned int binds_names:1; /**< True iff this directory server binds
                               * names. */
  unsigned int recommends_versions:1; /**< True iff this directory server
                                       * recommends client and server software
                                       * versions. */
  unsigned int lists_bad_exits:1; /**< True iff this directory server marks
                                   * malfunctioning exits as bad. */
  /** True iff this directory server marks malfunctioning directories as
   * bad. */
  unsigned int lists_bad_directories:1;

  char identity_digest[DIGEST_LEN]; /**< Digest of signing key. */
  char *contact; /**< How to contact directory admin? (may be NULL). */
  crypto_pk_t *signing_key; /**< Key used to sign this directory. */
  char *client_versions; /**< comma-separated list of recommended client
                          * versions. */
  char *server_versions; /**< comma-separated list of recommended server
                          * versions. */

  smartlist_t *entries; /**< List of routerstatus_t*.   This list is kept
                         * sorted by identity_digest. */
} networkstatus_v2_t;

/** Linked list of microdesc hash lines for a single router in a directory
 * vote.
 */
typedef struct vote_microdesc_hash_t {
  /** Next element in the list, or NULL. */
  struct vote_microdesc_hash_t *next;
  /** The raw contents of the microdesc hash line, from the "m" through the
   * newline. */
  char *microdesc_hash_line;
} vote_microdesc_hash_t;

/** The claim about a single router, made in a vote. */
typedef struct vote_routerstatus_t {
  routerstatus_t status; /**< Underlying 'status' object for this router.
                          * Flags are redundant. */
  /** How many known-flags are allowed in a vote? This is the width of
   * the flags field of vote_routerstatus_t */
#define MAX_KNOWN_FLAGS_IN_VOTE 64
  uint64_t flags; /**< Bit-field for all recognized flags; index into
                   * networkstatus_t.known_flags. */
  char *version; /**< The version that the authority says this router is
                  * running. */
  unsigned int has_measured_bw:1; /**< The vote had a measured bw */
  uint32_t measured_bw_kb; /**< Measured bandwidth (capacity) of the router */
  /** The hash or hashes that the authority claims this microdesc has. */
  vote_microdesc_hash_t *microdesc;
} vote_routerstatus_t;

/** A signature of some document by an authority. */
typedef struct document_signature_t {
  /** Declared SHA-1 digest of this voter's identity key */
  char identity_digest[DIGEST_LEN];
  /** Declared SHA-1 digest of signing key used by this voter. */
  char signing_key_digest[DIGEST_LEN];
  /** Algorithm used to compute the digest of the document. */
  digest_algorithm_t alg;
  /** Signature of the signed thing. */
  char *signature;
  /** Length of <b>signature</b> */
  int signature_len;
  unsigned int bad_signature : 1; /**< Set to true if we've tried to verify
                                   * the sig, and we know it's bad. */
  unsigned int good_signature : 1; /**< Set to true if we've verified the sig
                                     * as good. */
} document_signature_t;

/** Information about a single voter in a vote or a consensus. */
typedef struct networkstatus_voter_info_t {
  /** Declared SHA-1 digest of this voter's identity key */
  char identity_digest[DIGEST_LEN];
  char *nickname; /**< Nickname of this voter */
  /** Digest of this voter's "legacy" identity key, if any.  In vote only; for
   * consensuses, we treat legacy keys as additional signers. */
  char legacy_id_digest[DIGEST_LEN];
  char *address; /**< Address of this voter, in string format. */
  uint32_t addr; /**< Address of this voter, in IPv4, in host order. */
  uint16_t dir_port; /**< Directory port of this voter */
  uint16_t or_port; /**< OR port of this voter */
  char *contact; /**< Contact information for this voter. */
  char vote_digest[DIGEST_LEN]; /**< Digest of this voter's vote, as signed. */

  /* Nothing from here on is signed. */
  /** The signature of the document and the signature's status. */
  smartlist_t *sigs;
} networkstatus_voter_info_t;

/** Enumerates the possible seriousness values of a networkstatus document. */
typedef enum {
  NS_TYPE_VOTE,
  NS_TYPE_CONSENSUS,
  NS_TYPE_OPINION,
} networkstatus_type_t;

/** Enumerates recognized flavors of a consensus networkstatus document.  All
 * flavors of a consensus are generated from the same set of votes, but they
 * present different types information to different versions of Tor. */
typedef enum {
  FLAV_NS = 0,
  FLAV_MICRODESC = 1,
} consensus_flavor_t;

/** How many different consensus flavors are there? */
#define N_CONSENSUS_FLAVORS ((int)(FLAV_MICRODESC)+1)

/** A common structure to hold a v3 network status vote, or a v3 network
 * status consensus. */
typedef struct networkstatus_t {
  ENUM_BF(networkstatus_type_t) type : 8; /**< Vote, consensus, or opinion? */
  ENUM_BF(consensus_flavor_t) flavor : 8; /**< If a consensus, what kind? */
  unsigned int has_measured_bws : 1;/**< True iff this networkstatus contains
                                     * measured= bandwidth values. */

  time_t published; /**< Vote only: Time when vote was written. */
  time_t valid_after; /**< Time after which this vote or consensus applies. */
  time_t fresh_until; /**< Time before which this is the most recent vote or
                       * consensus. */
  time_t valid_until; /**< Time after which this vote or consensus should not
                       * be used. */

  /** Consensus only: what method was used to produce this consensus? */
  int consensus_method;
  /** Vote only: what methods is this voter willing to use? */
  smartlist_t *supported_methods;

  /** How long does this vote/consensus claim that authorities take to
   * distribute their votes to one another? */
  int vote_seconds;
  /** How long does this vote/consensus claim that authorities take to
   * distribute their consensus signatures to one another? */
  int dist_seconds;

  /** Comma-separated list of recommended client software, or NULL if this
   * voter has no opinion. */
  char *client_versions;
  char *server_versions;
  /** List of flags that this vote/consensus applies to routers.  If a flag is
   * not listed here, the voter has no opinion on what its value should be. */
  smartlist_t *known_flags;

  /** List of key=value strings for the parameters in this vote or
   * consensus, sorted by key. */
  smartlist_t *net_params;

  /** List of key=value strings for the bw weight parameters in the
   * consensus. */
  smartlist_t *weight_params;

  /** List of networkstatus_voter_info_t.  For a vote, only one element
   * is included.  For a consensus, one element is included for every voter
   * whose vote contributed to the consensus. */
  smartlist_t *voters;

  struct authority_cert_t *cert; /**< Vote only: the voter's certificate. */

  /** Digests of this document, as signed. */
  digests_t digests;

  /** List of router statuses, sorted by identity digest.  For a vote,
   * the elements are vote_routerstatus_t; for a consensus, the elements
   * are routerstatus_t. */
  smartlist_t *routerstatus_list;

  /** If present, a map from descriptor digest to elements of
   * routerstatus_list. */
  digestmap_t *desc_digest_map;
} networkstatus_t;

/** A set of signatures for a networkstatus consensus.  Unless otherwise
 * noted, all fields are as for networkstatus_t. */
typedef struct ns_detached_signatures_t {
  time_t valid_after;
  time_t fresh_until;
  time_t valid_until;
  strmap_t *digests; /**< Map from flavor name to digestset_t */
  strmap_t *signatures; /**< Map from flavor name to list of
                         * document_signature_t */
} ns_detached_signatures_t;

/** Allowable types of desc_store_t. */
typedef enum store_type_t {
  ROUTER_STORE = 0,
  EXTRAINFO_STORE = 1
} store_type_t;

/** A 'store' is a set of descriptors saved on disk, with accompanying
 * journal, mmaped as needed, rebuilt as needed. */
typedef struct desc_store_t {
  /** Filename (within DataDir) for the store.  We append .tmp to this
   * filename for a temporary file when rebuilding the store, and .new to this
   * filename for the journal. */
  const char *fname_base;
  /** Alternative (obsolete) value for fname_base: if the file named by
   * fname_base isn't present, we read from here instead, but we never write
   * here. */
  const char *fname_alt_base;
  /** Human-readable description of what this store contains. */
  const char *description;

  tor_mmap_t *mmap; /**< A mmap for the main file in the store. */

  store_type_t type; /**< What's stored in this store? */

  /** The size of the router log, in bytes. */
  size_t journal_len;
  /** The size of the router store, in bytes. */
  size_t store_len;
  /** Total bytes dropped since last rebuild: this is space currently
   * used in the cache and the journal that could be freed by a rebuild. */
  size_t bytes_dropped;
} desc_store_t;

/** Contents of a directory of onion routers. */
typedef struct {
  /** Map from server identity digest to a member of routers. */
  struct digest_ri_map_t *identity_map;
  /** Map from server descriptor digest to a signed_descriptor_t from
   * routers or old_routers. */
  struct digest_sd_map_t *desc_digest_map;
  /** Map from extra-info digest to an extrainfo_t.  Only exists for
   * routers in routers or old_routers. */
  struct digest_ei_map_t *extra_info_map;
  /** Map from extra-info digests to a signed_descriptor_t for a router
   * descriptor having that extra-info digest.  Only exists for
   * routers in routers or old_routers. */
  struct digest_sd_map_t *desc_by_eid_map;
  /** List of routerinfo_t for all currently live routers we know. */
  smartlist_t *routers;
  /** List of signed_descriptor_t for older router descriptors we're
   * caching. */
  smartlist_t *old_routers;
  /** Store holding server descriptors.  If present, any router whose
   * cache_info.saved_location == SAVED_IN_CACHE is stored in this file
   * starting at cache_info.saved_offset */
  desc_store_t desc_store;
  /** Store holding extra-info documents. */
  desc_store_t extrainfo_store;
} routerlist_t;

/** Information on router used when extending a circuit. We don't need a
 * full routerinfo_t to extend: we only need addr:port:keyid to build an OR
 * connection, and onion_key to create the onionskin. Note that for onehop
 * general-purpose tunnels, the onion_key is NULL. */
typedef struct extend_info_t {
  char nickname[MAX_HEX_NICKNAME_LEN+1]; /**< This router's nickname for
                                          * display. */
  char identity_digest[DIGEST_LEN]; /**< Hash of this router's identity key. */
  uint16_t port; /**< OR port. */
  tor_addr_t addr; /**< IP address. */
  crypto_pk_t *onion_key; /**< Current onionskin key. */
#ifdef CURVE25519_ENABLED
  curve25519_public_key_t curve25519_onion_key;
#endif
} extend_info_t;

/** Certificate for v3 directory protocol: binds long-term authority identity
 * keys to medium-term authority signing keys. */
typedef struct authority_cert_t {
  /** Information relating to caching this cert on disk and looking it up. */
  signed_descriptor_t cache_info;
  /** This authority's long-term authority identity key. */
  crypto_pk_t *identity_key;
  /** This authority's medium-term signing key. */
  crypto_pk_t *signing_key;
  /** The digest of <b>signing_key</b> */
  char signing_key_digest[DIGEST_LEN];
  /** The listed expiration time of this certificate. */
  time_t expires;
  /** This authority's IPv4 address, in host order. */
  uint32_t addr;
  /** This authority's directory port. */
  uint16_t dir_port;
  /** True iff this certificate was cross-certified by signing the identity
   * key with the signing key. */
  uint8_t is_cross_certified;
} authority_cert_t;

/** Bitfield enum type listing types of information that directory authorities
 * can be authoritative about, and that directory caches may or may not cache.
 *
 * Note that the granularity here is based on authority granularity and on
 * cache capabilities.  Thus, one particular bit may correspond in practice to
 * a few types of directory info, so long as every authority that pronounces
 * officially about one of the types prounounces officially about all of them,
 * and so long as every cache that caches one of them caches all of them.
 */
typedef enum {
  NO_DIRINFO      = 0,
  /** Serves/signs v1 directory information: Big lists of routers, and short
   * routerstatus documents. */
  V1_DIRINFO      = 1 << 0,
  /** Serves/signs v2 directory information: i.e. v2 networkstatus documents */
  V2_DIRINFO      = 1 << 1,
  /** Serves/signs v3 directory information: votes, consensuses, certs */
  V3_DIRINFO      = 1 << 2,
  /** Serves hidden service descriptors. */
  HIDSERV_DIRINFO = 1 << 3,
  /** Serves bridge descriptors. */
  BRIDGE_DIRINFO  = 1 << 4,
  /** Serves extrainfo documents. */
  EXTRAINFO_DIRINFO=1 << 5,
  /** Serves microdescriptors. */
  MICRODESC_DIRINFO=1 << 6,
} dirinfo_type_t;

#define ALL_DIRINFO ((dirinfo_type_t)((1<<7)-1))

#define CRYPT_PATH_MAGIC 0x70127012u

struct fast_handshake_state_t;
struct ntor_handshake_state_t;
#define ONION_HANDSHAKE_TYPE_TAP  0x0000
#define ONION_HANDSHAKE_TYPE_FAST 0x0001
#define ONION_HANDSHAKE_TYPE_NTOR 0x0002
#define MAX_ONION_HANDSHAKE_TYPE 0x0002
typedef struct {
  uint16_t tag;
  union {
    struct fast_handshake_state_t *fast;
    crypto_dh_t *tap;
    struct ntor_handshake_state_t *ntor;
  } u;
} onion_handshake_state_t;

/** Holds accounting information for a single step in the layered encryption
 * performed by a circuit.  Used only at the client edge of a circuit. */
typedef struct crypt_path_t {
  uint32_t magic;

  /* crypto environments */
  /** Encryption key and counter for cells heading towards the OR at this
   * step. */
  crypto_cipher_t *f_crypto;
  /** Encryption key and counter for cells heading back from the OR at this
   * step. */
  crypto_cipher_t *b_crypto;

  /** Digest state for cells heading towards the OR at this step. */
  crypto_digest_t *f_digest; /* for integrity checking */
  /** Digest state for cells heading away from the OR at this step. */
  crypto_digest_t *b_digest;

  /** Current state of the handshake as performed with the OR at this
   * step. */
  onion_handshake_state_t handshake_state;
  /** Diffie-hellman handshake state for performing an introduction
   * operations */
  crypto_dh_t *rend_dh_handshake_state;

  /** Negotiated key material shared with the OR at this step. */
  char rend_circ_nonce[DIGEST_LEN];/* KH in tor-spec.txt */

  /** Information to extend to the OR at this step. */
  extend_info_t *extend_info;

  /** Is the circuit built to this step?  Must be one of:
   *    - CPATH_STATE_CLOSED (The circuit has not been extended to this step)
   *    - CPATH_STATE_AWAITING_KEYS (We have sent an EXTEND/CREATE to this step
   *      and not received an EXTENDED/CREATED)
   *    - CPATH_STATE_OPEN (The circuit has been extended to this step) */
  uint8_t state;
#define CPATH_STATE_CLOSED 0
#define CPATH_STATE_AWAITING_KEYS 1
#define CPATH_STATE_OPEN 2
  struct crypt_path_t *next; /**< Link to next crypt_path_t in the circuit.
                              * (The list is circular, so the last node
                              * links to the first.) */
  struct crypt_path_t *prev; /**< Link to previous crypt_path_t in the
                              * circuit. */

  int package_window; /**< How many cells are we allowed to originate ending
                       * at this step? */
  int deliver_window; /**< How many cells are we willing to deliver originating
                       * at this step? */
} crypt_path_t;

/** A reference-counted pointer to a crypt_path_t, used only to share
 * the final rendezvous cpath to be used on a service-side rendezvous
 * circuit among multiple circuits built in parallel to the same
 * destination rendezvous point. */
typedef struct {
  /** The reference count. */
  unsigned int refcount;
  /** The pointer.  Set to NULL when the crypt_path_t is put into use
   * on an opened rendezvous circuit. */
  crypt_path_t *cpath;
} crypt_path_reference_t;

#define CPATH_KEY_MATERIAL_LEN (20*2+16*2)

#define DH_KEY_LEN DH_BYTES

/** Information used to build a circuit. */
typedef struct {
  /** Intended length of the final circuit. */
  int desired_path_len;
  /** How to extend to the planned exit node. */
  extend_info_t *chosen_exit;
  /** Whether every node in the circ must have adequate uptime. */
  unsigned int need_uptime : 1;
  /** Whether every node in the circ must have adequate capacity. */
  unsigned int need_capacity : 1;
  /** Whether the last hop was picked with exiting in mind. */
  unsigned int is_internal : 1;
  /** Did we pick this as a one-hop tunnel (not safe for other streams)?
   * These are for encrypted dir conns that exit to this router, not
   * for arbitrary exits from the circuit. */
  unsigned int onehop_tunnel : 1;
  /** The crypt_path_t to append after rendezvous: used for rendezvous. */
  crypt_path_t *pending_final_cpath;
  /** A ref-counted reference to the crypt_path_t to append after
   * rendezvous; used on the service side. */
  crypt_path_reference_t *service_pending_final_cpath_ref;
  /** How many times has building a circuit for this task failed? */
  int failure_count;
  /** At what time should we give up on this task? */
  time_t expiry_time;
} cpath_build_state_t;

#define ORIGIN_CIRCUIT_MAGIC 0x35315243u
#define OR_CIRCUIT_MAGIC 0x98ABC04Fu

struct create_cell_t;

/**
 * A circuit is a path over the onion routing
 * network. Applications can connect to one end of the circuit, and can
 * create exit connections at the other end of the circuit. AP and exit
 * connections have only one circuit associated with them (and thus these
 * connection types are closed when the circuit is closed), whereas
 * OR connections multiplex many circuits at once, and stay standing even
 * when there are no circuits running over them.
 *
 * A circuit_t structure can fill one of two roles.  First, a or_circuit_t
 * links two connections together: either an edge connection and an OR
 * connection, or two OR connections.  (When joined to an OR connection, a
 * circuit_t affects only cells sent to a particular circID on that
 * connection.  When joined to an edge connection, a circuit_t affects all
 * data.)

 * Second, an origin_circuit_t holds the cipher keys and state for sending data
 * along a given circuit.  At the OP, it has a sequence of ciphers, each
 * of which is shared with a single OR along the circuit.  Separate
 * ciphers are used for data going "forward" (away from the OP) and
 * "backward" (towards the OP).  At the OR, a circuit has only two stream
 * ciphers: one for data going forward, and one for data going backward.
 */
typedef struct circuit_t {
  uint32_t magic; /**< For memory and type debugging: must equal
                   * ORIGIN_CIRCUIT_MAGIC or OR_CIRCUIT_MAGIC. */

  /** The channel that is next in this circuit. */
  channel_t *n_chan;

  /**
   * The circuit_id used in the next (forward) hop of this circuit;
   * this is unique to n_chan, but this ordered pair is globally
   * unique:
   *
   * (n_chan->global_identifier, n_circ_id)
   */
  circid_t n_circ_id;

  /**
   * Circuit mux associated with n_chan to which this circuit is attached;
   * NULL if we have no n_chan.
   */
  circuitmux_t *n_mux;

  /** Queue of cells waiting to be transmitted on n_chan */
  cell_queue_t n_chan_cells;

  /**
   * The hop to which we want to extend this circuit.  Should be NULL if
   * the circuit has attached to a channel.
   */
  extend_info_t *n_hop;

  /** True iff we are waiting for n_chan_cells to become less full before
   * allowing p_streams to add any more cells. (Origin circuit only.) */
  unsigned int streams_blocked_on_n_chan : 1;
  /** True iff we are waiting for p_chan_cells to become less full before
   * allowing n_streams to add any more cells. (OR circuit only.) */
  unsigned int streams_blocked_on_p_chan : 1;

  uint8_t state; /**< Current status of this circuit. */
  uint8_t purpose; /**< Why are we creating this circuit? */

  /** How many relay data cells can we package (read from edge streams)
   * on this circuit before we receive a circuit-level sendme cell asking
   * for more? */
  int package_window;
  /** How many relay data cells will we deliver (write to edge streams)
   * on this circuit? When deliver_window gets low, we send some
   * circuit-level sendme cells to indicate that we're willing to accept
   * more. */
  int deliver_window;

  /** For storage while n_chan is pending (state CIRCUIT_STATE_CHAN_WAIT). */
  struct create_cell_t *n_chan_create_cell;

  /** When did circuit construction actually begin (ie send the
   * CREATE cell or begin cannibalization).
   *
   * Note: This timer will get reset if we decide to cannibalize
   * a circuit. It may also get reset during certain phases of hidden
   * service circuit use.
   *
   * We keep this timestamp with a higher resolution than most so that the
   * circuit-build-time tracking code can get millisecond resolution.
   */
  struct timeval timestamp_began;

  /** This timestamp marks when the init_circuit_base constructor ran. */
  struct timeval timestamp_created;

  /** When the circuit was first used, or 0 if the circuit is clean.
   *
   * XXXX023 Note that some code will artifically adjust this value backward
   * in time in order to indicate that a circuit shouldn't be used for new
   * streams, but that it can stay alive as long as it has streams on it.
   * That's a kludge we should fix.
   *
   * XXX023 The CBT code uses this field to record when HS-related
   * circuits entered certain states.  This usage probably won't
   * interfere with this field's primary purpose, but we should
   * document it more thoroughly to make sure of that.
   */
  time_t timestamp_dirty;

  uint16_t marked_for_close; /**< Should we close this circuit at the end of
                              * the main loop? (If true, holds the line number
                              * where this circuit was marked.) */
  const char *marked_for_close_file; /**< For debugging: in which file was this
                                      * circuit marked for close? */

  /** Unique ID for measuring tunneled network status requests. */
  uint64_t dirreq_id;

  struct circuit_t *next; /**< Next circuit in linked list of all circuits. */

  /** Next circuit in the doubly-linked ring of circuits waiting to add
   * cells to n_conn.  NULL if we have no cells pending, or if we're not
   * linked to an OR connection. */
  struct circuit_t *next_active_on_n_chan;
  /** Previous circuit in the doubly-linked ring of circuits waiting to add
   * cells to n_conn.  NULL if we have no cells pending, or if we're not
   * linked to an OR connection. */
  struct circuit_t *prev_active_on_n_chan;
} circuit_t;

/** Largest number of relay_early cells that we can send on a given
 * circuit. */
#define MAX_RELAY_EARLY_CELLS_PER_CIRCUIT 8

/**
 * Describes the circuit building process in simplified terms based
 * on the path bias accounting state for a circuit.
 *
 * NOTE: These state values are enumerated in the order for which we
 * expect circuits to transition through them. If you add states,
 * you need to preserve this overall ordering. The various pathbias
 * state transition and accounting functions (pathbias_mark_* and
 * pathbias_count_*) contain ordinal comparisons to enforce proper
 * state transitions for corrections.
 *
 * This state machine and the associated logic was created to prevent
 * miscounting due to unknown cases of circuit reuse. See also tickets
 * #6475 and #7802.
 */
typedef enum {
    /** This circuit is "new". It has not yet completed a first hop
     * or been counted by the path bias code. */
    PATH_STATE_NEW_CIRC = 0,
    /** This circuit has completed one/two hops, and has been counted by
     * the path bias logic. */
    PATH_STATE_BUILD_ATTEMPTED = 1,
    /** This circuit has been completely built */
    PATH_STATE_BUILD_SUCCEEDED = 2,
    /** Did we try to attach any SOCKS streams or hidserv introductions to
      * this circuit?
      *
      * Note: If we ever implement end-to-end stream timing through test
      * stream probes (#5707), we must *not* set this for those probes
      * (or any other automatic streams) because the adversary could
      * just tag at a later point.
      */
    PATH_STATE_USE_ATTEMPTED = 3,
    /** Did any SOCKS streams or hidserv introductions actually succeed on
      * this circuit?
      *
      * If any streams detatch/fail from this circuit, the code transitions
      * the circuit back to PATH_STATE_USE_ATTEMPTED to ensure we probe. See
      * pathbias_mark_use_rollback() for that.
      */
    PATH_STATE_USE_SUCCEEDED = 4,

    /**
     * This is a special state to indicate that we got a corrupted
     * relay cell on a circuit and we don't intend to probe it.
     */
    PATH_STATE_USE_FAILED = 5,

    /**
     * This is a special state to indicate that we already counted
     * the circuit. Used to guard against potential state machine
     * violations.
     */
    PATH_STATE_ALREADY_COUNTED = 6,
} path_state_t;

/** An origin_circuit_t holds data necessary to build and use a circuit.
 */
typedef struct origin_circuit_t {
  circuit_t base_;

  /** Linked list of AP streams (or EXIT streams if hidden service)
   * associated with this circuit. */
  edge_connection_t *p_streams;
  /** Build state for this circuit. It includes the intended path
   * length, the chosen exit router, rendezvous information, etc.
   */
  cpath_build_state_t *build_state;
  /** The doubly-linked list of crypt_path_t entries, one per hop,
   * for this circuit. This includes ciphers for each hop,
   * integrity-checking digests for each hop, and package/delivery
   * windows for each hop.
   */
  crypt_path_t *cpath;

  /** Holds all rendezvous data on either client or service side. */
  rend_data_t *rend_data;

  /** How many more relay_early cells can we send on this circuit, according
   * to the specification? */
  unsigned int remaining_relay_early_cells : 4;

  /** Set if this circuit is insanely old and we already informed the user */
  unsigned int is_ancient : 1;

  /** Set if this circuit has already been opened. Used to detect
   * cannibalized circuits. */
  unsigned int has_opened : 1;

  /**
   * Path bias state machine. Used to ensure integrity of our
   * circuit building and usage accounting. See path_state_t
   * for more details.
   */
  ENUM_BF(path_state_t) path_state : 3;

  /* If this flag is set, we should not consider attaching any more
   * connections to this circuit. */
  unsigned int unusable_for_new_conns : 1;

  /**
   * Tristate variable to guard against pathbias miscounting
   * due to circuit purpose transitions changing the decision
   * of pathbias_should_count(). This variable is informational
   * only. The current results of pathbias_should_count() are
   * the official decision for pathbias accounting.
   */
  uint8_t pathbias_shouldcount;
#define PATHBIAS_SHOULDCOUNT_UNDECIDED 0
#define PATHBIAS_SHOULDCOUNT_IGNORED   1
#define PATHBIAS_SHOULDCOUNT_COUNTED   2

  /** For path probing. Store the temporary probe stream ID
   * for response comparison */
  streamid_t pathbias_probe_id;

  /** For path probing. Store the temporary probe address nonce
   * (in host byte order) for response comparison. */
  uint32_t pathbias_probe_nonce;

  /** Set iff this is a hidden-service circuit which has timed out
   * according to our current circuit-build timeout, but which has
   * been kept around because it might still succeed in connecting to
   * its destination, and which is not a fully-connected rendezvous
   * circuit.
   *
   * (We clear this flag for client-side rendezvous circuits when they
   * are 'joined' to the other side's rendezvous circuit, so that
   * connection_ap_handshake_attach_circuit can put client streams on
   * the circuit.  We also clear this flag for service-side rendezvous
   * circuits when they are 'joined' to a client's rend circ, but only
   * for symmetry with the client case.  Client-side introduction
   * circuits are closed when we get a joined rend circ, and
   * service-side introduction circuits never have this flag set.) */
  unsigned int hs_circ_has_timed_out : 1;

  /** Set iff this circuit has been given a relaxed timeout because
   * no circuits have opened. Used to prevent spamming logs. */
  unsigned int relaxed_timeout : 1;

  /** Set iff this is a service-side rendezvous circuit for which a
   * new connection attempt has been launched.  We consider launching
   * a new service-side rend circ to a client when the previous one
   * fails; now that we don't necessarily close a service-side rend
   * circ when we launch a new one to the same client, this flag keeps
   * us from launching two retries for the same failed rend circ. */
  unsigned int hs_service_side_rend_circ_has_been_relaunched : 1;

  /** What commands were sent over this circuit that decremented the
   * RELAY_EARLY counter? This is for debugging task 878. */
  uint8_t relay_early_commands[MAX_RELAY_EARLY_CELLS_PER_CIRCUIT];

  /** How many RELAY_EARLY cells have been sent over this circuit? This is
   * for debugging task 878, too. */
  int relay_early_cells_sent;

  /** The next stream_id that will be tried when we're attempting to
   * construct a new AP stream originating at this circuit. */
  streamid_t next_stream_id;

  /* The intro key replaces the hidden service's public key if purpose is
   * S_ESTABLISH_INTRO or S_INTRO, provided that no unversioned rendezvous
   * descriptor is used. */
  crypto_pk_t *intro_key;

  /** Quasi-global identifier for this circuit; used for control.c */
  /* XXXX NM This can get re-used after 2**32 circuits. */
  uint32_t global_identifier;

  /** True if we have associated one stream to this circuit, thereby setting
   * the isolation paramaters for this circuit.  Note that this doesn't
   * necessarily mean that we've <em>attached</em> any streams to the circuit:
   * we may only have marked up this circuit during the launch process.
   */
  unsigned int isolation_values_set : 1;
  /** True iff any stream has <em>ever</em> been attached to this circuit.
   *
   * In a better world we could use timestamp_dirty for this, but
   * timestamp_dirty is far too overloaded at the moment.
   */
  unsigned int isolation_any_streams_attached : 1;

  /** A bitfield of ISO_* flags for every isolation field such that this
   * circuit has had streams with more than one value for that field
   * attached to it. */
  uint8_t isolation_flags_mixed;

  /** @name Isolation parameters
   *
   * If any streams have been associated with this circ (isolation_values_set
   * == 1), and all streams associated with the circuit have had the same
   * value for some field ((isolation_flags_mixed & ISO_FOO) == 0), then these
   * elements hold the value for that field.
   *
   * Note again that "associated" is not the same as "attached": we
   * preliminarily associate streams with a circuit while the circuit is being
   * launched, so that we can tell whether we need to launch more circuits.
   *
   * @{
   */
  uint8_t client_proto_type;
  uint8_t client_proto_socksver;
  uint16_t dest_port;
  tor_addr_t client_addr;
  char *dest_address;
  int session_group;
  unsigned nym_epoch;
  size_t socks_username_len;
  uint8_t socks_password_len;
  /* Note that the next two values are NOT NUL-terminated; see
     socks_username_len and socks_password_len for their lengths. */
  char *socks_username;
  char *socks_password;
  /** Global identifier for the first stream attached here; used by
   * ISO_STREAM. */
  uint64_t associated_isolated_stream_global_id;
  /**@}*/
  /** A list of addr_policy_t for this circuit in particular. Used by
   * adjust_exit_policy_from_exitpolicy_failure.
   */
  smartlist_t *prepend_policy;
} origin_circuit_t;

struct onion_queue_t;

/** An or_circuit_t holds information needed to implement a circuit at an
 * OR. */
typedef struct or_circuit_t {
  circuit_t base_;

  /** Next circuit in the doubly-linked ring of circuits waiting to add
   * cells to p_chan.  NULL if we have no cells pending, or if we're not
   * linked to an OR connection. */
  struct circuit_t *next_active_on_p_chan;
  /** Previous circuit in the doubly-linked ring of circuits waiting to add
   * cells to p_chan.  NULL if we have no cells pending, or if we're not
   * linked to an OR connection. */
  struct circuit_t *prev_active_on_p_chan;
  /** Pointer to an entry on the onion queue, if this circuit is waiting for a
   * chance to give an onionskin to a cpuworker. Used only in onion.c */
  struct onion_queue_t *onionqueue_entry;

  /** The circuit_id used in the previous (backward) hop of this circuit. */
  circid_t p_circ_id;
  /** Queue of cells waiting to be transmitted on p_conn. */
  cell_queue_t p_chan_cells;
  /** The channel that is previous in this circuit. */
  channel_t *p_chan;
  /**
   * Circuit mux associated with p_chan to which this circuit is attached;
   * NULL if we have no p_chan.
   */
  circuitmux_t *p_mux;
  /** Linked list of Exit streams associated with this circuit. */
  edge_connection_t *n_streams;
  /** Linked list of Exit streams associated with this circuit that are
   * still being resolved. */
  edge_connection_t *resolving_streams;
  /** The cipher used by intermediate hops for cells heading toward the
   * OP. */
  crypto_cipher_t *p_crypto;
  /** The cipher used by intermediate hops for cells heading away from
   * the OP. */
  crypto_cipher_t *n_crypto;

  /** The integrity-checking digest used by intermediate hops, for
   * cells packaged here and heading towards the OP.
   */
  crypto_digest_t *p_digest;
  /** The integrity-checking digest used by intermediate hops, for
   * cells packaged at the OP and arriving here.
   */
  crypto_digest_t *n_digest;

  /** Points to spliced circuit if purpose is REND_ESTABLISHED, and circuit
   * is not marked for close. */
  struct or_circuit_t *rend_splice;

#if REND_COOKIE_LEN >= DIGEST_LEN
#define REND_TOKEN_LEN REND_COOKIE_LEN
#else
#define REND_TOKEN_LEN DIGEST_LEN
#endif

  /** A hash of location-hidden service's PK if purpose is INTRO_POINT, or a
   * rendezvous cookie if purpose is REND_POINT_WAITING. Filled with zeroes
   * otherwise.
   * ???? move to a subtype or adjunct structure? Wastes 20 bytes. -NM
   */
  char rend_token[REND_TOKEN_LEN];

  /* ???? move to a subtype or adjunct structure? Wastes 20 bytes -NM */
  /** Stores KH for the handshake. */
  char rend_circ_nonce[DIGEST_LEN];/* KH in tor-spec.txt */

  /** How many more relay_early cells can we send on this circuit, according
   * to the specification? */
  unsigned int remaining_relay_early_cells : 4;

  /** True iff this circuit was made with a CREATE_FAST cell. */
  unsigned int is_first_hop : 1;

  /** Number of cells that were removed from circuit queue; reset every
   * time when writing buffer stats to disk. */
  uint32_t processed_cells;

  /** Total time in milliseconds that cells spent in both app-ward and
   * exit-ward queues of this circuit; reset every time when writing
   * buffer stats to disk. */
  uint64_t total_cell_waiting_time;
} or_circuit_t;

/** Convert a circuit subtype to a circuit_t. */
#define TO_CIRCUIT(x)  (&((x)->base_))

/** Convert a circuit_t* to a pointer to the enclosing or_circuit_t.  Assert
 * if the cast is impossible. */
static or_circuit_t *TO_OR_CIRCUIT(circuit_t *);
/** Convert a circuit_t* to a pointer to the enclosing origin_circuit_t.
 * Assert if the cast is impossible. */
static origin_circuit_t *TO_ORIGIN_CIRCUIT(circuit_t *);

static INLINE or_circuit_t *TO_OR_CIRCUIT(circuit_t *x)
{
  tor_assert(x->magic == OR_CIRCUIT_MAGIC);
  return DOWNCAST(or_circuit_t, x);
}
static INLINE origin_circuit_t *TO_ORIGIN_CIRCUIT(circuit_t *x)
{
  tor_assert(x->magic == ORIGIN_CIRCUIT_MAGIC);
  return DOWNCAST(origin_circuit_t, x);
}

/** Bitfield type: things that we're willing to use invalid routers for. */
typedef enum invalid_router_usage_t {
  ALLOW_INVALID_ENTRY       =1,
  ALLOW_INVALID_EXIT        =2,
  ALLOW_INVALID_MIDDLE      =4,
  ALLOW_INVALID_RENDEZVOUS  =8,
  ALLOW_INVALID_INTRODUCTION=16,
} invalid_router_usage_t;

/* limits for TCP send and recv buffer size used for constrained sockets */
#define MIN_CONSTRAINED_TCP_BUFFER 2048
#define MAX_CONSTRAINED_TCP_BUFFER 262144  /* 256k */

/** @name Isolation flags

    Ways to isolate client streams

    @{
*/
/** Isolate based on destination port */
#define ISO_DESTPORT    (1u<<0)
/** Isolate based on destination address */
#define ISO_DESTADDR    (1u<<1)
/** Isolate based on SOCKS authentication */
#define ISO_SOCKSAUTH   (1u<<2)
/** Isolate based on client protocol choice */
#define ISO_CLIENTPROTO (1u<<3)
/** Isolate based on client address */
#define ISO_CLIENTADDR  (1u<<4)
/** Isolate based on session group (always on). */
#define ISO_SESSIONGRP  (1u<<5)
/** Isolate based on newnym epoch (always on). */
#define ISO_NYM_EPOCH   (1u<<6)
/** Isolate all streams (Internal only). */
#define ISO_STREAM      (1u<<7)
/**@}*/

/** Default isolation level for ports. */
#define ISO_DEFAULT (ISO_CLIENTADDR|ISO_SOCKSAUTH|ISO_SESSIONGRP|ISO_NYM_EPOCH)

/** Indicates that we haven't yet set a session group on a port_cfg_t. */
#define SESSION_GROUP_UNSET -1
/** Session group reserved for directory connections */
#define SESSION_GROUP_DIRCONN -2
/** Session group reserved for resolve requests launched by a controller */
#define SESSION_GROUP_CONTROL_RESOLVE -3
/** First automatically allocated session group number */
#define SESSION_GROUP_FIRST_AUTO -4

/** Configuration for a single port that we're listening on. */
typedef struct port_cfg_t {
  tor_addr_t addr; /**< The actual IP to listen on, if !is_unix_addr. */
  int port; /**< The configured port, or CFG_AUTO_PORT to tell Tor to pick its
             * own port. */
  uint8_t type; /**< One of CONN_TYPE_*_LISTENER */
  unsigned is_unix_addr : 1; /**< True iff this is an AF_UNIX address. */

  /* Client port types (socks, dns, trans, natd) only: */
  uint8_t isolation_flags; /**< Zero or more isolation flags */
  int session_group; /**< A session group, or -1 if this port is not in a
                      * session group. */
  /* Socks only: */
  /** When both no-auth and user/pass are advertised by a SOCKS client, select
   * no-auth. */
  unsigned int socks_prefer_no_auth : 1;

  /* Server port types (or, dir) only: */
  unsigned int no_advertise : 1;
  unsigned int no_listen : 1;
  unsigned int all_addrs : 1;
  unsigned int bind_ipv4_only : 1;
  unsigned int bind_ipv6_only : 1;

  /* Client port types only: */
  unsigned int ipv4_traffic : 1;
  unsigned int ipv6_traffic : 1;
  unsigned int prefer_ipv6 : 1;

  /** For a socks listener: should we cache IPv4/IPv6 DNS information that
   * exit nodes tell us?
   *
   * @{ */
  unsigned int cache_ipv4_answers : 1;
  unsigned int cache_ipv6_answers : 1;
  /** @} */
  /** For a socks listeners: if we find an answer in our client-side DNS cache,
   * should we use it?
   *
   * @{ */
  unsigned int use_cached_ipv4_answers : 1;
  unsigned int use_cached_ipv6_answers : 1;
  /** @} */
  /** For socks listeners: When we can automap an address to IPv4 or IPv6,
   * do we prefer IPv6? */
  unsigned int prefer_ipv6_virtaddr : 1;

  /* Unix sockets only: */
  /** Path for an AF_UNIX address */
  char unix_addr[FLEXIBLE_ARRAY_MEMBER];
} port_cfg_t;

/** Ordinary configuration line. */
#define CONFIG_LINE_NORMAL 0
/** Appends to previous configuration for the same option, even if we
 * would ordinary replace it. */
#define CONFIG_LINE_APPEND 1
/* Removes all previous configuration for an option. */
#define CONFIG_LINE_CLEAR 2

/** A linked list of lines in a config file. */
typedef struct config_line_t {
  char *key;
  char *value;
  struct config_line_t *next;
  /** What special treatment (if any) does this line require? */
  unsigned int command:2;
  /** If true, subsequent assignments to this linelist should replace
   * it, not extend it.  Set only on the first item in a linelist in an
   * or_options_t. */
  unsigned int fragile:1;
} config_line_t;

typedef struct routerset_t routerset_t;

/** A magic value for the (Socks|OR|...)Port options below, telling Tor
 * to pick its own port. */
#define CFG_AUTO_PORT 0xc4005e

/** Configuration options for a Tor process. */
typedef struct {
  uint32_t magic_;

  /** What should the tor process actually do? */
  enum {
    CMD_RUN_TOR=0, CMD_LIST_FINGERPRINT, CMD_HASH_PASSWORD,
    CMD_VERIFY_CONFIG, CMD_RUN_UNITTESTS
  } command;
  const char *command_arg; /**< Argument for command-line option. */

  config_line_t *Logs; /**< New-style list of configuration lines
                        * for logs */
  int LogTimeGranularity; /**< Log resolution in milliseconds. */

  int LogMessageDomains; /**< Boolean: Should we log the domain(s) in which
                          * each log message occurs? */

  char *DebugLogFile; /**< Where to send verbose log messages. */
  char *DataDirectory; /**< OR only: where to store long-term data. */
  char *Nickname; /**< OR only: nickname of this onion router. */
  char *Address; /**< OR only: configured address for this onion router. */
  char *PidFile; /**< Where to store PID of Tor process. */

  int DynamicDHGroups; /**< Dynamic generation of prime moduli for use in DH.*/

  routerset_t *ExitNodes; /**< Structure containing nicknames, digests,
                           * country codes and IP address patterns of ORs to
                           * consider as exits. */
  routerset_t *EntryNodes;/**< Structure containing nicknames, digests,
                           * country codes and IP address patterns of ORs to
                           * consider as entry points. */
  int StrictNodes; /**< Boolean: When none of our EntryNodes or ExitNodes
                    * are up, or we need to access a node in ExcludeNodes,
                    * do we just fail instead? */
  routerset_t *ExcludeNodes;/**< Structure containing nicknames, digests,
                             * country codes and IP address patterns of ORs
                             * not to use in circuits. But see StrictNodes
                             * above. */
  routerset_t *ExcludeExitNodes;/**< Structure containing nicknames, digests,
                                 * country codes and IP address patterns of
                                 * ORs not to consider as exits. */

  /** Union of ExcludeNodes and ExcludeExitNodes */
  routerset_t *ExcludeExitNodesUnion_;

  int DisableAllSwap; /**< Boolean: Attempt to call mlockall() on our
                       * process for all current and future memory. */

  /** List of "entry", "middle", "exit", "introduction", "rendezvous". */
  smartlist_t *AllowInvalidNodes;
  /** Bitmask; derived from AllowInvalidNodes. */
  invalid_router_usage_t AllowInvalid_;
  config_line_t *ExitPolicy; /**< Lists of exit policy components. */
  int ExitPolicyRejectPrivate; /**< Should we not exit to local addresses? */
  config_line_t *SocksPolicy; /**< Lists of socks policy components */
  config_line_t *DirPolicy; /**< Lists of dir policy components */
  /** Addresses to bind for listening for SOCKS connections. */
  config_line_t *SocksListenAddress;
  /** Addresses to bind for listening for transparent pf/netfilter
   * connections. */
  config_line_t *TransListenAddress;
  /** Addresses to bind for listening for transparent natd connections */
  config_line_t *NATDListenAddress;
  /** Addresses to bind for listening for SOCKS connections. */
  config_line_t *DNSListenAddress;
  /** Addresses to bind for listening for OR connections. */
  config_line_t *ORListenAddress;
  /** Addresses to bind for listening for directory connections. */
  config_line_t *DirListenAddress;
  /** Addresses to bind for listening for control connections. */
  config_line_t *ControlListenAddress;
  /** Local address to bind outbound sockets */
  config_line_t *OutboundBindAddress;
  /** IPv4 address derived from OutboundBindAddress. */
  tor_addr_t OutboundBindAddressIPv4_;
  /** IPv6 address derived from OutboundBindAddress. */
  tor_addr_t OutboundBindAddressIPv6_;
  /** Directory server only: which versions of
   * Tor should we tell users to run? */
  config_line_t *RecommendedVersions;
  config_line_t *RecommendedClientVersions;
  config_line_t *RecommendedServerVersions;
  /** Whether dirservers allow router descriptors with private IPs. */
  int DirAllowPrivateAddresses;
  /** Whether routers accept EXTEND cells to routers with private IPs. */
  int ExtendAllowPrivateAddresses;
  char *User; /**< Name of user to run Tor as. */
  char *Group; /**< Name of group to run Tor as. */
  config_line_t *ORPort_lines; /**< Ports to listen on for OR connections. */
  /** Ports to listen on for SOCKS connections. */
  config_line_t *SocksPort_lines;
  /** Ports to listen on for transparent pf/netfilter connections. */
  config_line_t *TransPort_lines;
  config_line_t *NATDPort_lines; /**< Ports to listen on for transparent natd
                            * connections. */
  config_line_t *ControlPort_lines; /**< Ports to listen on for control
                               * connections. */
  config_line_t *ControlSocket; /**< List of Unix Domain Sockets to listen on
                                 * for control connections. */

  int ControlSocketsGroupWritable; /**< Boolean: Are control sockets g+rw? */
  /** Ports to listen on for directory connections. */
  config_line_t *DirPort_lines;
  config_line_t *DNSPort_lines; /**< Ports to listen on for DNS requests. */

  uint64_t MaxMemInCellQueues; /**< If we have more memory than this allocated
                                * for circuit cell queues, run the OOM handler
                                */

  /** @name port booleans
   *
   * Derived booleans: True iff there is a non-listener port on an AF_INET or
   * AF_INET6 address of the given type configured in one of the _lines
   * options above.
   *
   * @{
   */
  unsigned int ORPort_set : 1;
  unsigned int SocksPort_set : 1;
  unsigned int TransPort_set : 1;
  unsigned int NATDPort_set : 1;
  unsigned int ControlPort_set : 1;
  unsigned int DirPort_set : 1;
  unsigned int DNSPort_set : 1;
  /**@}*/

  int AssumeReachable; /**< Whether to publish our descriptor regardless. */
  int AuthoritativeDir; /**< Boolean: is this an authoritative directory? */
  int V1AuthoritativeDir; /**< Boolean: is this an authoritative directory
                           * for version 1 directories? */
  int V2AuthoritativeDir; /**< Boolean: is this an authoritative directory
                           * for version 2 directories? */
  int V3AuthoritativeDir; /**< Boolean: is this an authoritative directory
                           * for version 3 directories? */
  int HSAuthoritativeDir; /**< Boolean: does this an authoritative directory
                           * handle hidden service requests? */
  int NamingAuthoritativeDir; /**< Boolean: is this an authoritative directory
                               * that's willing to bind names? */
  int VersioningAuthoritativeDir; /**< Boolean: is this an authoritative
                                   * directory that's willing to recommend
                                   * versions? */
  int BridgeAuthoritativeDir; /**< Boolean: is this an authoritative directory
                               * that aggregates bridge descriptors? */

  /** If set on a bridge authority, it will answer requests on its dirport
   * for bridge statuses -- but only if the requests use this password. */
  char *BridgePassword;
  /** If BridgePassword is set, this is a SHA256 digest of the basic http
   * authenticator for it. Used so we can do a time-independent comparison. */
  char *BridgePassword_AuthDigest_;

  int UseBridges; /**< Boolean: should we start all circuits with a bridge? */
  config_line_t *Bridges; /**< List of bootstrap bridge addresses. */

  config_line_t *ClientTransportPlugin; /**< List of client
                                           transport plugins. */

  config_line_t *ServerTransportPlugin; /**< List of client
                                           transport plugins. */

  /** List of TCP/IP addresses that transports should listen at. */
  config_line_t *ServerTransportListenAddr;

  int BridgeRelay; /**< Boolean: are we acting as a bridge relay? We make
                    * this explicit so we can change how we behave in the
                    * future. */

  /** Boolean: if we know the bridge's digest, should we get new
   * descriptors from the bridge authorities or from the bridge itself? */
  int UpdateBridgesFromAuthority;

  int AvoidDiskWrites; /**< Boolean: should we never cache things to disk?
                        * Not used yet. */
  int ClientOnly; /**< Boolean: should we never evolve into a server role? */
  /** To what authority types do we publish our descriptor? Choices are
   * "v1", "v2", "v3", "bridge", or "". */
  smartlist_t *PublishServerDescriptor;
  /** A bitfield of authority types, derived from PublishServerDescriptor. */
  dirinfo_type_t PublishServerDescriptor_;
  /** Boolean: do we publish hidden service descriptors to the HS auths? */
  int PublishHidServDescriptors;
  int FetchServerDescriptors; /**< Do we fetch server descriptors as normal? */
  int FetchHidServDescriptors; /**< and hidden service descriptors? */
  int FetchV2Networkstatus; /**< Do we fetch v2 networkstatus documents when
                             * we don't need to? */
  int HidServDirectoryV2; /**< Do we participate in the HS DHT? */

  int VoteOnHidServDirectoriesV2; /**< As a directory authority, vote on
                                   * assignment of the HSDir flag? */
  int MinUptimeHidServDirectoryV2; /**< As directory authority, accept hidden
                                    * service directories after what time? */

  int FetchUselessDescriptors; /**< Do we fetch non-running descriptors too? */
  int AllDirActionsPrivate; /**< Should every directory action be sent
                             * through a Tor circuit? */

  /** Run in 'tor2web mode'? (I.e. only make client connections to hidden
   * services, and use a single hop for all hidden-service-related
   * circuits.) */
  int Tor2webMode;

  /** Close hidden service client circuits immediately when they reach
   * the normal circuit-build timeout, even if they have already sent
   * an INTRODUCE1 cell on its way to the service. */
  int CloseHSClientCircuitsImmediatelyOnTimeout;

  /** Close hidden-service-side rendezvous circuits immediately when
   * they reach the normal circuit-build timeout. */
  int CloseHSServiceRendCircuitsImmediatelyOnTimeout;

  int ConnLimit; /**< Demanded minimum number of simultaneous connections. */
  int ConnLimit_; /**< Maximum allowed number of simultaneous connections. */
  int RunAsDaemon; /**< If true, run in the background. (Unix only) */
  int FascistFirewall; /**< Whether to prefer ORs reachable on open ports. */
  smartlist_t *FirewallPorts; /**< Which ports our firewall allows
                               * (strings). */
  config_line_t *ReachableAddresses; /**< IP:ports our firewall allows. */
  config_line_t *ReachableORAddresses; /**< IP:ports for OR conns. */
  config_line_t *ReachableDirAddresses; /**< IP:ports for Dir conns. */

  int ConstrainedSockets; /**< Shrink xmit and recv socket buffers. */
  uint64_t ConstrainedSockSize; /**< Size of constrained buffers. */

  /** Whether we should drop exit streams from Tors that we don't know are
   * relays.  One of "0" (never refuse), "1" (always refuse), or "-1" (do
   * what the consensus says, defaulting to 'refuse' if the consensus says
   * nothing). */
  int RefuseUnknownExits;

  /** Application ports that require all nodes in circ to have sufficient
   * uptime. */
  smartlist_t *LongLivedPorts;
  /** Application ports that are likely to be unencrypted and
   * unauthenticated; we reject requests for them to prevent the
   * user from screwing up and leaking plaintext secrets to an
   * observer somewhere on the Internet. */
  smartlist_t *RejectPlaintextPorts;
  /** Related to RejectPlaintextPorts above, except this config option
   * controls whether we warn (in the log and via a controller status
   * event) every time a risky connection is attempted. */
  smartlist_t *WarnPlaintextPorts;
  /** Should we try to reuse the same exit node for a given host */
  smartlist_t *TrackHostExits;
  int TrackHostExitsExpire; /**< Number of seconds until we expire an
                             * addressmap */
  config_line_t *AddressMap; /**< List of address map directives. */
  int AutomapHostsOnResolve; /**< If true, when we get a resolve request for a
                              * hostname ending with one of the suffixes in
                              * <b>AutomapHostsSuffixes</b>, map it to a
                              * virtual address. */
  smartlist_t *AutomapHostsSuffixes; /**< List of suffixes for
                                      * <b>AutomapHostsOnResolve</b>. */
  int RendPostPeriod; /**< How often do we post each rendezvous service
                       * descriptor? Remember to publish them independently. */
  int KeepalivePeriod; /**< How often do we send padding cells to keep
                        * connections alive? */
  int SocksTimeout; /**< How long do we let a socks connection wait
                     * unattached before we fail it? */
  int LearnCircuitBuildTimeout; /**< If non-zero, we attempt to learn a value
                                 * for CircuitBuildTimeout based on timeout
                                 * history */
  int CircuitBuildTimeout; /**< Cull non-open circuits that were born at
                            * least this many seconds ago. Used until
                            * adaptive algorithm learns a new value. */
  int CircuitIdleTimeout; /**< Cull open clean circuits that were born
                           * at least this many seconds ago. */
  int CircuitStreamTimeout; /**< If non-zero, detach streams from circuits
                             * and try a new circuit if the stream has been
                             * waiting for this many seconds. If zero, use
                             * our default internal timeout schedule. */
  int MaxOnionQueueDelay; /**<DOCDOC*/
  int NewCircuitPeriod; /**< How long do we use a circuit before building
                         * a new one? */
  int MaxCircuitDirtiness; /**< Never use circs that were first used more than
                                this interval ago. */
  uint64_t BandwidthRate; /**< How much bandwidth, on average, are we willing
                           * to use in a second? */
  uint64_t BandwidthBurst; /**< How much bandwidth, at maximum, are we willing
                            * to use in a second? */
  uint64_t MaxAdvertisedBandwidth; /**< How much bandwidth are we willing to
                                    * tell people we have? */
  uint64_t RelayBandwidthRate; /**< How much bandwidth, on average, are we
                                 * willing to use for all relayed conns? */
  uint64_t RelayBandwidthBurst; /**< How much bandwidth, at maximum, will we
                                 * use in a second for all relayed conns? */
  uint64_t PerConnBWRate; /**< Long-term bw on a single TLS conn, if set. */
  uint64_t PerConnBWBurst; /**< Allowed burst on a single TLS conn, if set. */
  int NumCPUs; /**< How many CPUs should we try to use? */
//int RunTesting; /**< If true, create testing circuits to measure how well the
//                 * other ORs are running. */
  config_line_t *RendConfigLines; /**< List of configuration lines
                                          * for rendezvous services. */
  config_line_t *HidServAuth; /**< List of configuration lines for client-side
                               * authorizations for hidden services */
  char *ContactInfo; /**< Contact info to be published in the directory. */

  int HeartbeatPeriod; /**< Log heartbeat messages after this many seconds
                        * have passed. */

  char *HTTPProxy; /**< hostname[:port] to use as http proxy, if any. */
  tor_addr_t HTTPProxyAddr; /**< Parsed IPv4 addr for http proxy, if any. */
  uint16_t HTTPProxyPort; /**< Parsed port for http proxy, if any. */
  char *HTTPProxyAuthenticator; /**< username:password string, if any. */

  char *HTTPSProxy; /**< hostname[:port] to use as https proxy, if any. */
  tor_addr_t HTTPSProxyAddr; /**< Parsed addr for https proxy, if any. */
  uint16_t HTTPSProxyPort; /**< Parsed port for https proxy, if any. */
  char *HTTPSProxyAuthenticator; /**< username:password string, if any. */

  char *Socks4Proxy; /**< hostname:port to use as a SOCKS4 proxy, if any. */
  tor_addr_t Socks4ProxyAddr; /**< Derived from Socks4Proxy. */
  uint16_t Socks4ProxyPort; /**< Derived from Socks4Proxy. */

  char *Socks5Proxy; /**< hostname:port to use as a SOCKS5 proxy, if any. */
  tor_addr_t Socks5ProxyAddr; /**< Derived from Sock5Proxy. */
  uint16_t Socks5ProxyPort; /**< Derived from Socks5Proxy. */
  char *Socks5ProxyUsername; /**< Username for SOCKS5 authentication, if any */
  char *Socks5ProxyPassword; /**< Password for SOCKS5 authentication, if any */

  /** List of configuration lines for replacement directory authorities.
   * If you just want to replace one class of authority at a time,
   * use the "Alternate*Authority" options below instead. */
  config_line_t *DirAuthorities;

  /** List of fallback directory servers */
  config_line_t *FallbackDir;

  /** Weight to apply to all directory authority rates if considering them
   * along with fallbackdirs */
  double DirAuthorityFallbackRate;

  /** If set, use these main (currently v3) directory authorities and
   * not the default ones. */
  config_line_t *AlternateDirAuthority;

  /** If set, use these bridge authorities and not the default one. */
  config_line_t *AlternateBridgeAuthority;

  /** If set, use these HS authorities and not the default ones. */
  config_line_t *AlternateHSAuthority;

  char *MyFamily; /**< Declared family for this OR. */
  config_line_t *NodeFamilies; /**< List of config lines for
                                * node families */
  smartlist_t *NodeFamilySets; /**< List of parsed NodeFamilies values. */
  config_line_t *AuthDirBadDir; /**< Address policy for descriptors to
                                 * mark as bad dir mirrors. */
  config_line_t *AuthDirBadExit; /**< Address policy for descriptors to
                                  * mark as bad exits. */
  config_line_t *AuthDirReject; /**< Address policy for descriptors to
                                 * reject. */
  config_line_t *AuthDirInvalid; /**< Address policy for descriptors to
                                  * never mark as valid. */
  /** @name AuthDir...CC
   *
   * Lists of country codes to mark as BadDir, BadExit, or Invalid, or to
   * reject entirely.
   *
   * @{
   */
  smartlist_t *AuthDirBadDirCCs;
  smartlist_t *AuthDirBadExitCCs;
  smartlist_t *AuthDirInvalidCCs;
  smartlist_t *AuthDirRejectCCs;
  /**@}*/

  int AuthDirListBadDirs; /**< True iff we should list bad dirs,
                           * and vote for all other dir mirrors as good. */
  int AuthDirListBadExits; /**< True iff we should list bad exits,
                            * and vote for all other exits as good. */
  int AuthDirRejectUnlisted; /**< Boolean: do we reject all routers that
                              * aren't named in our fingerprint file? */
  int AuthDirMaxServersPerAddr; /**< Do not permit more than this
                                 * number of servers per IP address. */
  int AuthDirMaxServersPerAuthAddr; /**< Do not permit more than this
                                     * number of servers per IP address shared
                                     * with an authority. */
  int AuthDirHasIPv6Connectivity; /**< Boolean: are we on IPv6?  */

  /** If non-zero, always vote the Fast flag for any relay advertising
   * this amount of capacity or more. */
  uint64_t AuthDirFastGuarantee;

  /** If non-zero, this advertised capacity or more is always sufficient
   * to satisfy the bandwidth requirement for the Guard flag. */
  uint64_t AuthDirGuardBWGuarantee;

  char *AccountingStart; /**< How long is the accounting interval, and when
                          * does it start? */
  uint64_t AccountingMax; /**< How many bytes do we allow per accounting
                           * interval before hibernation?  0 for "never
                           * hibernate." */

  /** Base64-encoded hash of accepted passwords for the control system. */
  config_line_t *HashedControlPassword;
  /** As HashedControlPassword, but not saved. */
  config_line_t *HashedControlSessionPassword;

  int CookieAuthentication; /**< Boolean: do we enable cookie-based auth for
                             * the control system? */
  char *CookieAuthFile; /**< Location of a cookie authentication file. */
  int CookieAuthFileGroupReadable; /**< Boolean: Is the CookieAuthFile g+r? */
  int LeaveStreamsUnattached; /**< Boolean: Does Tor attach new streams to
                          * circuits itself (0), or does it expect a controller
                          * to cope? (1) */
  int DisablePredictedCircuits; /**< Boolean: does Tor preemptively
                                 * make circuits in the background (0),
                                 * or not (1)? */

  /** Process specifier for a controller that ‘owns’ this Tor
   * instance.  Tor will terminate if its owning controller does. */
  char *OwningControllerProcess;

  int ShutdownWaitLength; /**< When we get a SIGINT and we're a server, how
                           * long do we wait before exiting? */
  char *SafeLogging; /**< Contains "relay", "1", "0" (meaning no scrubbing). */

  /* Derived from SafeLogging */
  enum {
    SAFELOG_SCRUB_ALL, SAFELOG_SCRUB_RELAY, SAFELOG_SCRUB_NONE
  } SafeLogging_;

  int SafeSocks; /**< Boolean: should we outright refuse application
                  * connections that use socks4 or socks5-with-local-dns? */
#define LOG_PROTOCOL_WARN (get_options()->ProtocolWarnings ? \
                           LOG_WARN : LOG_INFO)
  int ProtocolWarnings; /**< Boolean: when other parties screw up the Tor
                         * protocol, is it a warn or an info in our logs? */
  int TestSocks; /**< Boolean: when we get a socks connection, do we loudly
                  * log whether it was DNS-leaking or not? */
  int HardwareAccel; /**< Boolean: Should we enable OpenSSL hardware
                      * acceleration where available? */
  /** Token Bucket Refill resolution in milliseconds. */
  int TokenBucketRefillInterval;
  char *AccelName; /**< Optional hardware acceleration engine name. */
  char *AccelDir; /**< Optional hardware acceleration engine search dir. */
  int UseEntryGuards; /**< Boolean: Do we try to enter from a smallish number
                       * of fixed nodes? */
  int NumEntryGuards; /**< How many entry guards do we try to establish? */
  int UseEntryGuardsAsDirGuards; /** Boolean: Do we try to get directory info
                                  * from a smallish number of fixed nodes? */
  int NumDirectoryGuards; /**< How many dir guards do we try to establish?
                           * If 0, use value from NumEntryGuards. */
  int RephistTrackTime; /**< How many seconds do we keep rephist info? */
  int FastFirstHopPK; /**< If Tor believes it is safe, should we save a third
                       * of our PK time by sending CREATE_FAST cells? */
  /** Should we always fetch our dir info on the mirror schedule (which
   * means directly from the authorities) no matter our other config? */
  int FetchDirInfoEarly;

  /** Should we fetch our dir info at the start of the consensus period? */
  int FetchDirInfoExtraEarly;

  char *VirtualAddrNetworkIPv4; /**< Address and mask to hand out for virtual
                                 * MAPADDRESS requests for IPv4 addresses */
  char *VirtualAddrNetworkIPv6; /**< Address and mask to hand out for virtual
                                 * MAPADDRESS requests for IPv6 addresses */
  int ServerDNSSearchDomains; /**< Boolean: If set, we don't force exit
                      * addresses to be FQDNs, but rather search for them in
                      * the local domains. */
  int ServerDNSDetectHijacking; /**< Boolean: If true, check for DNS failure
                                 * hijacking. */
  int ServerDNSRandomizeCase; /**< Boolean: Use the 0x20-hack to prevent
                               * DNS poisoning attacks. */
  char *ServerDNSResolvConfFile; /**< If provided, we configure our internal
                     * resolver from the file here rather than from
                     * /etc/resolv.conf (Unix) or the registry (Windows). */
  char *DirPortFrontPage; /**< This is a full path to a file with an html
                    disclaimer. This allows a server administrator to show
                    that they're running Tor and anyone visiting their server
                    will know this without any specialized knowledge. */
  int DisableDebuggerAttachment; /**< Currently Linux only specific attempt to
                                      disable ptrace; needs BSD testing. */
  /** Boolean: if set, we start even if our resolv.conf file is missing
   * or broken. */
  int ServerDNSAllowBrokenConfig;
  /** Boolean: if set, then even connections to private addresses will get
   * rate-limited. */
  int CountPrivateBandwidth;
  smartlist_t *ServerDNSTestAddresses; /**< A list of addresses that definitely
                                        * should be resolvable. Used for
                                        * testing our DNS server. */
  int EnforceDistinctSubnets; /**< If true, don't allow multiple routers in the
                               * same network zone in the same circuit. */
  int TunnelDirConns; /**< If true, use BEGIN_DIR rather than BEGIN when
                       * possible. */
  int PreferTunneledDirConns; /**< If true, avoid dirservers that don't
                               * support BEGIN_DIR, when possible. */
  int PortForwarding; /**< If true, use NAT-PMP or UPnP to automatically
                       * forward the DirPort and ORPort on the NAT device */
  char *PortForwardingHelper; /** < Filename or full path of the port
                                  forwarding helper executable */
  int AllowNonRFC953Hostnames; /**< If true, we allow connections to hostnames
                                * with weird characters. */
  /** If true, we try resolving hostnames with weird characters. */
  int ServerDNSAllowNonRFC953Hostnames;

  /** If true, we try to download extra-info documents (and we serve them,
   * if we are a cache).  For authorities, this is always true. */
  int DownloadExtraInfo;

  /** If true, and we are acting as a relay, allow exit circuits even when
   * we are the first hop of a circuit. */
  int AllowSingleHopExits;
  /** If true, don't allow relays with AllowSingleHopExits=1 to be used in
   * circuits that we build. */
  int ExcludeSingleHopRelays;
  /** If true, and the controller tells us to use a one-hop circuit, and the
   * exit allows it, we use it. */
  int AllowSingleHopCircuits;

  /** If true, we convert "www.google.com.foo.exit" addresses on the
   * socks/trans/natd ports into "www.google.com" addresses that
   * exit from the node "foo". Disabled by default since attacking
   * websites and exit relays can use it to manipulate your path
   * selection. */
  int AllowDotExit;

  /** If true, we will warn if a user gives us only an IP address
   * instead of a hostname. */
  int WarnUnsafeSocks;

  /** If true, the user wants us to collect statistics on clients
   * requesting network statuses from us as directory. */
  int DirReqStatistics;

  /** If true, the user wants us to collect statistics on port usage. */
  int ExitPortStatistics;

  /** If true, the user wants us to collect connection statistics. */
  int ConnDirectionStatistics;

  /** If true, the user wants us to collect cell statistics. */
  int CellStatistics;

  /** If true, the user wants us to collect statistics as entry node. */
  int EntryStatistics;

  /** If true, include statistics file contents in extra-info documents. */
  int ExtraInfoStatistics;

  /** If true, do not believe anybody who tells us that a domain resolves
   * to an internal address, or that an internal address has a PTR mapping.
   * Helps avoid some cross-site attacks. */
  int ClientDNSRejectInternalAddresses;

  /** If true, do not accept any requests to connect to internal addresses
   * over randomly chosen exits. */
  int ClientRejectInternalAddresses;

  /** If true, clients may connect over IPv6. XXX we don't really
      enforce this -- clients _may_ set up outgoing IPv6 connections
      even when this option is not set. */
  int ClientUseIPv6;
  /** If true, prefer an IPv6 OR port over an IPv4 one. */
  int ClientPreferIPv6ORPort;

  /** The length of time that we think a consensus should be fresh. */
  int V3AuthVotingInterval;
  /** The length of time we think it will take to distribute votes. */
  int V3AuthVoteDelay;
  /** The length of time we think it will take to distribute signatures. */
  int V3AuthDistDelay;
  /** The number of intervals we think a consensus should be valid. */
  int V3AuthNIntervalsValid;

  /** Should advertise and sign consensuses with a legacy key, for key
   * migration purposes? */
  int V3AuthUseLegacyKey;

  /** Location of bandwidth measurement file */
  char *V3BandwidthsFile;

  /** Authority only: key=value pairs that we add to our networkstatus
   * consensus vote on the 'params' line. */
  char *ConsensusParams;

  /** Authority only: minimum number of measured bandwidths we must see
   * before we only beliee measured bandwidths to assign flags. */
  int MinMeasuredBWsForAuthToIgnoreAdvertised;

  /** The length of time that we think an initial consensus should be fresh.
   * Only altered on testing networks. */
  int TestingV3AuthInitialVotingInterval;

  /** The length of time we think it will take to distribute initial votes.
   * Only altered on testing networks. */
  int TestingV3AuthInitialVoteDelay;

  /** The length of time we think it will take to distribute initial
   * signatures.  Only altered on testing networks.*/
  int TestingV3AuthInitialDistDelay;

  /** If an authority has been around for less than this amount of time, it
   * does not believe its reachability information is accurate.  Only
   * altered on testing networks. */
  int TestingAuthDirTimeToLearnReachability;

  /** Clients don't download any descriptor this recent, since it will
   * probably not have propagated to enough caches.  Only altered on testing
   * networks. */
  int TestingEstimatedDescriptorPropagationTime;

  /** If true, we take part in a testing network. Change the defaults of a
   * couple of other configuration options and allow to change the values
   * of certain configuration options. */
  int TestingTorNetwork;

  /** Minimum value for the Exit flag threshold on testing networks. */
  uint64_t TestingMinExitFlagThreshold;

  /** Minimum value for the Fast flag threshold on testing networks. */
  uint64_t TestingMinFastFlagThreshold;

  /** If true, and we have GeoIP data, and we're a bridge, keep a per-country
   * count of how many client addresses have contacted us so that we can help
   * the bridge authority guess which countries have blocked access to us. */
  int BridgeRecordUsageByCountry;

  /** Optionally, IPv4 and IPv6 GeoIP data. */
  char *GeoIPFile;
  char *GeoIPv6File;

  /** Autobool: if auto, then any attempt to Exclude{Exit,}Nodes a particular
   * country code will exclude all nodes in ?? and A1.  If true, all nodes in
   * ?? and A1 are excluded. Has no effect if we don't know any GeoIP data. */
  int GeoIPExcludeUnknown;

  /** If true, SIGHUP should reload the torrc.  Sometimes controllers want
   * to make this false. */
  int ReloadTorrcOnSIGHUP;

  /* The main parameter for picking circuits within a connection.
   *
   * If this value is positive, when picking a cell to relay on a connection,
   * we always relay from the circuit whose weighted cell count is lowest.
   * Cells are weighted exponentially such that if one cell is sent
   * 'CircuitPriorityHalflife' seconds before another, it counts for half as
   * much.
   *
   * If this value is zero, we're disabling the cell-EWMA algorithm.
   *
   * If this value is negative, we're using the default approach
   * according to either Tor or a parameter set in the consensus.
   */
  double CircuitPriorityHalflife;

  /** If true, do not enable IOCP on windows with bufferevents, even if
   * we think we could. */
  int DisableIOCP;
  /** For testing only: will go away eventually. */
  int UseFilteringSSLBufferevents;

  /** Set to true if the TestingTorNetwork configuration option is set.
   * This is used so that options_validate() has a chance to realize that
   * the defaults have changed. */
  int UsingTestNetworkDefaults_;

  /** If 1, we try to use microdescriptors to build circuits.  If 0, we don't.
   * If -1, Tor decides. */
  int UseMicrodescriptors;

  /** File where we should write the ControlPort. */
  char *ControlPortWriteToFile;
  /** Should that file be group-readable? */
  int ControlPortFileGroupReadable;

#define MAX_MAX_CLIENT_CIRCUITS_PENDING 1024
  /** Maximum number of non-open general-purpose origin circuits to allow at
   * once. */
  int MaxClientCircuitsPending;

  /** If 1, we always send optimistic data when it's supported.  If 0, we
   * never use it.  If -1, we do what the consensus says. */
  int OptimisticData;

  /** If 1, and we are using IOCP, we set the kernel socket SNDBUF and RCVBUF
   * to 0 to try to save kernel memory and avoid the dread "Out of buffers"
   * issue. */
  int UserspaceIOCPBuffers;

  /** If 1, we accept and launch no external network connections, except on
   * control ports. */
  int DisableNetwork;

  /**
   * Parameters for path-bias detection.
   * @{
   * These options override the default behavior of Tor's (**currently
   * experimental**) path bias detection algorithm. To try to find broken or
   * misbehaving guard nodes, Tor looks for nodes where more than a certain
   * fraction of circuits through that guard fail to get built.
   *
   * The PathBiasCircThreshold option controls how many circuits we need to
   * build through a guard before we make these checks.  The
   * PathBiasNoticeRate, PathBiasWarnRate and PathBiasExtremeRate options
   * control what fraction of circuits must succeed through a guard so we
   * won't write log messages.  If less than PathBiasExtremeRate circuits
   * succeed *and* PathBiasDropGuards is set to 1, we disable use of that
   * guard.
   *
   * When we have seen more than PathBiasScaleThreshold circuits through a
   * guard, we scale our observations by 0.5 (governed by the consensus) so
   * that new observations don't get swamped by old ones.
   *
   * By default, or if a negative value is provided for one of these options,
   * Tor uses reasonable defaults from the networkstatus consensus document.
   * If no defaults are available there, these options default to 150, .70,
   * .50, .30, 0, and 300 respectively.
   */
  int PathBiasCircThreshold;
  double PathBiasNoticeRate;
  double PathBiasWarnRate;
  double PathBiasExtremeRate;
  int PathBiasDropGuards;
  int PathBiasScaleThreshold;
  /** @} */

  /**
   * Parameters for path-bias use detection
   * @{
   * Similar to the above options, these options override the default behavior
   * of Tor's (**currently experimental**) path use bias detection algorithm.
   *
   * Where as the path bias parameters govern thresholds for successfully
   * building circuits, these four path use bias parameters govern thresholds
   * only for circuit usage. Circuits which receive no stream usage are not
   * counted by this detection algorithm. A used circuit is considered
   * successful if it is capable of carrying streams or otherwise receiving
   * well-formed responses to RELAY cells.
   *
   * By default, or if a negative value is provided for one of these options,
   * Tor uses reasonable defaults from the networkstatus consensus document.
   * If no defaults are available there, these options default to 20, .80,
   * .60, and 100, respectively.
   */
  int PathBiasUseThreshold;
  double PathBiasNoticeUseRate;
  double PathBiasExtremeUseRate;
  int PathBiasScaleUseThreshold;
  /** @} */

  int IPv6Exit; /**< Do we support exiting to IPv6 addresses? */

  char *TLSECGroup; /**< One of "P256", "P224", or nil for auto */

  /** Autobool: should we use the ntor handshake if we can? */
  int UseNTorHandshake;

  /** Fraction: */
  double PathsNeededToBuildCircuits;

  /** Do we serve v2 directory info at all?  This is a temporary option, since
   * we'd like to disable v2 directory serving entirely, but we need a way to
   * make it temporarily disableable, in order to do fast testing and be
   * able to turn it back on if it turns out to be non-workable.
   *
   * XXXX025 Make this always-on, or always-off.  Right now, it's only
   * enableable for authorities.
   */
  int DisableV2DirectoryInfo_;

  /** What expiry time shall we place on our SSL certs? "0" means we
   * should guess a suitable value. */
  int SSLKeyLifetime;

  /** How long (seconds) do we keep a guard before picking a new one? */
  int GuardLifetime;

  /** Should we send the timestamps that pre-023 hidden services want? */
  int Support022HiddenServices;
} or_options_t;

/** Persistent state for an onion router, as saved to disk. */
typedef struct {
  uint32_t magic_;
  /** The time at which we next plan to write the state to the disk.  Equal to
   * TIME_MAX if there are no savable changes, 0 if there are changes that
   * should be saved right away. */
  time_t next_write;

  /** When was the state last written to disk? */
  time_t LastWritten;

  /** Fields for accounting bandwidth use. */
  time_t AccountingIntervalStart;
  uint64_t AccountingBytesReadInInterval;
  uint64_t AccountingBytesWrittenInInterval;
  int AccountingSecondsActive;
  int AccountingSecondsToReachSoftLimit;
  time_t AccountingSoftLimitHitAt;
  uint64_t AccountingBytesAtSoftLimit;
  uint64_t AccountingExpectedUsage;

  /** A list of Entry Guard-related configuration lines. */
  config_line_t *EntryGuards;

  config_line_t *TransportProxies;

  /** These fields hold information on the history of bandwidth usage for
   * servers.  The "Ends" fields hold the time when we last updated the
   * bandwidth usage. The "Interval" fields hold the granularity, in seconds,
   * of the entries of Values.  The "Values" lists hold decimal string
   * representations of the number of bytes read or written in each
   * interval. The "Maxima" list holds decimal strings describing the highest
   * rate achieved during the interval.
   */
  time_t      BWHistoryReadEnds;
  int         BWHistoryReadInterval;
  smartlist_t *BWHistoryReadValues;
  smartlist_t *BWHistoryReadMaxima;
  time_t      BWHistoryWriteEnds;
  int         BWHistoryWriteInterval;
  smartlist_t *BWHistoryWriteValues;
  smartlist_t *BWHistoryWriteMaxima;
  time_t      BWHistoryDirReadEnds;
  int         BWHistoryDirReadInterval;
  smartlist_t *BWHistoryDirReadValues;
  smartlist_t *BWHistoryDirReadMaxima;
  time_t      BWHistoryDirWriteEnds;
  int         BWHistoryDirWriteInterval;
  smartlist_t *BWHistoryDirWriteValues;
  smartlist_t *BWHistoryDirWriteMaxima;

  /** Build time histogram */
  config_line_t * BuildtimeHistogram;
  unsigned int TotalBuildTimes;
  unsigned int CircuitBuildAbandonedCount;

  /** What version of Tor wrote this state file? */
  char *TorVersion;

  /** Holds any unrecognized values we found in the state file, in the order
   * in which we found them. */
  config_line_t *ExtraLines;

  /** When did we last rotate our onion key?  "0" for 'no idea'. */
  time_t LastRotatedOnionKey;
} or_state_t;

/** Change the next_write time of <b>state</b> to <b>when</b>, unless the
 * state is already scheduled to be written to disk earlier than <b>when</b>.
 */
static INLINE void or_state_mark_dirty(or_state_t *state, time_t when)
{
  if (state->next_write > when)
    state->next_write = when;
}

#define MAX_SOCKS_REPLY_LEN 1024
#define MAX_SOCKS_ADDR_LEN 256
#define SOCKS_NO_AUTH 0x00
#define SOCKS_USER_PASS 0x02

/** Please open a TCP connection to this addr:port. */
#define SOCKS_COMMAND_CONNECT       0x01
/** Please turn this FQDN into an IP address, privately. */
#define SOCKS_COMMAND_RESOLVE       0xF0
/** Please turn this IP address into an FQDN, privately. */
#define SOCKS_COMMAND_RESOLVE_PTR   0xF1

#define SOCKS_COMMAND_IS_CONNECT(c) ((c)==SOCKS_COMMAND_CONNECT)
#define SOCKS_COMMAND_IS_RESOLVE(c) ((c)==SOCKS_COMMAND_RESOLVE || \
                                     (c)==SOCKS_COMMAND_RESOLVE_PTR)

/** State of a SOCKS request from a user to an OP.  Also used to encode other
 * information for non-socks user request (such as those on TransPort and
 * DNSPort) */
struct socks_request_t {
  /** Which version of SOCKS did the client use? One of "0, 4, 5" -- where
   * 0 means that no socks handshake ever took place, and this is just a
   * stub connection (e.g. see connection_ap_make_link()). */
  uint8_t socks_version;
  /** If using socks5 authentication, which authentication type did we
   * negotiate?  currently we support 0 (no authentication) and 2
   * (username/password). */
  uint8_t auth_type;
  /** What is this stream's goal? One of the SOCKS_COMMAND_* values */
  uint8_t command;
  /** Which kind of listener created this stream? */
  uint8_t listener_type;
  size_t replylen; /**< Length of <b>reply</b>. */
  uint8_t reply[MAX_SOCKS_REPLY_LEN]; /**< Write an entry into this string if
                                    * we want to specify our own socks reply,
                                    * rather than using the default socks4 or
                                    * socks5 socks reply. We use this for the
                                    * two-stage socks5 handshake.
                                    */
  char address[MAX_SOCKS_ADDR_LEN]; /**< What address did the client ask to
                                       connect to/resolve? */
  uint16_t port; /**< What port did the client ask to connect to? */
  unsigned int has_finished : 1; /**< Has the SOCKS handshake finished? Used to
                              * make sure we send back a socks reply for
                              * every connection. */
  unsigned int got_auth : 1; /**< Have we received any authentication data? */
  /** If this is set, we will choose "no authentication" instead of
   * "username/password" authentication if both are offered. Used as input to
   * parse_socks. */
  unsigned int socks_prefer_no_auth : 1;

  /** Number of bytes in username; 0 if username is NULL */
  size_t usernamelen;
  /** Number of bytes in password; 0 if password is NULL */
  uint8_t passwordlen;
  /** The negotiated username value if any (for socks5), or the entire
   * authentication string (for socks4).  This value is NOT nul-terminated;
   * see usernamelen for its length. */
  char *username;
  /** The negotiated password value if any (for socks5). This value is NOT
   * nul-terminated; see passwordlen for its length. */
  char *password;
};

/********************************* circuitbuild.c **********************/

/** How many hops does a general-purpose circuit have by default? */
#define DEFAULT_ROUTE_LEN 3

/* Circuit Build Timeout "public" structures. */

/** Precision multiplier for the Bw weights */
#define BW_WEIGHT_SCALE   10000
#define BW_MIN_WEIGHT_SCALE 1
#define BW_MAX_WEIGHT_SCALE INT32_MAX

/** Total size of the circuit timeout history to accumulate.
 * 1000 is approx 2.5 days worth of continual-use circuits. */
#define CBT_NCIRCUITS_TO_OBSERVE 1000

/** Width of the histogram bins in milliseconds */
#define CBT_BIN_WIDTH ((build_time_t)50)

/** Number of modes to use in the weighted-avg computation of Xm */
#define CBT_DEFAULT_NUM_XM_MODES 3
#define CBT_MIN_NUM_XM_MODES 1
#define CBT_MAX_NUM_XM_MODES 20

/** A build_time_t is milliseconds */
typedef uint32_t build_time_t;

/**
 * CBT_BUILD_ABANDONED is our flag value to represent a force-closed
 * circuit (Aka a 'right-censored' pareto value).
 */
#define CBT_BUILD_ABANDONED ((build_time_t)(INT32_MAX-1))
#define CBT_BUILD_TIME_MAX ((build_time_t)(INT32_MAX))

/** Save state every 10 circuits */
#define CBT_SAVE_STATE_EVERY 10

/* Circuit build times consensus parameters */

/**
 * How long to wait before actually closing circuits that take too long to
 * build in terms of CDF quantile.
 */
#define CBT_DEFAULT_CLOSE_QUANTILE 95
#define CBT_MIN_CLOSE_QUANTILE CBT_MIN_QUANTILE_CUTOFF
#define CBT_MAX_CLOSE_QUANTILE CBT_MAX_QUANTILE_CUTOFF

/**
 * How many circuits count as recent when considering if the
 * connection has gone gimpy or changed.
 */
#define CBT_DEFAULT_RECENT_CIRCUITS 20
#define CBT_MIN_RECENT_CIRCUITS 3
#define CBT_MAX_RECENT_CIRCUITS 1000

/**
 * Maximum count of timeouts that finish the first hop in the past
 * RECENT_CIRCUITS before calculating a new timeout.
 *
 * This tells us whether to abandon timeout history and set
 * the timeout back to whatever circuit_build_times_get_initial_timeout()
 * gives us.
 */
#define CBT_DEFAULT_MAX_RECENT_TIMEOUT_COUNT (CBT_DEFAULT_RECENT_CIRCUITS*9/10)
#define CBT_MIN_MAX_RECENT_TIMEOUT_COUNT 3
#define CBT_MAX_MAX_RECENT_TIMEOUT_COUNT 10000

/** Minimum circuits before estimating a timeout */
#define CBT_DEFAULT_MIN_CIRCUITS_TO_OBSERVE 100
#define CBT_MIN_MIN_CIRCUITS_TO_OBSERVE 1
#define CBT_MAX_MIN_CIRCUITS_TO_OBSERVE 10000

/** Cutoff percentile on the CDF for our timeout estimation. */
#define CBT_DEFAULT_QUANTILE_CUTOFF 80
#define CBT_MIN_QUANTILE_CUTOFF 10
#define CBT_MAX_QUANTILE_CUTOFF 99
double circuit_build_times_quantile_cutoff(void);

/** How often in seconds should we build a test circuit */
#define CBT_DEFAULT_TEST_FREQUENCY 60
#define CBT_MIN_TEST_FREQUENCY 1
#define CBT_MAX_TEST_FREQUENCY INT32_MAX

/** Lowest allowable value for CircuitBuildTimeout in milliseconds */
#define CBT_DEFAULT_TIMEOUT_MIN_VALUE (1500)
#define CBT_MIN_TIMEOUT_MIN_VALUE 500
#define CBT_MAX_TIMEOUT_MIN_VALUE INT32_MAX

/** Initial circuit build timeout in milliseconds */
#define CBT_DEFAULT_TIMEOUT_INITIAL_VALUE (60*1000)
#define CBT_MIN_TIMEOUT_INITIAL_VALUE CBT_MIN_TIMEOUT_MIN_VALUE
#define CBT_MAX_TIMEOUT_INITIAL_VALUE INT32_MAX
int32_t circuit_build_times_initial_timeout(void);

#if CBT_DEFAULT_MAX_RECENT_TIMEOUT_COUNT < CBT_MIN_MAX_RECENT_TIMEOUT_COUNT
#error "RECENT_CIRCUITS is set too low."
#endif

/** Information about the state of our local network connection */
typedef struct {
  /** The timestamp we last completed a TLS handshake or received a cell */
  time_t network_last_live;
  /** If the network is not live, how many timeouts has this caused? */
  int nonlive_timeouts;
  /** Circular array of circuits that have made it to the first hop. Slot is
   * 1 if circuit timed out, 0 if circuit succeeded */
  int8_t *timeouts_after_firsthop;
  /** Number of elements allocated for the above array */
  int num_recent_circs;
  /** Index into circular array. */
  int after_firsthop_idx;
} network_liveness_t;

/** Structure for circuit build times history */
typedef struct {
  /** The circular array of recorded build times in milliseconds */
  build_time_t circuit_build_times[CBT_NCIRCUITS_TO_OBSERVE];
  /** Current index in the circuit_build_times circular array */
  int build_times_idx;
  /** Total number of build times accumulated. Max CBT_NCIRCUITS_TO_OBSERVE */
  int total_build_times;
  /** Information about the state of our local network connection */
  network_liveness_t liveness;
  /** Last time we built a circuit. Used to decide to build new test circs */
  time_t last_circ_at;
  /** "Minimum" value of our pareto distribution (actually mode) */
  build_time_t Xm;
  /** alpha exponent for pareto dist. */
  double alpha;
  /** Have we computed a timeout? */
  int have_computed_timeout;
  /** The exact value for that timeout in milliseconds. Stored as a double
   * to maintain precision from calculations to and from quantile value. */
  double timeout_ms;
  /** How long we wait before actually closing the circuit. */
  double close_ms;
} circuit_build_times_t;

/********************************* config.c ***************************/

/** An error from options_trial_assign() or options_init_from_string(). */
typedef enum setopt_err_t {
  SETOPT_OK = 0,
  SETOPT_ERR_MISC = -1,
  SETOPT_ERR_PARSE = -2,
  SETOPT_ERR_TRANSITION = -3,
  SETOPT_ERR_SETTING = -4,
} setopt_err_t;

/********************************* connection_edge.c *************************/

/** Enumerates possible origins of a client-side address mapping. */
typedef enum {
  /** We're remapping this address because the controller told us to. */
  ADDRMAPSRC_CONTROLLER,
  /** We're remapping this address because of an AutomapHostsOnResolve
   * configuration. */
  ADDRMAPSRC_AUTOMAP,
  /** We're remapping this address because our configuration (via torrc, the
   * command line, or a SETCONF command) told us to. */
  ADDRMAPSRC_TORRC,
  /** We're remapping this address because we have TrackHostExit configured,
   * and we want to remember to use the same exit next time. */
  ADDRMAPSRC_TRACKEXIT,
  /** We're remapping this address because we got a DNS resolution from a
   * Tor server that told us what its value was. */
  ADDRMAPSRC_DNS,

  /** No remapping has occurred.  This isn't a possible value for an
   * addrmap_entry_t; it's used as a null value when we need to answer "Why
   * did this remapping happen." */
  ADDRMAPSRC_NONE
} addressmap_entry_source_t;

/********************************* control.c ***************************/

/** Used to indicate the type of a circuit event passed to the controller.
 * The various types are defined in control-spec.txt */
typedef enum circuit_status_event_t {
  CIRC_EVENT_LAUNCHED = 0,
  CIRC_EVENT_BUILT    = 1,
  CIRC_EVENT_EXTENDED = 2,
  CIRC_EVENT_FAILED   = 3,
  CIRC_EVENT_CLOSED   = 4,
} circuit_status_event_t;

/** Used to indicate the type of a CIRC_MINOR event passed to the controller.
 * The various types are defined in control-spec.txt . */
typedef enum circuit_status_minor_event_t {
  CIRC_MINOR_EVENT_PURPOSE_CHANGED,
  CIRC_MINOR_EVENT_CANNIBALIZED,
} circuit_status_minor_event_t;

/** Used to indicate the type of a stream event passed to the controller.
 * The various types are defined in control-spec.txt */
typedef enum stream_status_event_t {
  STREAM_EVENT_SENT_CONNECT = 0,
  STREAM_EVENT_SENT_RESOLVE = 1,
  STREAM_EVENT_SUCCEEDED    = 2,
  STREAM_EVENT_FAILED       = 3,
  STREAM_EVENT_CLOSED       = 4,
  STREAM_EVENT_NEW          = 5,
  STREAM_EVENT_NEW_RESOLVE  = 6,
  STREAM_EVENT_FAILED_RETRIABLE = 7,
  STREAM_EVENT_REMAP        = 8
} stream_status_event_t;

/** Used to indicate the type of an OR connection event passed to the
 * controller.  The various types are defined in control-spec.txt */
typedef enum or_conn_status_event_t {
  OR_CONN_EVENT_LAUNCHED     = 0,
  OR_CONN_EVENT_CONNECTED    = 1,
  OR_CONN_EVENT_FAILED       = 2,
  OR_CONN_EVENT_CLOSED       = 3,
  OR_CONN_EVENT_NEW          = 4,
} or_conn_status_event_t;

/** Used to indicate the type of a buildtime event */
typedef enum buildtimeout_set_event_t {
  BUILDTIMEOUT_SET_EVENT_COMPUTED  = 0,
  BUILDTIMEOUT_SET_EVENT_RESET     = 1,
  BUILDTIMEOUT_SET_EVENT_SUSPENDED = 2,
  BUILDTIMEOUT_SET_EVENT_DISCARD = 3,
  BUILDTIMEOUT_SET_EVENT_RESUME = 4
} buildtimeout_set_event_t;

/** Execute the statement <b>stmt</b>, which may log events concerning the
 * connection <b>conn</b>.  To prevent infinite loops, disable log messages
 * being sent to controllers if <b>conn</b> is a control connection.
 *
 * Stmt must not contain any return or goto statements.
 */
#define CONN_LOG_PROTECT(conn, stmt)                                    \
  STMT_BEGIN                                                            \
    int _log_conn_is_control;                                           \
    tor_assert(conn);                                                   \
    _log_conn_is_control = (conn->type == CONN_TYPE_CONTROL);           \
    if (_log_conn_is_control)                                           \
      disable_control_logging();                                        \
  STMT_BEGIN stmt; STMT_END;                                            \
    if (_log_conn_is_control)                                           \
      enable_control_logging();                                         \
  STMT_END

/** Enum describing various stages of bootstrapping, for use with controller
 * bootstrap status events. The values range from 0 to 100. */
typedef enum {
  BOOTSTRAP_STATUS_UNDEF=-1,
  BOOTSTRAP_STATUS_STARTING=0,
  BOOTSTRAP_STATUS_CONN_DIR=5,
  BOOTSTRAP_STATUS_HANDSHAKE=-2,
  BOOTSTRAP_STATUS_HANDSHAKE_DIR=10,
  BOOTSTRAP_STATUS_ONEHOP_CREATE=15,
  BOOTSTRAP_STATUS_REQUESTING_STATUS=20,
  BOOTSTRAP_STATUS_LOADING_STATUS=25,
  BOOTSTRAP_STATUS_LOADING_KEYS=40,
  BOOTSTRAP_STATUS_REQUESTING_DESCRIPTORS=45,
  BOOTSTRAP_STATUS_LOADING_DESCRIPTORS=50,
  BOOTSTRAP_STATUS_CONN_OR=80,
  BOOTSTRAP_STATUS_HANDSHAKE_OR=85,
  BOOTSTRAP_STATUS_CIRCUIT_CREATE=90,
  BOOTSTRAP_STATUS_DONE=100
} bootstrap_status_t;

/********************************* directory.c ***************************/

/** A pair of digests created by dir_split_resource_info_fingerprint_pairs() */
typedef struct {
  char first[DIGEST_LEN];
  char second[DIGEST_LEN];
} fp_pair_t;

/********************************* dirserv.c ***************************/

/** An enum to describe what format we're generating a routerstatus line in.
 */
typedef enum {
  /** For use in a v2 opinion */
  NS_V2,
  /** For use in a consensus networkstatus document (ns flavor) */
  NS_V3_CONSENSUS,
  /** For use in a vote networkstatus document */
  NS_V3_VOTE,
  /** For passing to the controlport in response to a GETINFO request */
  NS_CONTROL_PORT,
  /** For use in a consensus networkstatus document (microdesc flavor) */
  NS_V3_CONSENSUS_MICRODESC
} routerstatus_format_type_t;

#ifdef DIRSERV_PRIVATE
typedef struct measured_bw_line_t {
  char node_id[DIGEST_LEN];
  char node_hex[MAX_HEX_NICKNAME_LEN+1];
  long int bw_kb;
} measured_bw_line_t;

#endif

/********************************* dirvote.c ************************/

/** Describes the schedule by which votes should be generated. */
typedef struct vote_timing_t {
  /** Length in seconds between one consensus becoming valid and the next
   * becoming valid. */
  int vote_interval;
  /** For how many intervals is a consensus valid? */
  int n_intervals_valid;
  /** Time in seconds allowed to propagate votes */
  int vote_delay;
  /** Time in seconds allowed to propagate signatures */
  int dist_delay;
} vote_timing_t;

/********************************* geoip.c **************************/

/** Indicates an action that we might be noting geoip statistics on.
 * Note that if we're noticing CONNECT, we're a bridge, and if we're noticing
 * the others, we're not.
 */
typedef enum {
  /** We've noticed a connection as a bridge relay or entry guard. */
  GEOIP_CLIENT_CONNECT = 0,
  /** We've served a networkstatus consensus as a directory server. */
  GEOIP_CLIENT_NETWORKSTATUS = 1,
  /** We've served a v2 networkstatus consensus as a directory server. */
  GEOIP_CLIENT_NETWORKSTATUS_V2 = 2,
} geoip_client_action_t;
/** Indicates either a positive reply or a reason for rejectng a network
 * status request that will be included in geoip statistics. */
typedef enum {
  /** Request is answered successfully. */
  GEOIP_SUCCESS = 0,
  /** V3 network status is not signed by a sufficient number of requested
   * authorities. */
  GEOIP_REJECT_NOT_ENOUGH_SIGS = 1,
  /** Requested network status object is unavailable. */
  GEOIP_REJECT_UNAVAILABLE = 2,
  /** Requested network status not found. */
  GEOIP_REJECT_NOT_FOUND = 3,
  /** Network status has not been modified since If-Modified-Since time. */
  GEOIP_REJECT_NOT_MODIFIED = 4,
  /** Directory is busy. */
  GEOIP_REJECT_BUSY = 5,
} geoip_ns_response_t;
#define GEOIP_NS_RESPONSE_NUM 6

/** Directory requests that we are measuring can be either direct or
 * tunneled. */
typedef enum {
  DIRREQ_DIRECT = 0,
  DIRREQ_TUNNELED = 1,
} dirreq_type_t;

/** Possible states for either direct or tunneled directory requests that
 * are relevant for determining network status download times. */
typedef enum {
  /** Found that the client requests a network status; applies to both
   * direct and tunneled requests; initial state of a request that we are
   * measuring. */
  DIRREQ_IS_FOR_NETWORK_STATUS = 0,
  /** Finished writing a network status to the directory connection;
   * applies to both direct and tunneled requests; completes a direct
   * request. */
  DIRREQ_FLUSHING_DIR_CONN_FINISHED = 1,
  /** END cell sent to circuit that initiated a tunneled request. */
  DIRREQ_END_CELL_SENT = 2,
  /** Flushed last cell from queue of the circuit that initiated a
    * tunneled request to the outbuf of the OR connection. */
  DIRREQ_CIRC_QUEUE_FLUSHED = 3,
  /** Flushed last byte from buffer of the channel belonging to the
    * circuit that initiated a tunneled request; completes a tunneled
    * request. */
  DIRREQ_CHANNEL_BUFFER_FLUSHED = 4
} dirreq_state_t;

#define WRITE_STATS_INTERVAL (24*60*60)

/********************************* microdesc.c *************************/

typedef struct microdesc_cache_t microdesc_cache_t;

/********************************* networkstatus.c *********************/

/** Location where we found a v2 networkstatus. */
typedef enum {
  NS_FROM_CACHE, NS_FROM_DIR_BY_FP, NS_FROM_DIR_ALL, NS_GENERATED
} v2_networkstatus_source_t;

/** Possible statuses of a version of Tor, given opinions from the directory
 * servers. */
typedef enum version_status_t {
  VS_RECOMMENDED=0, /**< This version is listed as recommended. */
  VS_OLD=1, /**< This version is older than any recommended version. */
  VS_NEW=2, /**< This version is newer than any recommended version. */
  VS_NEW_IN_SERIES=3, /**< This version is newer than any recommended version
                       * in its series, but later recommended versions exist.
                       */
  VS_UNRECOMMENDED=4, /**< This version is not recommended (general case). */
  VS_EMPTY=5, /**< The version list was empty; no agreed-on versions. */
  VS_UNKNOWN, /**< We have no idea. */
} version_status_t;

/********************************* policies.c ************************/

/** Outcome of applying an address policy to an address. */
typedef enum {
  /** The address was accepted */
  ADDR_POLICY_ACCEPTED=0,
  /** The address was rejected */
  ADDR_POLICY_REJECTED=-1,
  /** Part of the address was unknown, but as far as we can tell, it was
   * accepted. */
  ADDR_POLICY_PROBABLY_ACCEPTED=1,
  /** Part of the address was unknown, but as far as we can tell, it was
   * rejected. */
  ADDR_POLICY_PROBABLY_REJECTED=2,
} addr_policy_result_t;

/********************************* rephist.c ***************************/

/** Possible public/private key operations in Tor: used to keep track of where
 * we're spending our time. */
typedef enum {
  SIGN_DIR, SIGN_RTR,
  VERIFY_DIR, VERIFY_RTR,
  ENC_ONIONSKIN, DEC_ONIONSKIN,
  TLS_HANDSHAKE_C, TLS_HANDSHAKE_S,
  REND_CLIENT, REND_MID, REND_SERVER,
} pk_op_t;

/********************************* rendcommon.c ***************************/

/** Hidden-service side configuration of client authorization. */
typedef struct rend_authorized_client_t {
  char *client_name;
  char descriptor_cookie[REND_DESC_COOKIE_LEN];
  crypto_pk_t *client_key;
} rend_authorized_client_t;

/** ASCII-encoded v2 hidden service descriptor. */
typedef struct rend_encoded_v2_service_descriptor_t {
  char desc_id[DIGEST_LEN]; /**< Descriptor ID. */
  char *desc_str; /**< Descriptor string. */
} rend_encoded_v2_service_descriptor_t;

/** The maximum number of non-circuit-build-timeout failures a hidden
 * service client will tolerate while trying to build a circuit to an
 * introduction point.  See also rend_intro_point_t.unreachable_count. */
#define MAX_INTRO_POINT_REACHABILITY_FAILURES 5

/** The maximum number of distinct INTRODUCE2 cells which a hidden
 * service's introduction point will receive before it begins to
 * expire.
 *
 * XXX023 Is this number at all sane? */
#define INTRO_POINT_LIFETIME_INTRODUCTIONS 16384

/** The minimum number of seconds that an introduction point will last
 * before expiring due to old age.  (If it receives
 * INTRO_POINT_LIFETIME_INTRODUCTIONS INTRODUCE2 cells, it may expire
 * sooner.)
 *
 * XXX023 Should this be configurable? */
#define INTRO_POINT_LIFETIME_MIN_SECONDS (18*60*60)
/** The maximum number of seconds that an introduction point will last
 * before expiring due to old age.
 *
 * XXX023 Should this be configurable? */
#define INTRO_POINT_LIFETIME_MAX_SECONDS (24*60*60)

/** Introduction point information.  Used both in rend_service_t (on
 * the service side) and in rend_service_descriptor_t (on both the
 * client and service side). */
typedef struct rend_intro_point_t {
  extend_info_t *extend_info; /**< Extend info of this introduction point. */
  crypto_pk_t *intro_key; /**< Introduction key that replaces the service
                               * key, if this descriptor is V2. */

  /** (Client side only) Flag indicating that a timeout has occurred
   * after sending an INTRODUCE cell to this intro point.  After a
   * timeout, an intro point should not be tried again during the same
   * hidden service connection attempt, but it may be tried again
   * during a future connection attempt. */
  unsigned int timed_out : 1;

  /** (Client side only) The number of times we have failed to build a
   * circuit to this intro point for some reason other than our
   * circuit-build timeout.  See also MAX_INTRO_POINT_REACHABILITY_FAILURES. */
  unsigned int unreachable_count : 3;

  /** (Service side only) Flag indicating that this intro point was
   * included in the last HS descriptor we generated. */
  unsigned int listed_in_last_desc : 1;

  /** (Service side only) Flag indicating that
   * rend_service_note_removing_intro_point has been called for this
   * intro point. */
  unsigned int rend_service_note_removing_intro_point_called : 1;

  /** (Service side only) A replay cache recording the RSA-encrypted parts
   * of INTRODUCE2 cells this intro point's circuit has received.  This is
   * used to prevent replay attacks. */
  replaycache_t *accepted_intro_rsa_parts;

  /** (Service side only) Count of INTRODUCE2 cells accepted from this
   * intro point.
   */
  int accepted_introduce2_count;

  /** (Service side only) The time at which this intro point was first
   * published, or -1 if this intro point has not yet been
   * published. */
  time_t time_published;

  /** (Service side only) The time at which this intro point should
   * (start to) expire, or -1 if we haven't decided when this intro
   * point should expire. */
  time_t time_to_expire;

  /** (Service side only) The time at which we decided that this intro
   * point should start expiring, or -1 if this intro point is not yet
   * expiring.
   *
   * This field also serves as a flag to indicate that we have decided
   * to expire this intro point, in case intro_point_should_expire_now
   * flaps (perhaps due to a clock jump; perhaps due to other
   * weirdness, or even a (present or future) bug). */
  time_t time_expiring;
} rend_intro_point_t;

#define REND_PROTOCOL_VERSION_BITMASK_WIDTH 16

/** Information used to connect to a hidden service.  Used on both the
 * service side and the client side. */
typedef struct rend_service_descriptor_t {
  crypto_pk_t *pk; /**< This service's public key. */
  int version; /**< Version of the descriptor format: 0 or 2. */
  time_t timestamp; /**< Time when the descriptor was generated. */
  /** Bitmask: which rendezvous protocols are supported?
   * (We allow bits '0', '1', and '2' to be set.) */
  int protocols : REND_PROTOCOL_VERSION_BITMASK_WIDTH;
  /** List of the service's introduction points.  Elements are removed if
   * introduction attempts fail. */
  smartlist_t *intro_nodes;
  /** Has descriptor been uploaded to all hidden service directories? */
  int all_uploads_performed;
  /** List of hidden service directories to which an upload request for
   * this descriptor could be sent. Smartlist exists only when at least one
   * of the previous upload requests failed (otherwise it's not important
   * to know which uploads succeeded and which not). */
  smartlist_t *successful_uploads;
} rend_service_descriptor_t;

/** A cached rendezvous descriptor. */
typedef struct rend_cache_entry_t {
  size_t len; /**< Length of <b>desc</b> */
  time_t received; /**< When was the descriptor received? */
  char *desc; /**< Service descriptor */
  rend_service_descriptor_t *parsed; /**< Parsed value of 'desc' */
} rend_cache_entry_t;

/********************************* routerlist.c ***************************/

/** Represents information about a single trusted or fallback directory
 * server. */
typedef struct dir_server_t {
  char *description;
  char *nickname;
  char *address; /**< Hostname. */
  uint32_t addr; /**< IPv4 address. */
  uint16_t dir_port; /**< Directory port. */
  uint16_t or_port; /**< OR port: Used for tunneling connections. */
  double weight; /** Weight used when selecting this node at random */
  char digest[DIGEST_LEN]; /**< Digest of identity key. */
  char v3_identity_digest[DIGEST_LEN]; /**< Digest of v3 (authority only,
                                        * high-security) identity key. */

  unsigned int is_running:1; /**< True iff we think this server is running. */
  unsigned int is_authority:1; /**< True iff this is a directory authority
                                * of some kind. */

  /** True iff this server has accepted the most recent server descriptor
   * we tried to upload to it. */
  unsigned int has_accepted_serverdesc:1;

  /** What kind of authority is this? (Bitfield.) */
  dirinfo_type_t type;

  download_status_t v2_ns_dl_status; /**< Status of downloading this server's
                               * v2 network status. */
  time_t addr_current_at; /**< When was the document that we derived the
                           * address information from published? */

  routerstatus_t fake_status; /**< Used when we need to pass this trusted
                               * dir_server_t to directory_initiate_command_*
                               * as a routerstatus_t.  Not updated by the
                               * router-status management code!
                               **/
} dir_server_t;

#define ROUTER_REQUIRED_MIN_BANDWIDTH (20*1024)

#define ROUTER_MAX_DECLARED_BANDWIDTH INT32_MAX

/* Flags for pick_directory_server() and pick_trusteddirserver(). */
/** Flag to indicate that we should not automatically be willing to use
 * ourself to answer a directory request.
 * Passed to router_pick_directory_server (et al).*/
#define PDS_ALLOW_SELF                 (1<<0)
/** Flag to indicate that if no servers seem to be up, we should mark all
 * directory servers as up and try again.
 * Passed to router_pick_directory_server (et al).*/
#define PDS_RETRY_IF_NO_SERVERS        (1<<1)
/** Flag to indicate that we should not exclude directory servers that
 * our ReachableAddress settings would exclude.  This usually means that
 * we're going to connect to the server over Tor, and so we don't need to
 * worry about our firewall telling us we can't.
 * Passed to router_pick_directory_server (et al).*/
#define PDS_IGNORE_FASCISTFIREWALL     (1<<2)
/** Flag to indicate that we should not use any directory authority to which
 * we have an existing directory connection for downloading server descriptors
 * or extrainfo documents.
 *
 * Passed to router_pick_directory_server (et al)
 *
 * [XXXX NOTE: This option is only implemented for pick_trusteddirserver,
 *  not pick_directory_server.  If we make it work on pick_directory_server
 *  too, we could conservatively make it only prevent multiple fetches to
 *  the same authority, or we could aggressively make it prevent multiple
 *  fetches to _any_ single directory server.]
 */
#define PDS_NO_EXISTING_SERVERDESC_FETCH (1<<3)
#define PDS_NO_EXISTING_MICRODESC_FETCH (1<<4)

/** This node is to be chosen as a directory guard, so don't choose any
 * node that's currently a guard. */
#define PDS_FOR_GUARD (1<<5)

#define PDS_PREFER_TUNNELED_DIR_CONNS_ (1<<16)

/** Possible ways to weight routers when choosing one randomly.  See
 * routerlist_sl_choose_by_bandwidth() for more information.*/
typedef enum bandwidth_weight_rule_t {
  NO_WEIGHTING, WEIGHT_FOR_EXIT, WEIGHT_FOR_MID, WEIGHT_FOR_GUARD,
  WEIGHT_FOR_DIR
} bandwidth_weight_rule_t;

/** Flags to be passed to control router_choose_random_node() to indicate what
 * kind of nodes to pick according to what algorithm. */
typedef enum {
  CRN_NEED_UPTIME = 1<<0,
  CRN_NEED_CAPACITY = 1<<1,
  CRN_NEED_GUARD = 1<<2,
  CRN_ALLOW_INVALID = 1<<3,
  /* XXXX not used, apparently. */
  CRN_WEIGHT_AS_EXIT = 1<<5,
  CRN_NEED_DESC = 1<<6
} router_crn_flags_t;

/** Return value for router_add_to_routerlist() and dirserv_add_descriptor() */
typedef enum was_router_added_t {
  ROUTER_ADDED_SUCCESSFULLY = 1,
  ROUTER_ADDED_NOTIFY_GENERATOR = 0,
  ROUTER_BAD_EI = -1,
  ROUTER_WAS_NOT_NEW = -2,
  ROUTER_NOT_IN_CONSENSUS = -3,
  ROUTER_NOT_IN_CONSENSUS_OR_NETWORKSTATUS = -4,
  ROUTER_AUTHDIR_REJECTS = -5,
  ROUTER_WAS_NOT_WANTED = -6
} was_router_added_t;

/********************************* routerparse.c ************************/

#define MAX_STATUS_TAG_LEN 32
/** Structure to hold parsed Tor versions.  This is a little messier
 * than we would like it to be, because we changed version schemes with 0.1.0.
 *
 * See version-spec.txt for the whole business.
 */
typedef struct tor_version_t {
  int major;
  int minor;
  int micro;
  /** Release status.  For version in the post-0.1 format, this is always
   * VER_RELEASE. */
  enum { VER_PRE=0, VER_RC=1, VER_RELEASE=2, } status;
  int patchlevel;
  char status_tag[MAX_STATUS_TAG_LEN];
  int svn_revision;

  int git_tag_len;
  char git_tag[DIGEST_LEN];
} tor_version_t;

#endif
<|MERGE_RESOLUTION|>--- conflicted
+++ resolved
@@ -1076,13 +1076,9 @@
 /** A cell as packed for writing to the network. */
 typedef struct packed_cell_t {
   struct packed_cell_t *next; /**< Next cell queued on this circuit. */
-<<<<<<< HEAD
   char body[CELL_MAX_NETWORK_SIZE]; /**< Cell as packed for network. */
-=======
-  char body[CELL_NETWORK_SIZE]; /**< Cell as packed for network. */
   uint32_t inserted_time; /**< Time (in milliseconds since epoch, with high
                            * bits truncated) when this cell was inserted. */
->>>>>>> 9e907076
 } packed_cell_t;
 
 /* XXXX This next structure may be obsoleted by inserted_time in

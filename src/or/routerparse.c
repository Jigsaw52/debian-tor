--- conflicted
+++ resolved
@@ -3227,12 +3227,8 @@
       }
       sig->good_signature = 1;
     } else {
-<<<<<<< HEAD
-      if (tok->object_size >= INT_MAX) {
+      if (tok->object_size >= INT_MAX || tok->object_size >= SIZE_T_CEILING) {
         tor_free(sig);
-=======
-      if (tok->object_size >= INT_MAX || tok->object_size >= SIZE_T_CEILING)
->>>>>>> b97b0efe
         goto err;
       }
       sig->signature = tor_memdup(tok->object_body, tok->object_size);
@@ -3466,7 +3462,6 @@
       goto err;
     }
 
-<<<<<<< HEAD
     if (strlen(id_hexdigest) != HEX_DIGEST_LEN ||
         base16_decode(id_digest, sizeof(id_digest),
                       id_hexdigest, HEX_DIGEST_LEN) < 0) {
@@ -3481,15 +3476,6 @@
                "network-status vote.", escaped(sk_hexdigest));
       goto err;
     }
-=======
-      voter = tor_malloc_zero(sizeof(networkstatus_voter_info_t));
-      memcpy(voter->identity_digest, id_digest, DIGEST_LEN);
-      memcpy(voter->signing_key_digest, sk_digest, DIGEST_LEN);
-      if (tok->object_size >= INT_MAX || tok->object_size >= SIZE_T_CEILING)
-        goto err;
-      voter->signature = tor_memdup(tok->object_body, tok->object_size);
-      voter->signature_len = (int) tok->object_size;
->>>>>>> b97b0efe
 
     siglist = detached_get_signatures(sigs, flavor);
     is_duplicate = 0;
@@ -3510,7 +3496,7 @@
     sig->alg = alg;
     memcpy(sig->identity_digest, id_digest, DIGEST_LEN);
     memcpy(sig->signing_key_digest, sk_digest, DIGEST_LEN);
-    if (tok->object_size >= INT_MAX) {
+    if (tok->object_size >= INT_MAX || tok->object_size >= SIZE_T_CEILING) {
       tor_free(sig);
       goto err;
     }

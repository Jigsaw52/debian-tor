/* Copyright (c) 2001 Matej Pfajfar.
 * Copyright (c) 2001-2004, Roger Dingledine.
 * Copyright (c) 2004-2006, Roger Dingledine, Nick Mathewson.
 * Copyright (c) 2007-2015, The Tor Project, Inc. */
/* See LICENSE for licensing information */

/**
 * \file routerlist.c
 * \brief Code to
 * maintain and access the global list of routerinfos for known
 * servers.
 **/

#define ROUTERLIST_PRIVATE
#include "or.h"
#include "crypto_ed25519.h"
#include "circuitstats.h"
#include "config.h"
#include "connection.h"
#include "control.h"
#include "directory.h"
#include "dirserv.h"
#include "dirvote.h"
#include "entrynodes.h"
#include "fp_pair.h"
#include "geoip.h"
#include "hibernate.h"
#include "main.h"
#include "microdesc.h"
#include "networkstatus.h"
#include "nodelist.h"
#include "policies.h"
#include "reasons.h"
#include "rendcommon.h"
#include "rendservice.h"
#include "rephist.h"
#include "router.h"
#include "routerlist.h"
#include "routerparse.h"
#include "routerset.h"
#include "sandbox.h"
#include "torcert.h"

// #define DEBUG_ROUTERLIST

/****************************************************************************/

DECLARE_TYPED_DIGESTMAP_FNS(sdmap_, digest_sd_map_t, signed_descriptor_t)
DECLARE_TYPED_DIGESTMAP_FNS(rimap_, digest_ri_map_t, routerinfo_t)
DECLARE_TYPED_DIGESTMAP_FNS(eimap_, digest_ei_map_t, extrainfo_t)
DECLARE_TYPED_DIGESTMAP_FNS(dsmap_, digest_ds_map_t, download_status_t)
#define SDMAP_FOREACH(map, keyvar, valvar)                              \
  DIGESTMAP_FOREACH(sdmap_to_digestmap(map), keyvar, signed_descriptor_t *, \
                    valvar)
#define RIMAP_FOREACH(map, keyvar, valvar) \
  DIGESTMAP_FOREACH(rimap_to_digestmap(map), keyvar, routerinfo_t *, valvar)
#define EIMAP_FOREACH(map, keyvar, valvar) \
  DIGESTMAP_FOREACH(eimap_to_digestmap(map), keyvar, extrainfo_t *, valvar)
#define DSMAP_FOREACH(map, keyvar, valvar) \
  DIGESTMAP_FOREACH(dsmap_to_digestmap(map), keyvar, download_status_t *, \
                    valvar)

/* Forward declaration for cert_list_t */
typedef struct cert_list_t cert_list_t;

/* static function prototypes */
static int compute_weighted_bandwidths(const smartlist_t *sl,
                                       bandwidth_weight_rule_t rule,
                                       u64_dbl_t **bandwidths_out);
static const routerstatus_t *router_pick_directory_server_impl(
                              dirinfo_type_t auth, int flags, int *n_busy_out);
static const routerstatus_t *router_pick_trusteddirserver_impl(
                const smartlist_t *sourcelist, dirinfo_type_t auth,
                int flags, int *n_busy_out);
static const routerstatus_t *router_pick_dirserver_generic(
                              smartlist_t *sourcelist,
                              dirinfo_type_t type, int flags);
static void mark_all_dirservers_up(smartlist_t *server_list);
static void dir_server_free(dir_server_t *ds);
static int signed_desc_digest_is_recognized(signed_descriptor_t *desc);
static const char *signed_descriptor_get_body_impl(
                                              const signed_descriptor_t *desc,
                                              int with_annotations);
static void list_pending_downloads(digestmap_t *result,
                                   digest256map_t *result256,
                                   int purpose, const char *prefix);
static void list_pending_fpsk_downloads(fp_pair_map_t *result);
static void launch_dummy_descriptor_download_as_needed(time_t now,
                                   const or_options_t *options);
static void download_status_reset_by_sk_in_cl(cert_list_t *cl,
                                              const char *digest);
static int download_status_is_ready_by_sk_in_cl(cert_list_t *cl,
                                                const char *digest,
                                                time_t now, int max_failures);

/****************************************************************************/

/** Global list of a dir_server_t object for each directory
 * authority. */
static smartlist_t *trusted_dir_servers = NULL;
/** Global list of dir_server_t objects for all directory authorities
 * and all fallback directory servers. */
static smartlist_t *fallback_dir_servers = NULL;

/** List of certificates for a single authority, and download status for
 * latest certificate.
 */
struct cert_list_t {
  /*
   * The keys of download status map are cert->signing_key_digest for pending
   * downloads by (identity digest/signing key digest) pair; functions such
   * as authority_cert_get_by_digest() already assume these are unique.
   */
  struct digest_ds_map_t *dl_status_map;
  /* There is also a dlstatus for the download by identity key only */
  download_status_t dl_status_by_id;
  smartlist_t *certs;
};
/** Map from v3 identity key digest to cert_list_t. */
static digestmap_t *trusted_dir_certs = NULL;
/** True iff any key certificate in at least one member of
 * <b>trusted_dir_certs</b> has changed since we last flushed the
 * certificates to disk. */
static int trusted_dir_servers_certs_changed = 0;

/** Global list of all of the routers that we know about. */
static routerlist_t *routerlist = NULL;

/** List of strings for nicknames we've already warned about and that are
 * still unknown / unavailable. */
static smartlist_t *warned_nicknames = NULL;

/** The last time we tried to download any routerdesc, or 0 for "never".  We
 * use this to rate-limit download attempts when the number of routerdescs to
 * download is low. */
static time_t last_descriptor_download_attempted = 0;

/** Return the number of directory authorities whose type matches some bit set
 * in <b>type</b>  */
int
get_n_authorities(dirinfo_type_t type)
{
  int n = 0;
  if (!trusted_dir_servers)
    return 0;
  SMARTLIST_FOREACH(trusted_dir_servers, dir_server_t *, ds,
                    if (ds->type & type)
                      ++n);
  return n;
}

/** Reset the download status of a specified element in a dsmap */
static void
download_status_reset_by_sk_in_cl(cert_list_t *cl, const char *digest)
{
  download_status_t *dlstatus = NULL;

  tor_assert(cl);
  tor_assert(digest);

  /* Make sure we have a dsmap */
  if (!(cl->dl_status_map)) {
    cl->dl_status_map = dsmap_new();
  }
  /* Look for a download_status_t in the map with this digest */
  dlstatus = dsmap_get(cl->dl_status_map, digest);
  /* Got one? */
  if (!dlstatus) {
    /* Insert before we reset */
    dlstatus = tor_malloc_zero(sizeof(*dlstatus));
    dsmap_set(cl->dl_status_map, digest, dlstatus);
  }
  tor_assert(dlstatus);
  /* Go ahead and reset it */
  download_status_reset(dlstatus);
}

/**
 * Return true if the download for this signing key digest in cl is ready
 * to be re-attempted.
 */
static int
download_status_is_ready_by_sk_in_cl(cert_list_t *cl,
                                     const char *digest,
                                     time_t now, int max_failures)
{
  int rv = 0;
  download_status_t *dlstatus = NULL;

  tor_assert(cl);
  tor_assert(digest);

  /* Make sure we have a dsmap */
  if (!(cl->dl_status_map)) {
    cl->dl_status_map = dsmap_new();
  }
  /* Look for a download_status_t in the map with this digest */
  dlstatus = dsmap_get(cl->dl_status_map, digest);
  /* Got one? */
  if (dlstatus) {
    /* Use download_status_is_ready() */
    rv = download_status_is_ready(dlstatus, now, max_failures);
  } else {
    /*
     * If we don't know anything about it, return 1, since we haven't
     * tried this one before.  We need to create a new entry here,
     * too.
     */
    dlstatus = tor_malloc_zero(sizeof(*dlstatus));
    download_status_reset(dlstatus);
    dsmap_set(cl->dl_status_map, digest, dlstatus);
    rv = 1;
  }

  return rv;
}

/** Helper: Return the cert_list_t for an authority whose authority ID is
 * <b>id_digest</b>, allocating a new list if necessary. */
static cert_list_t *
get_cert_list(const char *id_digest)
{
  cert_list_t *cl;
  if (!trusted_dir_certs)
    trusted_dir_certs = digestmap_new();
  cl = digestmap_get(trusted_dir_certs, id_digest);
  if (!cl) {
    cl = tor_malloc_zero(sizeof(cert_list_t));
    cl->dl_status_by_id.schedule = DL_SCHED_CONSENSUS;
    cl->certs = smartlist_new();
    cl->dl_status_map = dsmap_new();
    digestmap_set(trusted_dir_certs, id_digest, cl);
  }
  return cl;
}

/** Release all space held by a cert_list_t */
static void
cert_list_free(cert_list_t *cl)
{
  if (!cl)
    return;

  SMARTLIST_FOREACH(cl->certs, authority_cert_t *, cert,
                    authority_cert_free(cert));
  smartlist_free(cl->certs);
  dsmap_free(cl->dl_status_map, tor_free_);
  tor_free(cl);
}

/** Wrapper for cert_list_free so we can pass it to digestmap_free */
static void
cert_list_free_(void *cl)
{
  cert_list_free(cl);
}

/** Reload the cached v3 key certificates from the cached-certs file in
 * the data directory. Return 0 on success, -1 on failure. */
int
trusted_dirs_reload_certs(void)
{
  char *filename;
  char *contents;
  int r;

  filename = get_datadir_fname("cached-certs");
  contents = read_file_to_str(filename, RFTS_IGNORE_MISSING, NULL);
  tor_free(filename);
  if (!contents)
    return 0;
  r = trusted_dirs_load_certs_from_string(
        contents,
        TRUSTED_DIRS_CERTS_SRC_FROM_STORE, 1);
  tor_free(contents);
  return r;
}

/** Helper: return true iff we already have loaded the exact cert
 * <b>cert</b>. */
static INLINE int
already_have_cert(authority_cert_t *cert)
{
  cert_list_t *cl = get_cert_list(cert->cache_info.identity_digest);

  SMARTLIST_FOREACH(cl->certs, authority_cert_t *, c,
  {
    if (tor_memeq(c->cache_info.signed_descriptor_digest,
                cert->cache_info.signed_descriptor_digest,
                DIGEST_LEN))
      return 1;
  });
  return 0;
}

/** Load a bunch of new key certificates from the string <b>contents</b>.  If
 * <b>source</b> is TRUSTED_DIRS_CERTS_SRC_FROM_STORE, the certificates are
 * from the cache, and we don't need to flush them to disk.  If we are a
 * dirauth loading our own cert, source is TRUSTED_DIRS_CERTS_SRC_SELF.
 * Otherwise, source is download type: TRUSTED_DIRS_CERTS_SRC_DL_BY_ID_DIGEST
 * or TRUSTED_DIRS_CERTS_SRC_DL_BY_ID_SK_DIGEST.  If <b>flush</b> is true, we
 * need to flush any changed certificates to disk now.  Return 0 on success,
 * -1 if any certs fail to parse.
 */

int
trusted_dirs_load_certs_from_string(const char *contents, int source,
                                    int flush)
{
  dir_server_t *ds;
  const char *s, *eos;
  int failure_code = 0;
  int from_store = (source == TRUSTED_DIRS_CERTS_SRC_FROM_STORE);

  for (s = contents; *s; s = eos) {
    authority_cert_t *cert = authority_cert_parse_from_string(s, &eos);
    cert_list_t *cl;
    if (!cert) {
      failure_code = -1;
      break;
    }
    ds = trusteddirserver_get_by_v3_auth_digest(
                                       cert->cache_info.identity_digest);
    log_debug(LD_DIR, "Parsed certificate for %s",
              ds ? ds->nickname : "unknown authority");

    if (already_have_cert(cert)) {
      /* we already have this one. continue. */
      log_info(LD_DIR, "Skipping %s certificate for %s that we "
               "already have.",
               from_store ? "cached" : "downloaded",
               ds ? ds->nickname : "an old or new authority");

      /*
       * A duplicate on download should be treated as a failure, so we call
       * authority_cert_dl_failed() to reset the download status to make sure
       * we can't try again.  Since we've implemented the fp-sk mechanism
       * to download certs by signing key, this should be much rarer than it
       * was and is perhaps cause for concern.
       */
      if (!from_store) {
        if (authdir_mode(get_options())) {
          log_warn(LD_DIR,
                   "Got a certificate for %s, but we already have it. "
                   "Maybe they haven't updated it. Waiting for a while.",
                   ds ? ds->nickname : "an old or new authority");
        } else {
          log_info(LD_DIR,
                   "Got a certificate for %s, but we already have it. "
                   "Maybe they haven't updated it. Waiting for a while.",
                   ds ? ds->nickname : "an old or new authority");
        }

        /*
         * This is where we care about the source; authority_cert_dl_failed()
         * needs to know whether the download was by fp or (fp,sk) pair to
         * twiddle the right bit in the download map.
         */
        if (source == TRUSTED_DIRS_CERTS_SRC_DL_BY_ID_DIGEST) {
          authority_cert_dl_failed(cert->cache_info.identity_digest,
                                   NULL, 404);
        } else if (source == TRUSTED_DIRS_CERTS_SRC_DL_BY_ID_SK_DIGEST) {
          authority_cert_dl_failed(cert->cache_info.identity_digest,
                                   cert->signing_key_digest, 404);
        }
      }

      authority_cert_free(cert);
      continue;
    }

    if (ds) {
      log_info(LD_DIR, "Adding %s certificate for directory authority %s with "
               "signing key %s", from_store ? "cached" : "downloaded",
               ds->nickname, hex_str(cert->signing_key_digest,DIGEST_LEN));
    } else {
      int adding = directory_caches_unknown_auth_certs(get_options());
      log_info(LD_DIR, "%s %s certificate for unrecognized directory "
               "authority with signing key %s",
               adding ? "Adding" : "Not adding",
               from_store ? "cached" : "downloaded",
               hex_str(cert->signing_key_digest,DIGEST_LEN));
      if (!adding) {
        authority_cert_free(cert);
        continue;
      }
    }

    cl = get_cert_list(cert->cache_info.identity_digest);
    smartlist_add(cl->certs, cert);
    if (ds && cert->cache_info.published_on > ds->addr_current_at) {
      /* Check to see whether we should update our view of the authority's
       * address. */
      if (cert->addr && cert->dir_port &&
          (ds->addr != cert->addr ||
           ds->dir_port != cert->dir_port)) {
        char *a = tor_dup_ip(cert->addr);
        log_notice(LD_DIR, "Updating address for directory authority %s "
                   "from %s:%d to %s:%d based on certificate.",
                   ds->nickname, ds->address, (int)ds->dir_port,
                   a, cert->dir_port);
        tor_free(a);
        ds->addr = cert->addr;
        ds->dir_port = cert->dir_port;
      }
      ds->addr_current_at = cert->cache_info.published_on;
    }

    if (!from_store)
      trusted_dir_servers_certs_changed = 1;
  }

  if (flush)
    trusted_dirs_flush_certs_to_disk();

  /* call this even if failure_code is <0, since some certs might have
   * succeeded. */
  networkstatus_note_certs_arrived();

  return failure_code;
}

/** Save all v3 key certificates to the cached-certs file. */
void
trusted_dirs_flush_certs_to_disk(void)
{
  char *filename;
  smartlist_t *chunks;

  if (!trusted_dir_servers_certs_changed || !trusted_dir_certs)
    return;

  chunks = smartlist_new();
  DIGESTMAP_FOREACH(trusted_dir_certs, key, cert_list_t *, cl) {
    SMARTLIST_FOREACH(cl->certs, authority_cert_t *, cert,
          {
            sized_chunk_t *c = tor_malloc(sizeof(sized_chunk_t));
            c->bytes = cert->cache_info.signed_descriptor_body;
            c->len = cert->cache_info.signed_descriptor_len;
            smartlist_add(chunks, c);
          });
  } DIGESTMAP_FOREACH_END;

  filename = get_datadir_fname("cached-certs");
  if (write_chunks_to_file(filename, chunks, 0, 0)) {
    log_warn(LD_FS, "Error writing certificates to disk.");
  }
  tor_free(filename);
  SMARTLIST_FOREACH(chunks, sized_chunk_t *, c, tor_free(c));
  smartlist_free(chunks);

  trusted_dir_servers_certs_changed = 0;
}

static int
compare_certs_by_pubdates(const void **_a, const void **_b)
{
  const authority_cert_t *cert1 = *_a, *cert2=*_b;

  if (cert1->cache_info.published_on < cert2->cache_info.published_on)
    return -1;
  else if (cert1->cache_info.published_on >  cert2->cache_info.published_on)
    return 1;
  else
    return 0;
}

/** Remove all expired v3 authority certificates that have been superseded for
 * more than 48 hours or, if not expired, that were published more than 7 days
 * before being superseded. (If the most recent cert was published more than 48
 * hours ago, then we aren't going to get any consensuses signed with older
 * keys.) */
static void
trusted_dirs_remove_old_certs(void)
{
  time_t now = time(NULL);
#define DEAD_CERT_LIFETIME (2*24*60*60)
#define SUPERSEDED_CERT_LIFETIME (2*24*60*60)
  if (!trusted_dir_certs)
    return;

  DIGESTMAP_FOREACH(trusted_dir_certs, key, cert_list_t *, cl) {
    /* Sort the list from first-published to last-published */
    smartlist_sort(cl->certs, compare_certs_by_pubdates);

    SMARTLIST_FOREACH_BEGIN(cl->certs, authority_cert_t *, cert) {
      if (cert_sl_idx == smartlist_len(cl->certs) - 1) {
        /* This is the most recently published cert.  Keep it. */
        continue;
      }
      authority_cert_t *next_cert = smartlist_get(cl->certs, cert_sl_idx+1);
      const time_t next_cert_published = next_cert->cache_info.published_on;
      if (next_cert_published > now) {
        /* All later certs are published in the future. Keep everything
         * we didn't discard. */
        break;
      }
      int should_remove = 0;
      if (cert->expires + DEAD_CERT_LIFETIME < now) {
        /* Certificate has been expired for at least DEAD_CERT_LIFETIME.
         * Remove it. */
        should_remove = 1;
      } else if (next_cert_published + SUPERSEDED_CERT_LIFETIME < now) {
        /* Certificate has been superseded for OLD_CERT_LIFETIME.
         * Remove it.
         */
        should_remove = 1;
      }
      if (should_remove) {
        SMARTLIST_DEL_CURRENT_KEEPORDER(cl->certs, cert);
        authority_cert_free(cert);
        trusted_dir_servers_certs_changed = 1;
      }
    } SMARTLIST_FOREACH_END(cert);

  } DIGESTMAP_FOREACH_END;
#undef DEAD_CERT_LIFETIME
#undef OLD_CERT_LIFETIME

  trusted_dirs_flush_certs_to_disk();
}

/** Return the newest v3 authority certificate whose v3 authority identity key
 * has digest <b>id_digest</b>.  Return NULL if no such authority is known,
 * or it has no certificate. */
authority_cert_t *
authority_cert_get_newest_by_id(const char *id_digest)
{
  cert_list_t *cl;
  authority_cert_t *best = NULL;
  if (!trusted_dir_certs ||
      !(cl = digestmap_get(trusted_dir_certs, id_digest)))
    return NULL;

  SMARTLIST_FOREACH(cl->certs, authority_cert_t *, cert,
  {
    if (!best || cert->cache_info.published_on > best->cache_info.published_on)
      best = cert;
  });
  return best;
}

/** Return the newest v3 authority certificate whose directory signing key has
 * digest <b>sk_digest</b>. Return NULL if no such certificate is known.
 */
authority_cert_t *
authority_cert_get_by_sk_digest(const char *sk_digest)
{
  authority_cert_t *c;
  if (!trusted_dir_certs)
    return NULL;

  if ((c = get_my_v3_authority_cert()) &&
      tor_memeq(c->signing_key_digest, sk_digest, DIGEST_LEN))
    return c;
  if ((c = get_my_v3_legacy_cert()) &&
      tor_memeq(c->signing_key_digest, sk_digest, DIGEST_LEN))
    return c;

  DIGESTMAP_FOREACH(trusted_dir_certs, key, cert_list_t *, cl) {
    SMARTLIST_FOREACH(cl->certs, authority_cert_t *, cert,
    {
      if (tor_memeq(cert->signing_key_digest, sk_digest, DIGEST_LEN))
        return cert;
    });
  } DIGESTMAP_FOREACH_END;
  return NULL;
}

/** Return the v3 authority certificate with signing key matching
 * <b>sk_digest</b>, for the authority with identity digest <b>id_digest</b>.
 * Return NULL if no such authority is known. */
authority_cert_t *
authority_cert_get_by_digests(const char *id_digest,
                              const char *sk_digest)
{
  cert_list_t *cl;
  if (!trusted_dir_certs ||
      !(cl = digestmap_get(trusted_dir_certs, id_digest)))
    return NULL;
  SMARTLIST_FOREACH(cl->certs, authority_cert_t *, cert,
    if (tor_memeq(cert->signing_key_digest, sk_digest, DIGEST_LEN))
      return cert; );

  return NULL;
}

/** Add every known authority_cert_t to <b>certs_out</b>. */
void
authority_cert_get_all(smartlist_t *certs_out)
{
  tor_assert(certs_out);
  if (!trusted_dir_certs)
    return;

  DIGESTMAP_FOREACH(trusted_dir_certs, key, cert_list_t *, cl) {
    SMARTLIST_FOREACH(cl->certs, authority_cert_t *, c,
                      smartlist_add(certs_out, c));
  } DIGESTMAP_FOREACH_END;
}

/** Called when an attempt to download a certificate with the authority with
 * ID <b>id_digest</b> and, if not NULL, signed with key signing_key_digest
 * fails with HTTP response code <b>status</b>: remember the failure, so we
 * don't try again immediately. */
void
authority_cert_dl_failed(const char *id_digest,
                         const char *signing_key_digest, int status)
{
  cert_list_t *cl;
  download_status_t *dlstatus = NULL;
  char id_digest_str[2*DIGEST_LEN+1];
  char sk_digest_str[2*DIGEST_LEN+1];

  if (!trusted_dir_certs ||
      !(cl = digestmap_get(trusted_dir_certs, id_digest)))
    return;

  /*
   * Are we noting a failed download of the latest cert for the id digest,
   * or of a download by (id, signing key) digest pair?
   */
  if (!signing_key_digest) {
    /* Just by id digest */
    download_status_failed(&cl->dl_status_by_id, status);
  } else {
    /* Reset by (id, signing key) digest pair
     *
     * Look for a download_status_t in the map with this digest
     */
    dlstatus = dsmap_get(cl->dl_status_map, signing_key_digest);
    /* Got one? */
    if (dlstatus) {
      download_status_failed(dlstatus, status);
    } else {
      /*
       * Do this rather than hex_str(), since hex_str clobbers
       * old results and we call twice in the param list.
       */
      base16_encode(id_digest_str, sizeof(id_digest_str),
                    id_digest, DIGEST_LEN);
      base16_encode(sk_digest_str, sizeof(sk_digest_str),
                    signing_key_digest, DIGEST_LEN);
      log_warn(LD_BUG,
               "Got failure for cert fetch with (fp,sk) = (%s,%s), with "
               "status %d, but knew nothing about the download.",
               id_digest_str, sk_digest_str, status);
    }
  }
}

static const char *BAD_SIGNING_KEYS[] = {
  "09CD84F751FD6E955E0F8ADB497D5401470D697E", // Expires 2015-01-11 16:26:31
  "0E7E9C07F0969D0468AD741E172A6109DC289F3C", // Expires 2014-08-12 10:18:26
  "57B85409891D3FB32137F642FDEDF8B7F8CDFDCD", // Expires 2015-02-11 17:19:09
  "87326329007AF781F587AF5B594E540B2B6C7630", // Expires 2014-07-17 11:10:09
  "98CC82342DE8D298CF99D3F1A396475901E0D38E", // Expires 2014-11-10 13:18:56
  "9904B52336713A5ADCB13E4FB14DC919E0D45571", // Expires 2014-04-20 20:01:01
  "9DCD8E3F1DD1597E2AD476BBA28A1A89F3095227", // Expires 2015-01-16 03:52:30
  "A61682F34B9BB9694AC98491FE1ABBFE61923941", // Expires 2014-06-11 09:25:09
  "B59F6E99C575113650C99F1C425BA7B20A8C071D", // Expires 2014-07-31 13:22:10
  "D27178388FA75B96D37FA36E0B015227DDDBDA51", // Expires 2014-08-04 04:01:57
  NULL,
};

/** DOCDOC */
int
authority_cert_is_blacklisted(const authority_cert_t *cert)
{
  char hex_digest[HEX_DIGEST_LEN+1];
  int i;
  base16_encode(hex_digest, sizeof(hex_digest),
                cert->signing_key_digest, sizeof(cert->signing_key_digest));

  for (i = 0; BAD_SIGNING_KEYS[i]; ++i) {
    if (!strcasecmp(hex_digest, BAD_SIGNING_KEYS[i])) {
      return 1;
    }
  }
  return 0;
}

/** Return true iff when we've been getting enough failures when trying to
 * download the certificate with ID digest <b>id_digest</b> that we're willing
 * to start bugging the user about it. */
int
authority_cert_dl_looks_uncertain(const char *id_digest)
{
#define N_AUTH_CERT_DL_FAILURES_TO_BUG_USER 2
  cert_list_t *cl;
  int n_failures;
  if (!trusted_dir_certs ||
      !(cl = digestmap_get(trusted_dir_certs, id_digest)))
    return 0;

  n_failures = download_status_get_n_failures(&cl->dl_status_by_id);
  return n_failures >= N_AUTH_CERT_DL_FAILURES_TO_BUG_USER;
}

/** Try to download any v3 authority certificates that we may be missing.  If
 * <b>status</b> is provided, try to get all the ones that were used to sign
 * <b>status</b>.  Additionally, try to have a non-expired certificate for
 * every V3 authority in trusted_dir_servers.  Don't fetch certificates we
 * already have.
 **/
void
authority_certs_fetch_missing(networkstatus_t *status, time_t now)
{
  /*
   * The pending_id digestmap tracks pending certificate downloads by
   * identity digest; the pending_cert digestmap tracks pending downloads
   * by (identity digest, signing key digest) pairs.
   */
  digestmap_t *pending_id;
  fp_pair_map_t *pending_cert;
  authority_cert_t *cert;
  /*
   * The missing_id_digests smartlist will hold a list of id digests
   * we want to fetch the newest cert for; the missing_cert_digests
   * smartlist will hold a list of fp_pair_t with an identity and
   * signing key digest.
   */
  smartlist_t *missing_cert_digests, *missing_id_digests;
  char *resource = NULL;
  cert_list_t *cl;
  const int cache = directory_caches_unknown_auth_certs(get_options());
  fp_pair_t *fp_tmp = NULL;
  char id_digest_str[2*DIGEST_LEN+1];
  char sk_digest_str[2*DIGEST_LEN+1];

  if (should_delay_dir_fetches(get_options(), NULL))
    return;

  pending_cert = fp_pair_map_new();
  pending_id = digestmap_new();
  missing_cert_digests = smartlist_new();
  missing_id_digests = smartlist_new();

  /*
   * First, we get the lists of already pending downloads so we don't
   * duplicate effort.
   */
  list_pending_downloads(pending_id, NULL,
                         DIR_PURPOSE_FETCH_CERTIFICATE, "fp/");
  list_pending_fpsk_downloads(pending_cert);

  /*
   * Now, we download any trusted authority certs we don't have by
   * identity digest only.  This gets the latest cert for that authority.
   */
  SMARTLIST_FOREACH_BEGIN(trusted_dir_servers, dir_server_t *, ds) {
    int found = 0;
    if (!(ds->type & V3_DIRINFO))
      continue;
    if (smartlist_contains_digest(missing_id_digests,
                                  ds->v3_identity_digest))
      continue;
    cl = get_cert_list(ds->v3_identity_digest);
    SMARTLIST_FOREACH_BEGIN(cl->certs, authority_cert_t *, cert) {
      if (now < cert->expires) {
        /* It's not expired, and we weren't looking for something to
         * verify a consensus with.  Call it done. */
        download_status_reset(&(cl->dl_status_by_id));
        /* No sense trying to download it specifically by signing key hash */
        download_status_reset_by_sk_in_cl(cl, cert->signing_key_digest);
        found = 1;
        break;
      }
    } SMARTLIST_FOREACH_END(cert);
    if (!found &&
        download_status_is_ready(&(cl->dl_status_by_id), now,
                                 get_options()->TestingCertMaxDownloadTries) &&
        !digestmap_get(pending_id, ds->v3_identity_digest)) {
      log_info(LD_DIR,
               "No current certificate known for authority %s "
               "(ID digest %s); launching request.",
               ds->nickname, hex_str(ds->v3_identity_digest, DIGEST_LEN));
      smartlist_add(missing_id_digests, ds->v3_identity_digest);
    }
  } SMARTLIST_FOREACH_END(ds);

  /*
   * Next, if we have a consensus, scan through it and look for anything
   * signed with a key from a cert we don't have.  Those get downloaded
   * by (fp,sk) pair, but if we don't know any certs at all for the fp
   * (identity digest), and it's one of the trusted dir server certs
   * we started off above or a pending download in pending_id, don't
   * try to get it yet.  Most likely, the one we'll get for that will
   * have the right signing key too, and we'd just be downloading
   * redundantly.
   */
  if (status) {
    SMARTLIST_FOREACH_BEGIN(status->voters, networkstatus_voter_info_t *,
                            voter) {
      if (!smartlist_len(voter->sigs))
        continue; /* This authority never signed this consensus, so don't
                   * go looking for a cert with key digest 0000000000. */
      if (!cache &&
          !trusteddirserver_get_by_v3_auth_digest(voter->identity_digest))
        continue; /* We are not a cache, and we don't know this authority.*/

      /*
       * If we don't know *any* cert for this authority, and a download by ID
       * is pending or we added it to missing_id_digests above, skip this
       * one for now to avoid duplicate downloads.
       */
      cl = get_cert_list(voter->identity_digest);
      if (smartlist_len(cl->certs) == 0) {
        /* We have no certs at all for this one */

        /* Do we have a download of one pending? */
        if (digestmap_get(pending_id, voter->identity_digest))
          continue;

        /*
         * Are we about to launch a download of one due to the trusted
         * dir server check above?
         */
        if (smartlist_contains_digest(missing_id_digests,
                                      voter->identity_digest))
          continue;
      }

      SMARTLIST_FOREACH_BEGIN(voter->sigs, document_signature_t *, sig) {
        cert = authority_cert_get_by_digests(voter->identity_digest,
                                             sig->signing_key_digest);
        if (cert) {
          if (now < cert->expires)
            download_status_reset_by_sk_in_cl(cl, sig->signing_key_digest);
          continue;
        }
        if (download_status_is_ready_by_sk_in_cl(
              cl, sig->signing_key_digest,
              now, get_options()->TestingCertMaxDownloadTries) &&
            !fp_pair_map_get_by_digests(pending_cert,
                                        voter->identity_digest,
                                        sig->signing_key_digest)) {
          /*
           * Do this rather than hex_str(), since hex_str clobbers
           * old results and we call twice in the param list.
           */
          base16_encode(id_digest_str, sizeof(id_digest_str),
                        voter->identity_digest, DIGEST_LEN);
          base16_encode(sk_digest_str, sizeof(sk_digest_str),
                        sig->signing_key_digest, DIGEST_LEN);

          if (voter->nickname) {
            log_info(LD_DIR,
                     "We're missing a certificate from authority %s "
                     "(ID digest %s) with signing key %s: "
                     "launching request.",
                     voter->nickname, id_digest_str, sk_digest_str);
          } else {
            log_info(LD_DIR,
                     "We're missing a certificate from authority ID digest "
                     "%s with signing key %s: launching request.",
                     id_digest_str, sk_digest_str);
          }

          /* Allocate a new fp_pair_t to append */
          fp_tmp = tor_malloc(sizeof(*fp_tmp));
          memcpy(fp_tmp->first, voter->identity_digest, sizeof(fp_tmp->first));
          memcpy(fp_tmp->second, sig->signing_key_digest,
                 sizeof(fp_tmp->second));
          smartlist_add(missing_cert_digests, fp_tmp);
        }
      } SMARTLIST_FOREACH_END(sig);
    } SMARTLIST_FOREACH_END(voter);
  }

  /* Do downloads by identity digest */
  if (smartlist_len(missing_id_digests) > 0) {
    int need_plus = 0;
    smartlist_t *fps = smartlist_new();

    smartlist_add(fps, tor_strdup("fp/"));

    SMARTLIST_FOREACH_BEGIN(missing_id_digests, const char *, d) {
      char *fp = NULL;

      if (digestmap_get(pending_id, d))
        continue;

      base16_encode(id_digest_str, sizeof(id_digest_str),
                    d, DIGEST_LEN);

      if (need_plus) {
        tor_asprintf(&fp, "+%s", id_digest_str);
      } else {
        /* No need for tor_asprintf() in this case; first one gets no '+' */
        fp = tor_strdup(id_digest_str);
        need_plus = 1;
      }

      smartlist_add(fps, fp);
    } SMARTLIST_FOREACH_END(d);

    if (smartlist_len(fps) > 1) {
      resource = smartlist_join_strings(fps, "", 0, NULL);
      directory_get_from_dirserver(DIR_PURPOSE_FETCH_CERTIFICATE, 0,
                                   resource, PDS_RETRY_IF_NO_SERVERS);
      tor_free(resource);
    }
    /* else we didn't add any: they were all pending */

    SMARTLIST_FOREACH(fps, char *, cp, tor_free(cp));
    smartlist_free(fps);
  }

  /* Do downloads by identity digest/signing key pair */
  if (smartlist_len(missing_cert_digests) > 0) {
    int need_plus = 0;
    smartlist_t *fp_pairs = smartlist_new();

    smartlist_add(fp_pairs, tor_strdup("fp-sk/"));

    SMARTLIST_FOREACH_BEGIN(missing_cert_digests, const fp_pair_t *, d) {
      char *fp_pair = NULL;

      if (fp_pair_map_get(pending_cert, d))
        continue;

      /* Construct string encodings of the digests */
      base16_encode(id_digest_str, sizeof(id_digest_str),
                    d->first, DIGEST_LEN);
      base16_encode(sk_digest_str, sizeof(sk_digest_str),
                    d->second, DIGEST_LEN);

      /* Now tor_asprintf() */
      if (need_plus) {
        tor_asprintf(&fp_pair, "+%s-%s", id_digest_str, sk_digest_str);
      } else {
        /* First one in the list doesn't get a '+' */
        tor_asprintf(&fp_pair, "%s-%s", id_digest_str, sk_digest_str);
        need_plus = 1;
      }

      /* Add it to the list of pairs to request */
      smartlist_add(fp_pairs, fp_pair);
    } SMARTLIST_FOREACH_END(d);

    if (smartlist_len(fp_pairs) > 1) {
      resource = smartlist_join_strings(fp_pairs, "", 0, NULL);
      directory_get_from_dirserver(DIR_PURPOSE_FETCH_CERTIFICATE, 0,
                                   resource, PDS_RETRY_IF_NO_SERVERS);
      tor_free(resource);
    }
    /* else they were all pending */

    SMARTLIST_FOREACH(fp_pairs, char *, p, tor_free(p));
    smartlist_free(fp_pairs);
  }

  smartlist_free(missing_id_digests);
  SMARTLIST_FOREACH(missing_cert_digests, fp_pair_t *, p, tor_free(p));
  smartlist_free(missing_cert_digests);
  digestmap_free(pending_id, NULL);
  fp_pair_map_free(pending_cert, NULL);
}

/* Router descriptor storage.
 *
 * Routerdescs are stored in a big file, named "cached-descriptors".  As new
 * routerdescs arrive, we append them to a journal file named
 * "cached-descriptors.new".
 *
 * From time to time, we replace "cached-descriptors" with a new file
 * containing only the live, non-superseded descriptors, and clear
 * cached-routers.new.
 *
 * On startup, we read both files.
 */

/** Helper: return 1 iff the router log is so big we want to rebuild the
 * store. */
static int
router_should_rebuild_store(desc_store_t *store)
{
  if (store->store_len > (1<<16))
    return (store->journal_len > store->store_len / 2 ||
            store->bytes_dropped > store->store_len / 2);
  else
    return store->journal_len > (1<<15);
}

/** Return the desc_store_t in <b>rl</b> that should be used to store
 * <b>sd</b>. */
static INLINE desc_store_t *
desc_get_store(routerlist_t *rl, const signed_descriptor_t *sd)
{
  if (sd->is_extrainfo)
    return &rl->extrainfo_store;
  else
    return &rl->desc_store;
}

/** Add the signed_descriptor_t in <b>desc</b> to the router
 * journal; change its saved_location to SAVED_IN_JOURNAL and set its
 * offset appropriately. */
static int
signed_desc_append_to_journal(signed_descriptor_t *desc,
                              desc_store_t *store)
{
  char *fname = get_datadir_fname_suffix(store->fname_base, ".new");
  const char *body = signed_descriptor_get_body_impl(desc,1);
  size_t len = desc->signed_descriptor_len + desc->annotations_len;

  if (append_bytes_to_file(fname, body, len, 1)) {
    log_warn(LD_FS, "Unable to store router descriptor");
    tor_free(fname);
    return -1;
  }
  desc->saved_location = SAVED_IN_JOURNAL;
  tor_free(fname);

  desc->saved_offset = store->journal_len;
  store->journal_len += len;

  return 0;
}

/** Sorting helper: return &lt;0, 0, or &gt;0 depending on whether the
 * signed_descriptor_t* in *<b>a</b> is older, the same age as, or newer than
 * the signed_descriptor_t* in *<b>b</b>. */
static int
compare_signed_descriptors_by_age_(const void **_a, const void **_b)
{
  const signed_descriptor_t *r1 = *_a, *r2 = *_b;
  return (int)(r1->published_on - r2->published_on);
}

#define RRS_FORCE 1
#define RRS_DONT_REMOVE_OLD 2

/** If the journal of <b>store</b> is too long, or if RRS_FORCE is set in
 * <b>flags</b>, then atomically replace the saved router store with the
 * routers currently in our routerlist, and clear the journal.  Unless
 * RRS_DONT_REMOVE_OLD is set in <b>flags</b>, delete expired routers before
 * rebuilding the store.  Return 0 on success, -1 on failure.
 */
static int
router_rebuild_store(int flags, desc_store_t *store)
{
  smartlist_t *chunk_list = NULL;
  char *fname = NULL, *fname_tmp = NULL;
  int r = -1;
  off_t offset = 0;
  smartlist_t *signed_descriptors = NULL;
  int nocache=0;
  size_t total_expected_len = 0;
  int had_any;
  int force = flags & RRS_FORCE;

  if (!force && !router_should_rebuild_store(store)) {
    r = 0;
    goto done;
  }
  if (!routerlist) {
    r = 0;
    goto done;
  }

  if (store->type == EXTRAINFO_STORE)
    had_any = !eimap_isempty(routerlist->extra_info_map);
  else
    had_any = (smartlist_len(routerlist->routers)+
               smartlist_len(routerlist->old_routers))>0;

  /* Don't save deadweight. */
  if (!(flags & RRS_DONT_REMOVE_OLD))
    routerlist_remove_old_routers();

  log_info(LD_DIR, "Rebuilding %s cache", store->description);

  fname = get_datadir_fname(store->fname_base);
  fname_tmp = get_datadir_fname_suffix(store->fname_base, ".tmp");

  chunk_list = smartlist_new();

  /* We sort the routers by age to enhance locality on disk. */
  signed_descriptors = smartlist_new();
  if (store->type == EXTRAINFO_STORE) {
    eimap_iter_t *iter;
    for (iter = eimap_iter_init(routerlist->extra_info_map);
         !eimap_iter_done(iter);
         iter = eimap_iter_next(routerlist->extra_info_map, iter)) {
      const char *key;
      extrainfo_t *ei;
      eimap_iter_get(iter, &key, &ei);
      smartlist_add(signed_descriptors, &ei->cache_info);
    }
  } else {
    SMARTLIST_FOREACH(routerlist->old_routers, signed_descriptor_t *, sd,
                      smartlist_add(signed_descriptors, sd));
    SMARTLIST_FOREACH(routerlist->routers, routerinfo_t *, ri,
                      smartlist_add(signed_descriptors, &ri->cache_info));
  }

  smartlist_sort(signed_descriptors, compare_signed_descriptors_by_age_);

  /* Now, add the appropriate members to chunk_list */
  SMARTLIST_FOREACH_BEGIN(signed_descriptors, signed_descriptor_t *, sd) {
      sized_chunk_t *c;
      const char *body = signed_descriptor_get_body_impl(sd, 1);
      if (!body) {
        log_warn(LD_BUG, "No descriptor available for router.");
        goto done;
      }
      if (sd->do_not_cache) {
        ++nocache;
        continue;
      }
      c = tor_malloc(sizeof(sized_chunk_t));
      c->bytes = body;
      c->len = sd->signed_descriptor_len + sd->annotations_len;
      total_expected_len += c->len;
      smartlist_add(chunk_list, c);
  } SMARTLIST_FOREACH_END(sd);

  if (write_chunks_to_file(fname_tmp, chunk_list, 1, 1)<0) {
    log_warn(LD_FS, "Error writing router store to disk.");
    goto done;
  }

  /* Our mmap is now invalid. */
  if (store->mmap) {
    int res = tor_munmap_file(store->mmap);
    store->mmap = NULL;
    if (res != 0) {
      log_warn(LD_FS, "Unable to munmap route store in %s", fname);
    }
  }

  if (replace_file(fname_tmp, fname)<0) {
    log_warn(LD_FS, "Error replacing old router store: %s", strerror(errno));
    goto done;
  }

  errno = 0;
  store->mmap = tor_mmap_file(fname);
  if (! store->mmap) {
    if (errno == ERANGE) {
      /* empty store.*/
      if (total_expected_len) {
        log_warn(LD_FS, "We wrote some bytes to a new descriptor file at '%s',"
                 " but when we went to mmap it, it was empty!", fname);
      } else if (had_any) {
        log_info(LD_FS, "We just removed every descriptor in '%s'.  This is "
                 "okay if we're just starting up after a long time. "
                 "Otherwise, it's a bug.", fname);
      }
    } else {
      log_warn(LD_FS, "Unable to mmap new descriptor file at '%s'.",fname);
    }
  }

  log_info(LD_DIR, "Reconstructing pointers into cache");

  offset = 0;
  SMARTLIST_FOREACH_BEGIN(signed_descriptors, signed_descriptor_t *, sd) {
      if (sd->do_not_cache)
        continue;
      sd->saved_location = SAVED_IN_CACHE;
      if (store->mmap) {
        tor_free(sd->signed_descriptor_body); // sets it to null
        sd->saved_offset = offset;
      }
      offset += sd->signed_descriptor_len + sd->annotations_len;
      signed_descriptor_get_body(sd); /* reconstruct and assert */
  } SMARTLIST_FOREACH_END(sd);

  tor_free(fname);
  fname = get_datadir_fname_suffix(store->fname_base, ".new");
  write_str_to_file(fname, "", 1);

  r = 0;
  store->store_len = (size_t) offset;
  store->journal_len = 0;
  store->bytes_dropped = 0;
 done:
  smartlist_free(signed_descriptors);
  tor_free(fname);
  tor_free(fname_tmp);
  if (chunk_list) {
    SMARTLIST_FOREACH(chunk_list, sized_chunk_t *, c, tor_free(c));
    smartlist_free(chunk_list);
  }

  return r;
}

/** Helper: Reload a cache file and its associated journal, setting metadata
 * appropriately.  If <b>extrainfo</b> is true, reload the extrainfo store;
 * else reload the router descriptor store. */
static int
router_reload_router_list_impl(desc_store_t *store)
{
  char *fname = NULL, *contents = NULL;
  struct stat st;
  int extrainfo = (store->type == EXTRAINFO_STORE);
  store->journal_len = store->store_len = 0;

  fname = get_datadir_fname(store->fname_base);

  if (store->mmap) {
    /* get rid of it first */
    int res = tor_munmap_file(store->mmap);
    store->mmap = NULL;
    if (res != 0) {
      log_warn(LD_FS, "Failed to munmap %s", fname);
      tor_free(fname);
      return -1;
    }
  }

  store->mmap = tor_mmap_file(fname);
  if (store->mmap) {
    store->store_len = store->mmap->size;
    if (extrainfo)
      router_load_extrainfo_from_string(store->mmap->data,
                                        store->mmap->data+store->mmap->size,
                                        SAVED_IN_CACHE, NULL, 0);
    else
      router_load_routers_from_string(store->mmap->data,
                                      store->mmap->data+store->mmap->size,
                                      SAVED_IN_CACHE, NULL, 0, NULL);
  }

  tor_free(fname);
  fname = get_datadir_fname_suffix(store->fname_base, ".new");
  /* don't load empty files - we wouldn't get any data, even if we tried */
  if (file_status(fname) == FN_FILE)
    contents = read_file_to_str(fname, RFTS_BIN|RFTS_IGNORE_MISSING, &st);
  if (contents) {
    if (extrainfo)
      router_load_extrainfo_from_string(contents, NULL,SAVED_IN_JOURNAL,
                                        NULL, 0);
    else
      router_load_routers_from_string(contents, NULL, SAVED_IN_JOURNAL,
                                      NULL, 0, NULL);
    store->journal_len = (size_t) st.st_size;
    tor_free(contents);
  }

  tor_free(fname);

  if (store->journal_len) {
    /* Always clear the journal on startup.*/
    router_rebuild_store(RRS_FORCE, store);
  } else if (!extrainfo) {
    /* Don't cache expired routers. (This is in an else because
     * router_rebuild_store() also calls remove_old_routers().) */
    routerlist_remove_old_routers();
  }

  return 0;
}

/** Load all cached router descriptors and extra-info documents from the
 * store. Return 0 on success and -1 on failure.
 */
int
router_reload_router_list(void)
{
  routerlist_t *rl = router_get_routerlist();
  if (router_reload_router_list_impl(&rl->desc_store))
    return -1;
  if (router_reload_router_list_impl(&rl->extrainfo_store))
    return -1;
  return 0;
}

/** Return a smartlist containing a list of dir_server_t * for all
 * known trusted dirservers.  Callers must not modify the list or its
 * contents.
 */
const smartlist_t *
router_get_trusted_dir_servers(void)
{
  if (!trusted_dir_servers)
    trusted_dir_servers = smartlist_new();

  return trusted_dir_servers;
}

const smartlist_t *
router_get_fallback_dir_servers(void)
{
  if (!fallback_dir_servers)
    fallback_dir_servers = smartlist_new();

  return fallback_dir_servers;
}

/** Try to find a running dirserver that supports operations of <b>type</b>.
 *
 * If there are no running dirservers in our routerlist and the
 * <b>PDS_RETRY_IF_NO_SERVERS</b> flag is set, set all the authoritative ones
 * as running again, and pick one.
 *
 * If the <b>PDS_IGNORE_FASCISTFIREWALL</b> flag is set, then include
 * dirservers that we can't reach.
 *
 * If the <b>PDS_ALLOW_SELF</b> flag is not set, then don't include ourself
 * (if we're a dirserver).
 *
 * Don't pick an authority if any non-authority is viable; try to avoid using
 * servers that have returned 503 recently.
 */
const routerstatus_t *
router_pick_directory_server(dirinfo_type_t type, int flags)
{
  int busy = 0;
  const routerstatus_t *choice;

  if (!routerlist)
    return NULL;

  choice = router_pick_directory_server_impl(type, flags, &busy);
  if (choice || !(flags & PDS_RETRY_IF_NO_SERVERS))
    return choice;

  if (busy) {
    /* If the reason that we got no server is that servers are "busy",
     * we must be excluding good servers because we already have serverdesc
     * fetches with them.  Do not mark down servers up because of this. */
    tor_assert((flags & (PDS_NO_EXISTING_SERVERDESC_FETCH|
                         PDS_NO_EXISTING_MICRODESC_FETCH)));
    return NULL;
  }

  log_info(LD_DIR,
           "No reachable router entries for dirservers. "
           "Trying them all again.");
  /* mark all authdirservers as up again */
  mark_all_dirservers_up(fallback_dir_servers);
  /* try again */
  choice = router_pick_directory_server_impl(type, flags, NULL);
  return choice;
}

/** Return the dir_server_t for the directory authority whose identity
 * key hashes to <b>digest</b>, or NULL if no such authority is known.
 */
dir_server_t *
router_get_trusteddirserver_by_digest(const char *digest)
{
  if (!trusted_dir_servers)
    return NULL;

  SMARTLIST_FOREACH(trusted_dir_servers, dir_server_t *, ds,
     {
       if (tor_memeq(ds->digest, digest, DIGEST_LEN))
         return ds;
     });

  return NULL;
}

/** Return the dir_server_t for the fallback dirserver whose identity
 * key hashes to <b>digest</b>, or NULL if no such authority is known.
 */
dir_server_t *
router_get_fallback_dirserver_by_digest(const char *digest)
{
  if (!trusted_dir_servers)
    return NULL;

  SMARTLIST_FOREACH(trusted_dir_servers, dir_server_t *, ds,
     {
       if (tor_memeq(ds->digest, digest, DIGEST_LEN))
         return ds;
     });

  return NULL;
}

/** Return the dir_server_t for the directory authority whose
 * v3 identity key hashes to <b>digest</b>, or NULL if no such authority
 * is known.
 */
dir_server_t *
trusteddirserver_get_by_v3_auth_digest(const char *digest)
{
  if (!trusted_dir_servers)
    return NULL;

  SMARTLIST_FOREACH(trusted_dir_servers, dir_server_t *, ds,
     {
       if (tor_memeq(ds->v3_identity_digest, digest, DIGEST_LEN) &&
           (ds->type & V3_DIRINFO))
         return ds;
     });

  return NULL;
}

/** Try to find a running directory authority. Flags are as for
 * router_pick_directory_server.
 */
const routerstatus_t *
router_pick_trusteddirserver(dirinfo_type_t type, int flags)
{
  return router_pick_dirserver_generic(trusted_dir_servers, type, flags);
}

/** Try to find a running fallback directory. Flags are as for
 * router_pick_directory_server.
 */
const routerstatus_t *
router_pick_fallback_dirserver(dirinfo_type_t type, int flags)
{
  return router_pick_dirserver_generic(fallback_dir_servers, type, flags);
}

/** Try to find a running fallback directory. Flags are as for
 * router_pick_directory_server.
 */
static const routerstatus_t *
router_pick_dirserver_generic(smartlist_t *sourcelist,
                              dirinfo_type_t type, int flags)
{
  const routerstatus_t *choice;
  int busy = 0;

  choice = router_pick_trusteddirserver_impl(sourcelist, type, flags, &busy);
  if (choice || !(flags & PDS_RETRY_IF_NO_SERVERS))
    return choice;
  if (busy) {
    /* If the reason that we got no server is that servers are "busy",
     * we must be excluding good servers because we already have serverdesc
     * fetches with them.  Do not mark down servers up because of this. */
    tor_assert((flags & (PDS_NO_EXISTING_SERVERDESC_FETCH|
                         PDS_NO_EXISTING_MICRODESC_FETCH)));
    return NULL;
  }

  log_info(LD_DIR,
           "No dirservers are reachable. Trying them all again.");
  mark_all_dirservers_up(sourcelist);
  return router_pick_trusteddirserver_impl(sourcelist, type, flags, NULL);
}

/** How long do we avoid using a directory server after it's given us a 503? */
#define DIR_503_TIMEOUT (60*60)

/** Pick a random running valid directory server/mirror from our
 * routerlist.  Arguments are as for router_pick_directory_server(), except:
 *
 * If <b>n_busy_out</b> is provided, set *<b>n_busy_out</b> to the number of
 * directories that we excluded for no other reason than
 * PDS_NO_EXISTING_SERVERDESC_FETCH or PDS_NO_EXISTING_MICRODESC_FETCH.
 */
static const routerstatus_t *
router_pick_directory_server_impl(dirinfo_type_t type, int flags,
                                  int *n_busy_out)
{
  const or_options_t *options = get_options();
  const node_t *result;
  smartlist_t *direct, *tunnel;
  smartlist_t *trusted_direct, *trusted_tunnel;
  smartlist_t *overloaded_direct, *overloaded_tunnel;
  time_t now = time(NULL);
  const networkstatus_t *consensus = networkstatus_get_latest_consensus();
  const int requireother = ! (flags & PDS_ALLOW_SELF);
  const int fascistfirewall = ! (flags & PDS_IGNORE_FASCISTFIREWALL);
  const int no_serverdesc_fetching =(flags & PDS_NO_EXISTING_SERVERDESC_FETCH);
  const int no_microdesc_fetching = (flags & PDS_NO_EXISTING_MICRODESC_FETCH);
  const int for_guard = (flags & PDS_FOR_GUARD);
  int try_excluding = 1, n_excluded = 0, n_busy = 0;

  if (!consensus)
    return NULL;

 retry_without_exclude:

  direct = smartlist_new();
  tunnel = smartlist_new();
  trusted_direct = smartlist_new();
  trusted_tunnel = smartlist_new();
  overloaded_direct = smartlist_new();
  overloaded_tunnel = smartlist_new();

  /* Find all the running dirservers we know about. */
  SMARTLIST_FOREACH_BEGIN(nodelist_get_list(), const node_t *, node) {
    int is_trusted, is_trusted_extrainfo;
    int is_overloaded;
    tor_addr_t addr;
    const routerstatus_t *status = node->rs;
    const country_t country = node->country;
    if (!status)
      continue;

    if (!node->is_running || !status->dir_port || !node->is_valid)
      continue;
    if (requireother && router_digest_is_me(node->identity))
      continue;
    is_trusted = router_digest_is_trusted_dir(node->identity);
    is_trusted_extrainfo = router_digest_is_trusted_dir_type(
                           node->identity, EXTRAINFO_DIRINFO);
    if ((type & EXTRAINFO_DIRINFO) &&
        !router_supports_extrainfo(node->identity, is_trusted_extrainfo))
      continue;
<<<<<<< HEAD
    if (for_guard && node->using_as_guard)
      continue; /* Don't make the same node a guard twice. */
=======
    if ((type & MICRODESC_DIRINFO) && !is_trusted &&
        !node->rs->version_supports_microdesc_cache)
      continue;
    /* Don't make the same node a guard twice */
    if (for_guard && node->using_as_guard) {
      continue;
    }
    /* Ensure that a directory guard is actually a guard node. */
    if (for_guard && !node->is_possible_guard) {
      continue;
    }
>>>>>>> 1adc2bf6
    if (try_excluding &&
        routerset_contains_routerstatus(options->ExcludeNodes, status,
                                        country)) {
      ++n_excluded;
      continue;
    }

    /* XXXX IP6 proposal 118 */
    tor_addr_from_ipv4h(&addr, status->addr);

    if (no_serverdesc_fetching && (
       connection_get_by_type_addr_port_purpose(
         CONN_TYPE_DIR, &addr, status->dir_port, DIR_PURPOSE_FETCH_SERVERDESC)
    || connection_get_by_type_addr_port_purpose(
         CONN_TYPE_DIR, &addr, status->dir_port, DIR_PURPOSE_FETCH_EXTRAINFO)
    )) {
      ++n_busy;
      continue;
    }

    if (no_microdesc_fetching && connection_get_by_type_addr_port_purpose(
      CONN_TYPE_DIR, &addr, status->dir_port, DIR_PURPOSE_FETCH_MICRODESC)
    ) {
      ++n_busy;
      continue;
    }

    is_overloaded = status->last_dir_503_at + DIR_503_TIMEOUT > now;

    if ((!fascistfirewall ||
         fascist_firewall_allows_address_or(&addr, status->or_port)))
      smartlist_add(is_trusted ? trusted_tunnel :
                    is_overloaded ? overloaded_tunnel : tunnel, (void*)node);
    else if (!fascistfirewall ||
             fascist_firewall_allows_address_dir(&addr, status->dir_port))
      smartlist_add(is_trusted ? trusted_direct :
                    is_overloaded ? overloaded_direct : direct, (void*)node);
  } SMARTLIST_FOREACH_END(node);

  if (smartlist_len(tunnel)) {
    result = node_sl_choose_by_bandwidth(tunnel, WEIGHT_FOR_DIR);
  } else if (smartlist_len(overloaded_tunnel)) {
    result = node_sl_choose_by_bandwidth(overloaded_tunnel,
                                                 WEIGHT_FOR_DIR);
  } else if (smartlist_len(trusted_tunnel)) {
    /* FFFF We don't distinguish between trusteds and overloaded trusteds
     * yet. Maybe one day we should. */
    /* FFFF We also don't load balance over authorities yet. I think this
     * is a feature, but it could easily be a bug. -RD */
    result = smartlist_choose(trusted_tunnel);
  } else if (smartlist_len(direct)) {
    result = node_sl_choose_by_bandwidth(direct, WEIGHT_FOR_DIR);
  } else if (smartlist_len(overloaded_direct)) {
    result = node_sl_choose_by_bandwidth(overloaded_direct,
                                         WEIGHT_FOR_DIR);
  } else {
    result = smartlist_choose(trusted_direct);
  }
  smartlist_free(direct);
  smartlist_free(tunnel);
  smartlist_free(trusted_direct);
  smartlist_free(trusted_tunnel);
  smartlist_free(overloaded_direct);
  smartlist_free(overloaded_tunnel);

  if (result == NULL && try_excluding && !options->StrictNodes && n_excluded
      && !n_busy) {
    /* If we got no result, and we are excluding nodes, and StrictNodes is
     * not set, try again without excluding nodes. */
    try_excluding = 0;
    n_excluded = 0;
    n_busy = 0;
    goto retry_without_exclude;
  }

  if (n_busy_out)
    *n_busy_out = n_busy;

  return result ? result->rs : NULL;
}

/** Pick a random element from a list of dir_server_t, weighting by their
 * <b>weight</b> field. */
static const dir_server_t *
dirserver_choose_by_weight(const smartlist_t *servers, double authority_weight)
{
  int n = smartlist_len(servers);
  int i;
  u64_dbl_t *weights;
  const dir_server_t *ds;

  weights = tor_calloc(n, sizeof(u64_dbl_t));
  for (i = 0; i < n; ++i) {
    ds = smartlist_get(servers, i);
    weights[i].dbl = ds->weight;
    if (ds->is_authority)
      weights[i].dbl *= authority_weight;
  }

  scale_array_elements_to_u64(weights, n, NULL);
  i = choose_array_element_by_weight(weights, n);
  tor_free(weights);
  return (i < 0) ? NULL : smartlist_get(servers, i);
}

/** Choose randomly from among the dir_server_ts in sourcelist that
 * are up. Flags are as for router_pick_directory_server_impl().
 */
static const routerstatus_t *
router_pick_trusteddirserver_impl(const smartlist_t *sourcelist,
                                  dirinfo_type_t type, int flags,
                                  int *n_busy_out)
{
  const or_options_t *options = get_options();
  smartlist_t *direct, *tunnel;
  smartlist_t *overloaded_direct, *overloaded_tunnel;
  const routerinfo_t *me = router_get_my_routerinfo();
  const routerstatus_t *result = NULL;
  time_t now = time(NULL);
  const int requireother = ! (flags & PDS_ALLOW_SELF);
  const int fascistfirewall = ! (flags & PDS_IGNORE_FASCISTFIREWALL);
  const int no_serverdesc_fetching =(flags & PDS_NO_EXISTING_SERVERDESC_FETCH);
  const int no_microdesc_fetching =(flags & PDS_NO_EXISTING_MICRODESC_FETCH);
  const double auth_weight = (sourcelist == fallback_dir_servers) ?
    options->DirAuthorityFallbackRate : 1.0;
  smartlist_t *pick_from;
  int n_busy = 0;
  int try_excluding = 1, n_excluded = 0;

  if (!sourcelist)
    return NULL;

 retry_without_exclude:

  direct = smartlist_new();
  tunnel = smartlist_new();
  overloaded_direct = smartlist_new();
  overloaded_tunnel = smartlist_new();

  SMARTLIST_FOREACH_BEGIN(sourcelist, const dir_server_t *, d)
    {
      int is_overloaded =
          d->fake_status.last_dir_503_at + DIR_503_TIMEOUT > now;
      tor_addr_t addr;
      if (!d->is_running) continue;
      if ((type & d->type) == 0)
        continue;
      if ((type & EXTRAINFO_DIRINFO) &&
          !router_supports_extrainfo(d->digest, 1))
        continue;
      if (requireother && me && router_digest_is_me(d->digest))
          continue;
      if (try_excluding &&
          routerset_contains_routerstatus(options->ExcludeNodes,
                                          &d->fake_status, -1)) {
        ++n_excluded;
        continue;
      }

      /* XXXX IP6 proposal 118 */
      tor_addr_from_ipv4h(&addr, d->addr);

      if (no_serverdesc_fetching) {
        if (connection_get_by_type_addr_port_purpose(
            CONN_TYPE_DIR, &addr, d->dir_port, DIR_PURPOSE_FETCH_SERVERDESC)
         || connection_get_by_type_addr_port_purpose(
             CONN_TYPE_DIR, &addr, d->dir_port, DIR_PURPOSE_FETCH_EXTRAINFO)) {
          //log_debug(LD_DIR, "We have an existing connection to fetch "
          //           "descriptor from %s; delaying",d->description);
          ++n_busy;
          continue;
        }
      }
      if (no_microdesc_fetching) {
        if (connection_get_by_type_addr_port_purpose(
             CONN_TYPE_DIR, &addr, d->dir_port, DIR_PURPOSE_FETCH_MICRODESC)) {
          ++n_busy;
          continue;
        }
      }

      if (d->or_port &&
          (!fascistfirewall ||
           fascist_firewall_allows_address_or(&addr, d->or_port)))
        smartlist_add(is_overloaded ? overloaded_tunnel : tunnel, (void*)d);
      else if (!fascistfirewall ||
               fascist_firewall_allows_address_dir(&addr, d->dir_port))
        smartlist_add(is_overloaded ? overloaded_direct : direct, (void*)d);
    }
  SMARTLIST_FOREACH_END(d);

  if (smartlist_len(tunnel)) {
    pick_from = tunnel;
  } else if (smartlist_len(overloaded_tunnel)) {
    pick_from = overloaded_tunnel;
  } else if (smartlist_len(direct)) {
    pick_from = direct;
  } else {
    pick_from = overloaded_direct;
  }

  {
    const dir_server_t *selection =
      dirserver_choose_by_weight(pick_from, auth_weight);

    if (selection)
      result = &selection->fake_status;
  }

  if (n_busy_out)
    *n_busy_out = n_busy;

  smartlist_free(direct);
  smartlist_free(tunnel);
  smartlist_free(overloaded_direct);
  smartlist_free(overloaded_tunnel);

  if (result == NULL && try_excluding && !options->StrictNodes && n_excluded) {
    /* If we got no result, and we are excluding nodes, and StrictNodes is
     * not set, try again without excluding nodes. */
    try_excluding = 0;
    n_excluded = 0;
    goto retry_without_exclude;
  }

  return result;
}

/** Mark as running every dir_server_t in <b>server_list</b>. */
static void
mark_all_dirservers_up(smartlist_t *server_list)
{
  if (server_list) {
    SMARTLIST_FOREACH_BEGIN(server_list, dir_server_t *, dir) {
      routerstatus_t *rs;
      node_t *node;
      dir->is_running = 1;
      node = node_get_mutable_by_id(dir->digest);
      if (node)
        node->is_running = 1;
      rs = router_get_mutable_consensus_status_by_id(dir->digest);
      if (rs) {
        rs->last_dir_503_at = 0;
        control_event_networkstatus_changed_single(rs);
      }
    } SMARTLIST_FOREACH_END(dir);
  }
  router_dir_info_changed();
}

/** Return true iff r1 and r2 have the same address and OR port. */
int
routers_have_same_or_addrs(const routerinfo_t *r1, const routerinfo_t *r2)
{
  return r1->addr == r2->addr && r1->or_port == r2->or_port &&
    tor_addr_eq(&r1->ipv6_addr, &r2->ipv6_addr) &&
    r1->ipv6_orport == r2->ipv6_orport;
}

/** Reset all internal variables used to count failed downloads of network
 * status objects. */
void
router_reset_status_download_failures(void)
{
  mark_all_dirservers_up(fallback_dir_servers);
}

/** Given a <b>router</b>, add every node_t in its family (including the
 * node itself!) to <b>sl</b>.
 *
 * Note the type mismatch: This function takes a routerinfo, but adds nodes
 * to the smartlist!
 */
static void
routerlist_add_node_and_family(smartlist_t *sl, const routerinfo_t *router)
{
  /* XXXX MOVE ? */
  node_t fake_node;
  const node_t *node = node_get_by_id(router->cache_info.identity_digest);;
  if (node == NULL) {
    memset(&fake_node, 0, sizeof(fake_node));
    fake_node.ri = (routerinfo_t *)router;
    memcpy(fake_node.identity, router->cache_info.identity_digest, DIGEST_LEN);
    node = &fake_node;
  }
  nodelist_add_node_and_family(sl, node);
}

/** Add every suitable node from our nodelist to <b>sl</b>, so that
 * we can pick a node for a circuit.
 */
void
router_add_running_nodes_to_smartlist(smartlist_t *sl, int allow_invalid,
                                      int need_uptime, int need_capacity,
                                      int need_guard, int need_desc)
{ /* XXXX MOVE */
  SMARTLIST_FOREACH_BEGIN(nodelist_get_list(), const node_t *, node) {
    if (!node->is_running ||
        (!node->is_valid && !allow_invalid))
      continue;
    if (need_desc && !(node->ri || (node->rs && node->md)))
      continue;
    if (node->ri && node->ri->purpose != ROUTER_PURPOSE_GENERAL)
      continue;
    if (node_is_unreliable(node, need_uptime, need_capacity, need_guard))
      continue;

    smartlist_add(sl, (void *)node);
  } SMARTLIST_FOREACH_END(node);
}

/** Look through the routerlist until we find a router that has my key.
 Return it. */
const routerinfo_t *
routerlist_find_my_routerinfo(void)
{
  if (!routerlist)
    return NULL;

  SMARTLIST_FOREACH(routerlist->routers, routerinfo_t *, router,
  {
    if (router_is_me(router))
      return router;
  });
  return NULL;
}

/** Return the smaller of the router's configured BandwidthRate
 * and its advertised capacity. */
uint32_t
router_get_advertised_bandwidth(const routerinfo_t *router)
{
  if (router->bandwidthcapacity < router->bandwidthrate)
    return router->bandwidthcapacity;
  return router->bandwidthrate;
}

/** Do not weight any declared bandwidth more than this much when picking
 * routers by bandwidth. */
#define DEFAULT_MAX_BELIEVABLE_BANDWIDTH 10000000 /* 10 MB/sec */

/** Return the smaller of the router's configured BandwidthRate
 * and its advertised capacity, capped by max-believe-bw. */
uint32_t
router_get_advertised_bandwidth_capped(const routerinfo_t *router)
{
  uint32_t result = router->bandwidthcapacity;
  if (result > router->bandwidthrate)
    result = router->bandwidthrate;
  if (result > DEFAULT_MAX_BELIEVABLE_BANDWIDTH)
    result = DEFAULT_MAX_BELIEVABLE_BANDWIDTH;
  return result;
}

/** Given an array of double/uint64_t unions that are currently being used as
 * doubles, convert them to uint64_t, and try to scale them linearly so as to
 * much of the range of uint64_t. If <b>total_out</b> is provided, set it to
 * the sum of all elements in the array _before_ scaling. */
STATIC void
scale_array_elements_to_u64(u64_dbl_t *entries, int n_entries,
                            uint64_t *total_out)
{
  double total = 0.0;
  double scale_factor = 0.0;
  int i;
  /* big, but far away from overflowing an int64_t */
#define SCALE_TO_U64_MAX ((int64_t) (INT64_MAX / 4))

  for (i = 0; i < n_entries; ++i)
    total += entries[i].dbl;

  if (total > 0.0)
    scale_factor = SCALE_TO_U64_MAX / total;

  for (i = 0; i < n_entries; ++i)
    entries[i].u64 = tor_llround(entries[i].dbl * scale_factor);

  if (total_out)
    *total_out = (uint64_t) total;

#undef SCALE_TO_U64_MAX
}

/** Time-invariant 64-bit greater-than; works on two integers in the range
 * (0,INT64_MAX). */
#if SIZEOF_VOID_P == 8
#define gt_i64_timei(a,b) ((a) > (b))
#else
static INLINE int
gt_i64_timei(uint64_t a, uint64_t b)
{
  int64_t diff = (int64_t) (b - a);
  int res = diff >> 63;
  return res & 1;
}
#endif

/** Pick a random element of <b>n_entries</b>-element array <b>entries</b>,
 * choosing each element with a probability proportional to its (uint64_t)
 * value, and return the index of that element.  If all elements are 0, choose
 * an index at random. Return -1 on error.
 */
STATIC int
choose_array_element_by_weight(const u64_dbl_t *entries, int n_entries)
{
  int i, i_chosen=-1, n_chosen=0;
  uint64_t total_so_far = 0;
  uint64_t rand_val;
  uint64_t total = 0;

  for (i = 0; i < n_entries; ++i)
    total += entries[i].u64;

  if (n_entries < 1)
    return -1;

  if (total == 0)
    return crypto_rand_int(n_entries);

  tor_assert(total < INT64_MAX);

  rand_val = crypto_rand_uint64(total);

  for (i = 0; i < n_entries; ++i) {
    total_so_far += entries[i].u64;
    if (gt_i64_timei(total_so_far, rand_val)) {
      i_chosen = i;
      n_chosen++;
      /* Set rand_val to INT64_MAX rather than stopping the loop. This way,
       * the time we spend in the loop does not leak which element we chose. */
      rand_val = INT64_MAX;
    }
  }
  tor_assert(total_so_far == total);
  tor_assert(n_chosen == 1);
  tor_assert(i_chosen >= 0);
  tor_assert(i_chosen < n_entries);

  return i_chosen;
}

/** When weighting bridges, enforce these values as lower and upper
 * bound for believable bandwidth, because there is no way for us
 * to verify a bridge's bandwidth currently. */
#define BRIDGE_MIN_BELIEVABLE_BANDWIDTH 20000  /* 20 kB/sec */
#define BRIDGE_MAX_BELIEVABLE_BANDWIDTH 100000 /* 100 kB/sec */

/** Return the smaller of the router's configured BandwidthRate
 * and its advertised capacity, making sure to stay within the
 * interval between bridge-min-believe-bw and
 * bridge-max-believe-bw. */
static uint32_t
bridge_get_advertised_bandwidth_bounded(routerinfo_t *router)
{
  uint32_t result = router->bandwidthcapacity;
  if (result > router->bandwidthrate)
    result = router->bandwidthrate;
  if (result > BRIDGE_MAX_BELIEVABLE_BANDWIDTH)
    result = BRIDGE_MAX_BELIEVABLE_BANDWIDTH;
  else if (result < BRIDGE_MIN_BELIEVABLE_BANDWIDTH)
    result = BRIDGE_MIN_BELIEVABLE_BANDWIDTH;
  return result;
}

/** Return bw*1000, unless bw*1000 would overflow, in which case return
 * INT32_MAX. */
static INLINE int32_t
kb_to_bytes(uint32_t bw)
{
  return (bw > (INT32_MAX/1000)) ? INT32_MAX : bw*1000;
}

/** Helper function:
 * choose a random element of smartlist <b>sl</b> of nodes, weighted by
 * the advertised bandwidth of each element using the consensus
 * bandwidth weights.
 *
 * If <b>rule</b>==WEIGHT_FOR_EXIT. we're picking an exit node: consider all
 * nodes' bandwidth equally regardless of their Exit status, since there may
 * be some in the list because they exit to obscure ports. If
 * <b>rule</b>==NO_WEIGHTING, we're picking a non-exit node: weight
 * exit-node's bandwidth less depending on the smallness of the fraction of
 * Exit-to-total bandwidth.  If <b>rule</b>==WEIGHT_FOR_GUARD, we're picking a
 * guard node: consider all guard's bandwidth equally. Otherwise, weight
 * guards proportionally less.
 */
static const node_t *
smartlist_choose_node_by_bandwidth_weights(const smartlist_t *sl,
                                           bandwidth_weight_rule_t rule)
{
  u64_dbl_t *bandwidths=NULL;

  if (compute_weighted_bandwidths(sl, rule, &bandwidths) < 0)
    return NULL;

  scale_array_elements_to_u64(bandwidths, smartlist_len(sl), NULL);

  {
    int idx = choose_array_element_by_weight(bandwidths,
                                             smartlist_len(sl));
    tor_free(bandwidths);
    return idx < 0 ? NULL : smartlist_get(sl, idx);
  }
}

/** Given a list of routers and a weighting rule as in
 * smartlist_choose_node_by_bandwidth_weights, compute weighted bandwidth
 * values for each node and store them in a freshly allocated
 * *<b>bandwidths_out</b> of the same length as <b>sl</b>, and holding results
 * as doubles. Return 0 on success, -1 on failure. */
static int
compute_weighted_bandwidths(const smartlist_t *sl,
                            bandwidth_weight_rule_t rule,
                            u64_dbl_t **bandwidths_out)
{
  int64_t weight_scale;
  double Wg = -1, Wm = -1, We = -1, Wd = -1;
  double Wgb = -1, Wmb = -1, Web = -1, Wdb = -1;
  uint64_t weighted_bw = 0;
  guardfraction_bandwidth_t guardfraction_bw;
  u64_dbl_t *bandwidths;

  /* Can't choose exit and guard at same time */
  tor_assert(rule == NO_WEIGHTING ||
             rule == WEIGHT_FOR_EXIT ||
             rule == WEIGHT_FOR_GUARD ||
             rule == WEIGHT_FOR_MID ||
             rule == WEIGHT_FOR_DIR);

  if (smartlist_len(sl) == 0) {
    log_info(LD_CIRC,
             "Empty routerlist passed in to consensus weight node "
             "selection for rule %s",
             bandwidth_weight_rule_to_string(rule));
    return -1;
  }

  weight_scale = networkstatus_get_weight_scale_param(NULL);

  if (rule == WEIGHT_FOR_GUARD) {
    Wg = networkstatus_get_bw_weight(NULL, "Wgg", -1);
    Wm = networkstatus_get_bw_weight(NULL, "Wgm", -1); /* Bridges */
    We = 0;
    Wd = networkstatus_get_bw_weight(NULL, "Wgd", -1);

    Wgb = networkstatus_get_bw_weight(NULL, "Wgb", -1);
    Wmb = networkstatus_get_bw_weight(NULL, "Wmb", -1);
    Web = networkstatus_get_bw_weight(NULL, "Web", -1);
    Wdb = networkstatus_get_bw_weight(NULL, "Wdb", -1);
  } else if (rule == WEIGHT_FOR_MID) {
    Wg = networkstatus_get_bw_weight(NULL, "Wmg", -1);
    Wm = networkstatus_get_bw_weight(NULL, "Wmm", -1);
    We = networkstatus_get_bw_weight(NULL, "Wme", -1);
    Wd = networkstatus_get_bw_weight(NULL, "Wmd", -1);

    Wgb = networkstatus_get_bw_weight(NULL, "Wgb", -1);
    Wmb = networkstatus_get_bw_weight(NULL, "Wmb", -1);
    Web = networkstatus_get_bw_weight(NULL, "Web", -1);
    Wdb = networkstatus_get_bw_weight(NULL, "Wdb", -1);
  } else if (rule == WEIGHT_FOR_EXIT) {
    // Guards CAN be exits if they have weird exit policies
    // They are d then I guess...
    We = networkstatus_get_bw_weight(NULL, "Wee", -1);
    Wm = networkstatus_get_bw_weight(NULL, "Wem", -1); /* Odd exit policies */
    Wd = networkstatus_get_bw_weight(NULL, "Wed", -1);
    Wg = networkstatus_get_bw_weight(NULL, "Weg", -1); /* Odd exit policies */

    Wgb = networkstatus_get_bw_weight(NULL, "Wgb", -1);
    Wmb = networkstatus_get_bw_weight(NULL, "Wmb", -1);
    Web = networkstatus_get_bw_weight(NULL, "Web", -1);
    Wdb = networkstatus_get_bw_weight(NULL, "Wdb", -1);
  } else if (rule == WEIGHT_FOR_DIR) {
    We = networkstatus_get_bw_weight(NULL, "Wbe", -1);
    Wm = networkstatus_get_bw_weight(NULL, "Wbm", -1);
    Wd = networkstatus_get_bw_weight(NULL, "Wbd", -1);
    Wg = networkstatus_get_bw_weight(NULL, "Wbg", -1);

    Wgb = Wmb = Web = Wdb = weight_scale;
  } else if (rule == NO_WEIGHTING) {
    Wg = Wm = We = Wd = weight_scale;
    Wgb = Wmb = Web = Wdb = weight_scale;
  }

  if (Wg < 0 || Wm < 0 || We < 0 || Wd < 0 || Wgb < 0 || Wmb < 0 || Wdb < 0
      || Web < 0) {
    log_debug(LD_CIRC,
              "Got negative bandwidth weights. Defaulting to naive selection"
              " algorithm.");
    Wg = Wm = We = Wd = weight_scale;
    Wgb = Wmb = Web = Wdb = weight_scale;
  }

  Wg /= weight_scale;
  Wm /= weight_scale;
  We /= weight_scale;
  Wd /= weight_scale;

  Wgb /= weight_scale;
  Wmb /= weight_scale;
  Web /= weight_scale;
  Wdb /= weight_scale;

  bandwidths = tor_calloc(smartlist_len(sl), sizeof(u64_dbl_t));

  // Cycle through smartlist and total the bandwidth.
  static int warned_missing_bw = 0;
  SMARTLIST_FOREACH_BEGIN(sl, const node_t *, node) {
    int is_exit = 0, is_guard = 0, is_dir = 0, this_bw = 0;
    double weight = 1;
    double weight_without_guard_flag = 0; /* Used for guardfraction */
    double final_weight = 0;
    is_exit = node->is_exit && ! node->is_bad_exit;
    is_guard = node->is_possible_guard;
    is_dir = node_is_dir(node);
    if (node->rs) {
      if (!node->rs->has_bandwidth) {
        /* This should never happen, unless all the authorites downgrade
         * to 0.2.0 or rogue routerstatuses get inserted into our consensus. */
        if (! warned_missing_bw) {
          log_warn(LD_BUG,
                 "Consensus is missing some bandwidths. Using a naive "
                 "router selection algorithm");
          warned_missing_bw = 1;
        }
        this_bw = 30000; /* Chosen arbitrarily */
      } else {
        this_bw = kb_to_bytes(node->rs->bandwidth_kb);
      }
    } else if (node->ri) {
      /* bridge or other descriptor not in our consensus */
      this_bw = bridge_get_advertised_bandwidth_bounded(node->ri);
    } else {
      /* We can't use this one. */
      continue;
    }

    if (is_guard && is_exit) {
      weight = (is_dir ? Wdb*Wd : Wd);
      weight_without_guard_flag = (is_dir ? Web*We : We);
    } else if (is_guard) {
      weight = (is_dir ? Wgb*Wg : Wg);
      weight_without_guard_flag = (is_dir ? Wmb*Wm : Wm);
    } else if (is_exit) {
      weight = (is_dir ? Web*We : We);
    } else { // middle
      weight = (is_dir ? Wmb*Wm : Wm);
    }
    /* These should be impossible; but overflows here would be bad, so let's
     * make sure. */
    if (this_bw < 0)
      this_bw = 0;
    if (weight < 0.0)
      weight = 0.0;
    if (weight_without_guard_flag < 0.0)
      weight_without_guard_flag = 0.0;

    /* If guardfraction information is available in the consensus, we
     * want to calculate this router's bandwidth according to its
     * guardfraction. Quoting from proposal236:
     *
     *    Let Wpf denote the weight from the 'bandwidth-weights' line a
     *    client would apply to N for position p if it had the guard
     *    flag, Wpn the weight if it did not have the guard flag, and B the
     *    measured bandwidth of N in the consensus.  Then instead of choosing
     *    N for position p proportionally to Wpf*B or Wpn*B, clients should
     *    choose N proportionally to F*Wpf*B + (1-F)*Wpn*B.
     */
    if (node->rs && node->rs->has_guardfraction && rule != WEIGHT_FOR_GUARD) {
      /* XXX The assert should actually check for is_guard. However,
       * that crashes dirauths because of #13297. This should be
       * equivalent: */
      tor_assert(node->rs->is_possible_guard);

      guard_get_guardfraction_bandwidth(&guardfraction_bw,
                                        this_bw,
                                        node->rs->guardfraction_percentage);

      /* Calculate final_weight = F*Wpf*B + (1-F)*Wpn*B */
      final_weight =
        guardfraction_bw.guard_bw * weight +
        guardfraction_bw.non_guard_bw * weight_without_guard_flag;

      log_debug(LD_GENERAL, "%s: Guardfraction weight %f instead of %f (%s)",
                node->rs->nickname, final_weight, weight*this_bw,
                bandwidth_weight_rule_to_string(rule));
    } else { /* no guardfraction information. calculate the weight normally. */
      final_weight = weight*this_bw;
    }

    bandwidths[node_sl_idx].dbl = final_weight + 0.5;
  } SMARTLIST_FOREACH_END(node);

  log_debug(LD_CIRC, "Generated weighted bandwidths for rule %s based "
            "on weights "
            "Wg=%f Wm=%f We=%f Wd=%f with total bw "U64_FORMAT,
            bandwidth_weight_rule_to_string(rule),
            Wg, Wm, We, Wd, U64_PRINTF_ARG(weighted_bw));

  *bandwidths_out = bandwidths;

  return 0;
}

/** For all nodes in <b>sl</b>, return the fraction of those nodes, weighted
 * by their weighted bandwidths with rule <b>rule</b>, for which we have
 * descriptors. */
double
frac_nodes_with_descriptors(const smartlist_t *sl,
                            bandwidth_weight_rule_t rule)
{
  u64_dbl_t *bandwidths = NULL;
  double total, present;

  if (smartlist_len(sl) == 0)
    return 0.0;

  if (compute_weighted_bandwidths(sl, rule, &bandwidths) < 0) {
    int n_with_descs = 0;
    SMARTLIST_FOREACH(sl, const node_t *, node, {
      if (node_has_descriptor(node))
        n_with_descs++;
    });
    return ((double)n_with_descs) / (double)smartlist_len(sl);
  }

  total = present = 0.0;
  SMARTLIST_FOREACH_BEGIN(sl, const node_t *, node) {
    const double bw = bandwidths[node_sl_idx].dbl;
    total += bw;
    if (node_has_descriptor(node))
      present += bw;
  } SMARTLIST_FOREACH_END(node);

  tor_free(bandwidths);

  if (total < 1.0)
    return 0;

  return present / total;
}

/** Choose a random element of status list <b>sl</b>, weighted by
 * the advertised bandwidth of each node */
const node_t *
node_sl_choose_by_bandwidth(const smartlist_t *sl,
                            bandwidth_weight_rule_t rule)
{ /*XXXX MOVE */
  return smartlist_choose_node_by_bandwidth_weights(sl, rule);
}

/** Return a random running node from the nodelist. Never
 * pick a node that is in
 * <b>excludedsmartlist</b>, or which matches <b>excludedset</b>,
 * even if they are the only nodes available.
 * If <b>CRN_NEED_UPTIME</b> is set in flags and any router has more than
 * a minimum uptime, return one of those.
 * If <b>CRN_NEED_CAPACITY</b> is set in flags, weight your choice by the
 * advertised capacity of each router.
 * If <b>CRN_ALLOW_INVALID</b> is not set in flags, consider only Valid
 * routers.
 * If <b>CRN_NEED_GUARD</b> is set in flags, consider only Guard routers.
 * If <b>CRN_WEIGHT_AS_EXIT</b> is set in flags, we weight bandwidths as if
 * picking an exit node, otherwise we weight bandwidths for picking a relay
 * node (that is, possibly discounting exit nodes).
 * If <b>CRN_NEED_DESC</b> is set in flags, we only consider nodes that
 * have a routerinfo or microdescriptor -- that is, enough info to be
 * used to build a circuit.
 */
const node_t *
router_choose_random_node(smartlist_t *excludedsmartlist,
                          routerset_t *excludedset,
                          router_crn_flags_t flags)
{ /* XXXX MOVE */
  const int need_uptime = (flags & CRN_NEED_UPTIME) != 0;
  const int need_capacity = (flags & CRN_NEED_CAPACITY) != 0;
  const int need_guard = (flags & CRN_NEED_GUARD) != 0;
  const int allow_invalid = (flags & CRN_ALLOW_INVALID) != 0;
  const int weight_for_exit = (flags & CRN_WEIGHT_AS_EXIT) != 0;
  const int need_desc = (flags & CRN_NEED_DESC) != 0;

  smartlist_t *sl=smartlist_new(),
    *excludednodes=smartlist_new();
  const node_t *choice = NULL;
  const routerinfo_t *r;
  bandwidth_weight_rule_t rule;

  tor_assert(!(weight_for_exit && need_guard));
  rule = weight_for_exit ? WEIGHT_FOR_EXIT :
    (need_guard ? WEIGHT_FOR_GUARD : WEIGHT_FOR_MID);

  /* Exclude relays that allow single hop exit circuits, if the user
   * wants to (such relays might be risky) */
  if (get_options()->ExcludeSingleHopRelays) {
    SMARTLIST_FOREACH(nodelist_get_list(), node_t *, node,
      if (node_allows_single_hop_exits(node)) {
        smartlist_add(excludednodes, node);
      });
  }

  if ((r = routerlist_find_my_routerinfo()))
    routerlist_add_node_and_family(excludednodes, r);

  router_add_running_nodes_to_smartlist(sl, allow_invalid,
                                        need_uptime, need_capacity,
                                        need_guard, need_desc);
  log_debug(LD_CIRC,
           "We found %d running nodes.",
            smartlist_len(sl));

  smartlist_subtract(sl,excludednodes);
  log_debug(LD_CIRC,
            "We removed %d excludednodes, leaving %d nodes.",
            smartlist_len(excludednodes),
            smartlist_len(sl));

  if (excludedsmartlist) {
    smartlist_subtract(sl,excludedsmartlist);
    log_debug(LD_CIRC,
              "We removed %d excludedsmartlist, leaving %d nodes.",
              smartlist_len(excludedsmartlist),
              smartlist_len(sl));
  }
  if (excludedset) {
    routerset_subtract_nodes(sl,excludedset);
    log_debug(LD_CIRC,
              "We removed excludedset, leaving %d nodes.",
              smartlist_len(sl));
  }

  // Always weight by bandwidth
  choice = node_sl_choose_by_bandwidth(sl, rule);

  smartlist_free(sl);
  if (!choice && (need_uptime || need_capacity || need_guard)) {
    /* try once more -- recurse but with fewer restrictions. */
    log_info(LD_CIRC,
             "We couldn't find any live%s%s%s routers; falling back "
             "to list of all routers.",
             need_capacity?", fast":"",
             need_uptime?", stable":"",
             need_guard?", guard":"");
    flags &= ~ (CRN_NEED_UPTIME|CRN_NEED_CAPACITY|CRN_NEED_GUARD);
    choice = router_choose_random_node(
                     excludedsmartlist, excludedset, flags);
  }
  smartlist_free(excludednodes);
  if (!choice) {
    log_warn(LD_CIRC,
             "No available nodes when trying to choose node. Failing.");
  }
  return choice;
}

/** Helper: given an extended nickname in <b>hexdigest</b> try to decode it.
 * Return 0 on success, -1 on failure.  Store the result into the
 * DIGEST_LEN-byte buffer at <b>digest_out</b>, the single character at
 * <b>nickname_qualifier_char_out</b>, and the MAXNICKNAME_LEN+1-byte buffer
 * at <b>nickname_out</b>.
 *
 * The recognized format is:
 *   HexName = Dollar? HexDigest NamePart?
 *   Dollar = '?'
 *   HexDigest = HexChar*20
 *   HexChar = 'a'..'f' | 'A'..'F' | '0'..'9'
 *   NamePart = QualChar Name
 *   QualChar = '=' | '~'
 *   Name = NameChar*(1..MAX_NICKNAME_LEN)
 *   NameChar = Any ASCII alphanumeric character
 */
int
hex_digest_nickname_decode(const char *hexdigest,
                           char *digest_out,
                           char *nickname_qualifier_char_out,
                           char *nickname_out)
{
  size_t len;

  tor_assert(hexdigest);
  if (hexdigest[0] == '$')
    ++hexdigest;

  len = strlen(hexdigest);
  if (len < HEX_DIGEST_LEN) {
    return -1;
  } else if (len > HEX_DIGEST_LEN && (hexdigest[HEX_DIGEST_LEN] == '=' ||
                                    hexdigest[HEX_DIGEST_LEN] == '~') &&
           len <= HEX_DIGEST_LEN+1+MAX_NICKNAME_LEN) {
    *nickname_qualifier_char_out = hexdigest[HEX_DIGEST_LEN];
    strlcpy(nickname_out, hexdigest+HEX_DIGEST_LEN+1 , MAX_NICKNAME_LEN+1);
  } else if (len == HEX_DIGEST_LEN) {
    ;
  } else {
    return -1;
  }

  if (base16_decode(digest_out, DIGEST_LEN, hexdigest, HEX_DIGEST_LEN)<0)
    return -1;
  return 0;
}

/** Helper: Return true iff the <b>identity_digest</b> and <b>nickname</b>
 * combination of a router, encoded in hexadecimal, matches <b>hexdigest</b>
 * (which is optionally prefixed with a single dollar sign).  Return false if
 * <b>hexdigest</b> is malformed, or it doesn't match.  */
int
hex_digest_nickname_matches(const char *hexdigest, const char *identity_digest,
                            const char *nickname, int is_named)
{
  char digest[DIGEST_LEN];
  char nn_char='\0';
  char nn_buf[MAX_NICKNAME_LEN+1];

  if (hex_digest_nickname_decode(hexdigest, digest, &nn_char, nn_buf) == -1)
    return 0;

  if (nn_char == '=' || nn_char == '~') {
    if (!nickname)
      return 0;
    if (strcasecmp(nn_buf, nickname))
      return 0;
    if (nn_char == '=' && !is_named)
      return 0;
  }

  return tor_memeq(digest, identity_digest, DIGEST_LEN);
}

/** Return true iff <b>router</b> is listed as named in the current
 * consensus. */
int
router_is_named(const routerinfo_t *router)
{
  const char *digest =
    networkstatus_get_router_digest_by_nickname(router->nickname);

  return (digest &&
          tor_memeq(digest, router->cache_info.identity_digest, DIGEST_LEN));
}

/** Return true iff <b>digest</b> is the digest of the identity key of a
 * trusted directory matching at least one bit of <b>type</b>.  If <b>type</b>
 * is zero (NO_DIRINFO), or ALL_DIRINFO, any authority is okay. */
int
router_digest_is_trusted_dir_type(const char *digest, dirinfo_type_t type)
{
  if (!trusted_dir_servers)
    return 0;
  if (authdir_mode(get_options()) && router_digest_is_me(digest))
    return 1;
  SMARTLIST_FOREACH(trusted_dir_servers, dir_server_t *, ent,
    if (tor_memeq(digest, ent->digest, DIGEST_LEN)) {
      return (!type) || ((type & ent->type) != 0);
    });
  return 0;
}

/** Return true iff <b>addr</b> is the address of one of our trusted
 * directory authorities. */
int
router_addr_is_trusted_dir(uint32_t addr)
{
  if (!trusted_dir_servers)
    return 0;
  SMARTLIST_FOREACH(trusted_dir_servers, dir_server_t *, ent,
    if (ent->addr == addr)
      return 1;
    );
  return 0;
}

/** If hexdigest is correctly formed, base16_decode it into
 * digest, which must have DIGEST_LEN space in it.
 * Return 0 on success, -1 on failure.
 */
int
hexdigest_to_digest(const char *hexdigest, char *digest)
{
  if (hexdigest[0]=='$')
    ++hexdigest;
  if (strlen(hexdigest) < HEX_DIGEST_LEN ||
      base16_decode(digest,DIGEST_LEN,hexdigest,HEX_DIGEST_LEN) < 0)
    return -1;
  return 0;
}

/** As router_get_by_id_digest,but return a pointer that you're allowed to
 * modify */
routerinfo_t *
router_get_mutable_by_digest(const char *digest)
{
  tor_assert(digest);

  if (!routerlist) return NULL;

  // routerlist_assert_ok(routerlist);

  return rimap_get(routerlist->identity_map, digest);
}

/** Return the router in our routerlist whose 20-byte key digest
 * is <b>digest</b>.  Return NULL if no such router is known. */
const routerinfo_t *
router_get_by_id_digest(const char *digest)
{
  return router_get_mutable_by_digest(digest);
}

/** Return the router in our routerlist whose 20-byte descriptor
 * is <b>digest</b>.  Return NULL if no such router is known. */
signed_descriptor_t *
router_get_by_descriptor_digest(const char *digest)
{
  tor_assert(digest);

  if (!routerlist) return NULL;

  return sdmap_get(routerlist->desc_digest_map, digest);
}

/** Return the signed descriptor for the router in our routerlist whose
 * 20-byte extra-info digest is <b>digest</b>.  Return NULL if no such router
 * is known. */
MOCK_IMPL(signed_descriptor_t *,
router_get_by_extrainfo_digest,(const char *digest))
{
  tor_assert(digest);

  if (!routerlist) return NULL;

  return sdmap_get(routerlist->desc_by_eid_map, digest);
}

/** Return the signed descriptor for the extrainfo_t in our routerlist whose
 * extra-info-digest is <b>digest</b>. Return NULL if no such extra-info
 * document is known. */
signed_descriptor_t *
extrainfo_get_by_descriptor_digest(const char *digest)
{
  extrainfo_t *ei;
  tor_assert(digest);
  if (!routerlist) return NULL;
  ei = eimap_get(routerlist->extra_info_map, digest);
  return ei ? &ei->cache_info : NULL;
}

/** Return a pointer to the signed textual representation of a descriptor.
 * The returned string is not guaranteed to be NUL-terminated: the string's
 * length will be in desc-\>signed_descriptor_len.
 *
 * If <b>with_annotations</b> is set, the returned string will include
 * the annotations
 * (if any) preceding the descriptor.  This will increase the length of the
 * string by desc-\>annotations_len.
 *
 * The caller must not free the string returned.
 */
static const char *
signed_descriptor_get_body_impl(const signed_descriptor_t *desc,
                                int with_annotations)
{
  const char *r = NULL;
  size_t len = desc->signed_descriptor_len;
  off_t offset = desc->saved_offset;
  if (with_annotations)
    len += desc->annotations_len;
  else
    offset += desc->annotations_len;

  tor_assert(len > 32);
  if (desc->saved_location == SAVED_IN_CACHE && routerlist) {
    desc_store_t *store = desc_get_store(router_get_routerlist(), desc);
    if (store && store->mmap) {
      tor_assert(desc->saved_offset + len <= store->mmap->size);
      r = store->mmap->data + offset;
    } else if (store) {
      log_err(LD_DIR, "We couldn't read a descriptor that is supposedly "
              "mmaped in our cache.  Is another process running in our data "
              "directory?  Exiting.");
      exit(1);
    }
  }
  if (!r) /* no mmap, or not in cache. */
    r = desc->signed_descriptor_body +
      (with_annotations ? 0 : desc->annotations_len);

  tor_assert(r);
  if (!with_annotations) {
    if (fast_memcmp("router ", r, 7) && fast_memcmp("extra-info ", r, 11)) {
      char *cp = tor_strndup(r, 64);
      log_err(LD_DIR, "descriptor at %p begins with unexpected string %s.  "
              "Is another process running in our data directory?  Exiting.",
              desc, escaped(cp));
      exit(1);
    }
  }

  return r;
}

/** Return a pointer to the signed textual representation of a descriptor.
 * The returned string is not guaranteed to be NUL-terminated: the string's
 * length will be in desc-\>signed_descriptor_len.
 *
 * The caller must not free the string returned.
 */
const char *
signed_descriptor_get_body(const signed_descriptor_t *desc)
{
  return signed_descriptor_get_body_impl(desc, 0);
}

/** As signed_descriptor_get_body(), but points to the beginning of the
 * annotations section rather than the beginning of the descriptor. */
const char *
signed_descriptor_get_annotations(const signed_descriptor_t *desc)
{
  return signed_descriptor_get_body_impl(desc, 1);
}

/** Return the current list of all known routers. */
routerlist_t *
router_get_routerlist(void)
{
  if (PREDICT_UNLIKELY(!routerlist)) {
    routerlist = tor_malloc_zero(sizeof(routerlist_t));
    routerlist->routers = smartlist_new();
    routerlist->old_routers = smartlist_new();
    routerlist->identity_map = rimap_new();
    routerlist->desc_digest_map = sdmap_new();
    routerlist->desc_by_eid_map = sdmap_new();
    routerlist->extra_info_map = eimap_new();

    routerlist->desc_store.fname_base = "cached-descriptors";
    routerlist->extrainfo_store.fname_base = "cached-extrainfo";

    routerlist->desc_store.type = ROUTER_STORE;
    routerlist->extrainfo_store.type = EXTRAINFO_STORE;

    routerlist->desc_store.description = "router descriptors";
    routerlist->extrainfo_store.description = "extra-info documents";
  }
  return routerlist;
}

/** Free all storage held by <b>router</b>. */
void
routerinfo_free(routerinfo_t *router)
{
  if (!router)
    return;

  tor_free(router->cache_info.signed_descriptor_body);
  tor_free(router->nickname);
  tor_free(router->platform);
  tor_free(router->contact_info);
  if (router->onion_pkey)
    crypto_pk_free(router->onion_pkey);
  tor_free(router->onion_curve25519_pkey);
  if (router->identity_pkey)
    crypto_pk_free(router->identity_pkey);
  tor_cert_free(router->signing_key_cert);
  if (router->declared_family) {
    SMARTLIST_FOREACH(router->declared_family, char *, s, tor_free(s));
    smartlist_free(router->declared_family);
  }
  addr_policy_list_free(router->exit_policy);
  short_policy_free(router->ipv6_exit_policy);

  memset(router, 77, sizeof(routerinfo_t));

  tor_free(router);
}

/** Release all storage held by <b>extrainfo</b> */
void
extrainfo_free(extrainfo_t *extrainfo)
{
  if (!extrainfo)
    return;
  tor_cert_free(extrainfo->signing_key_cert);
  tor_free(extrainfo->cache_info.signed_descriptor_body);
  tor_free(extrainfo->pending_sig);

  memset(extrainfo, 88, sizeof(extrainfo_t)); /* debug bad memory usage */
  tor_free(extrainfo);
}

/** Release storage held by <b>sd</b>. */
static void
signed_descriptor_free(signed_descriptor_t *sd)
{
  if (!sd)
    return;

  tor_free(sd->signed_descriptor_body);

  memset(sd, 99, sizeof(signed_descriptor_t)); /* Debug bad mem usage */
  tor_free(sd);
}

/** Extract a signed_descriptor_t from a general routerinfo, and free the
 * routerinfo.
 */
static signed_descriptor_t *
signed_descriptor_from_routerinfo(routerinfo_t *ri)
{
  signed_descriptor_t *sd;
  tor_assert(ri->purpose == ROUTER_PURPOSE_GENERAL);
  sd = tor_malloc_zero(sizeof(signed_descriptor_t));
  memcpy(sd, &(ri->cache_info), sizeof(signed_descriptor_t));
  sd->routerlist_index = -1;
  ri->cache_info.signed_descriptor_body = NULL;
  routerinfo_free(ri);
  return sd;
}

/** Helper: free the storage held by the extrainfo_t in <b>e</b>. */
static void
extrainfo_free_(void *e)
{
  extrainfo_free(e);
}

/** Free all storage held by a routerlist <b>rl</b>. */
void
routerlist_free(routerlist_t *rl)
{
  if (!rl)
    return;
  rimap_free(rl->identity_map, NULL);
  sdmap_free(rl->desc_digest_map, NULL);
  sdmap_free(rl->desc_by_eid_map, NULL);
  eimap_free(rl->extra_info_map, extrainfo_free_);
  SMARTLIST_FOREACH(rl->routers, routerinfo_t *, r,
                    routerinfo_free(r));
  SMARTLIST_FOREACH(rl->old_routers, signed_descriptor_t *, sd,
                    signed_descriptor_free(sd));
  smartlist_free(rl->routers);
  smartlist_free(rl->old_routers);
  if (rl->desc_store.mmap) {
    int res = tor_munmap_file(routerlist->desc_store.mmap);
    if (res != 0) {
      log_warn(LD_FS, "Failed to munmap routerlist->desc_store.mmap");
    }
  }
  if (rl->extrainfo_store.mmap) {
    int res = tor_munmap_file(routerlist->extrainfo_store.mmap);
    if (res != 0) {
      log_warn(LD_FS, "Failed to munmap routerlist->extrainfo_store.mmap");
    }
  }
  tor_free(rl);

  router_dir_info_changed();
}

/** Log information about how much memory is being used for routerlist,
 * at log level <b>severity</b>. */
void
dump_routerlist_mem_usage(int severity)
{
  uint64_t livedescs = 0;
  uint64_t olddescs = 0;
  if (!routerlist)
    return;
  SMARTLIST_FOREACH(routerlist->routers, routerinfo_t *, r,
                    livedescs += r->cache_info.signed_descriptor_len);
  SMARTLIST_FOREACH(routerlist->old_routers, signed_descriptor_t *, sd,
                    olddescs += sd->signed_descriptor_len);

  tor_log(severity, LD_DIR,
      "In %d live descriptors: "U64_FORMAT" bytes.  "
      "In %d old descriptors: "U64_FORMAT" bytes.",
      smartlist_len(routerlist->routers), U64_PRINTF_ARG(livedescs),
      smartlist_len(routerlist->old_routers), U64_PRINTF_ARG(olddescs));
}

/** Debugging helper: If <b>idx</b> is nonnegative, assert that <b>ri</b> is
 * in <b>sl</b> at position <b>idx</b>. Otherwise, search <b>sl</b> for
 * <b>ri</b>.  Return the index of <b>ri</b> in <b>sl</b>, or -1 if <b>ri</b>
 * is not in <b>sl</b>. */
static INLINE int
routerlist_find_elt_(smartlist_t *sl, void *ri, int idx)
{
  if (idx < 0) {
    idx = -1;
    SMARTLIST_FOREACH(sl, routerinfo_t *, r,
                      if (r == ri) {
                        idx = r_sl_idx;
                        break;
                      });
  } else {
    tor_assert(idx < smartlist_len(sl));
    tor_assert(smartlist_get(sl, idx) == ri);
  };
  return idx;
}

/** Insert an item <b>ri</b> into the routerlist <b>rl</b>, updating indices
 * as needed.  There must be no previous member of <b>rl</b> with the same
 * identity digest as <b>ri</b>: If there is, call routerlist_replace
 * instead.
 */
static void
routerlist_insert(routerlist_t *rl, routerinfo_t *ri)
{
  routerinfo_t *ri_old;
  signed_descriptor_t *sd_old;
  {
    const routerinfo_t *ri_generated = router_get_my_routerinfo();
    tor_assert(ri_generated != ri);
  }
  tor_assert(ri->cache_info.routerlist_index == -1);

  ri_old = rimap_set(rl->identity_map, ri->cache_info.identity_digest, ri);
  tor_assert(!ri_old);

  sd_old = sdmap_set(rl->desc_digest_map,
                     ri->cache_info.signed_descriptor_digest,
                     &(ri->cache_info));
  if (sd_old) {
    int idx = sd_old->routerlist_index;
    sd_old->routerlist_index = -1;
    smartlist_del(rl->old_routers, idx);
    if (idx < smartlist_len(rl->old_routers)) {
       signed_descriptor_t *d = smartlist_get(rl->old_routers, idx);
       d->routerlist_index = idx;
    }
    rl->desc_store.bytes_dropped += sd_old->signed_descriptor_len;
    sdmap_remove(rl->desc_by_eid_map, sd_old->extra_info_digest);
    signed_descriptor_free(sd_old);
  }

  if (!tor_digest_is_zero(ri->cache_info.extra_info_digest))
    sdmap_set(rl->desc_by_eid_map, ri->cache_info.extra_info_digest,
              &ri->cache_info);
  smartlist_add(rl->routers, ri);
  ri->cache_info.routerlist_index = smartlist_len(rl->routers) - 1;
  nodelist_set_routerinfo(ri, NULL);
  router_dir_info_changed();
#ifdef DEBUG_ROUTERLIST
  routerlist_assert_ok(rl);
#endif
}

/** Adds the extrainfo_t <b>ei</b> to the routerlist <b>rl</b>, if there is a
 * corresponding router in rl-\>routers or rl-\>old_routers.  Return the status
 * of inserting <b>ei</b>.  Free <b>ei</b> if it isn't inserted. */
MOCK_IMPL(STATIC was_router_added_t,
extrainfo_insert,(routerlist_t *rl, extrainfo_t *ei, int warn_if_incompatible))
{
  was_router_added_t r;
  const char *compatibility_error_msg;
  routerinfo_t *ri = rimap_get(rl->identity_map,
                               ei->cache_info.identity_digest);
  signed_descriptor_t *sd =
    sdmap_get(rl->desc_by_eid_map, ei->cache_info.signed_descriptor_digest);
  extrainfo_t *ei_tmp;
  const int severity = warn_if_incompatible ? LOG_WARN : LOG_INFO;

  {
    extrainfo_t *ei_generated = router_get_my_extrainfo();
    tor_assert(ei_generated != ei);
  }

  if (!ri) {
    /* This router is unknown; we can't even verify the signature. Give up.*/
    r = ROUTER_NOT_IN_CONSENSUS;
    goto done;
  }
  if (! sd) {
    /* The extrainfo router doesn't have a known routerdesc to attach it to.
     * This just won't work. */;
    static ratelim_t no_sd_ratelim = RATELIM_INIT(1800);
    r = ROUTER_BAD_EI;
    log_fn_ratelim(&no_sd_ratelim, severity, LD_BUG,
                   "No entry found in extrainfo map.");
    goto done;
  }
  if (tor_memneq(ei->cache_info.signed_descriptor_digest,
                 sd->extra_info_digest, DIGEST_LEN)) {
    static ratelim_t digest_mismatch_ratelim = RATELIM_INIT(1800);
    /* The sd we got from the map doesn't match the digest we used to look
     * it up. This makes no sense. */
    r = ROUTER_BAD_EI;
    log_fn_ratelim(&digest_mismatch_ratelim, severity, LD_BUG,
                     "Mismatch in digest in extrainfo map.");
    goto done;
  }
  if (routerinfo_incompatible_with_extrainfo(ri, ei, sd,
                                             &compatibility_error_msg)) {
    char d1[HEX_DIGEST_LEN+1], d2[HEX_DIGEST_LEN+1];
    r = (ri->cache_info.extrainfo_is_bogus) ?
      ROUTER_BAD_EI : ROUTER_NOT_IN_CONSENSUS;

    base16_encode(d1, sizeof(d1), ri->cache_info.identity_digest, DIGEST_LEN);
    base16_encode(d2, sizeof(d2), ei->cache_info.identity_digest, DIGEST_LEN);

    log_fn(severity,LD_DIR,
           "router info incompatible with extra info (ri id: %s, ei id %s, "
           "reason: %s)", d1, d2, compatibility_error_msg);

    goto done;
  }

  /* Okay, if we make it here, we definitely have a router corresponding to
   * this extrainfo. */

  ei_tmp = eimap_set(rl->extra_info_map,
                     ei->cache_info.signed_descriptor_digest,
                     ei);
  r = ROUTER_ADDED_SUCCESSFULLY;
  if (ei_tmp) {
    rl->extrainfo_store.bytes_dropped +=
      ei_tmp->cache_info.signed_descriptor_len;
    extrainfo_free(ei_tmp);
  }

 done:
  if (r != ROUTER_ADDED_SUCCESSFULLY)
    extrainfo_free(ei);

#ifdef DEBUG_ROUTERLIST
  routerlist_assert_ok(rl);
#endif
  return r;
}

#define should_cache_old_descriptors() \
  directory_caches_dir_info(get_options())

/** If we're a directory cache and routerlist <b>rl</b> doesn't have
 * a copy of router <b>ri</b> yet, add it to the list of old (not
 * recommended but still served) descriptors. Else free it. */
static void
routerlist_insert_old(routerlist_t *rl, routerinfo_t *ri)
{
  {
    const routerinfo_t *ri_generated = router_get_my_routerinfo();
    tor_assert(ri_generated != ri);
  }
  tor_assert(ri->cache_info.routerlist_index == -1);

  if (should_cache_old_descriptors() &&
      ri->purpose == ROUTER_PURPOSE_GENERAL &&
      !sdmap_get(rl->desc_digest_map,
                 ri->cache_info.signed_descriptor_digest)) {
    signed_descriptor_t *sd = signed_descriptor_from_routerinfo(ri);
    sdmap_set(rl->desc_digest_map, sd->signed_descriptor_digest, sd);
    smartlist_add(rl->old_routers, sd);
    sd->routerlist_index = smartlist_len(rl->old_routers)-1;
    if (!tor_digest_is_zero(sd->extra_info_digest))
      sdmap_set(rl->desc_by_eid_map, sd->extra_info_digest, sd);
  } else {
    routerinfo_free(ri);
  }
#ifdef DEBUG_ROUTERLIST
  routerlist_assert_ok(rl);
#endif
}

/** Remove an item <b>ri</b> from the routerlist <b>rl</b>, updating indices
 * as needed. If <b>idx</b> is nonnegative and smartlist_get(rl-&gt;routers,
 * idx) == ri, we don't need to do a linear search over the list to decide
 * which to remove.  We fill the gap in rl-&gt;routers with a later element in
 * the list, if any exists. <b>ri</b> is freed.
 *
 * If <b>make_old</b> is true, instead of deleting the router, we try adding
 * it to rl-&gt;old_routers. */
void
routerlist_remove(routerlist_t *rl, routerinfo_t *ri, int make_old, time_t now)
{
  routerinfo_t *ri_tmp;
  extrainfo_t *ei_tmp;
  int idx = ri->cache_info.routerlist_index;
  tor_assert(0 <= idx && idx < smartlist_len(rl->routers));
  tor_assert(smartlist_get(rl->routers, idx) == ri);

  nodelist_remove_routerinfo(ri);

  /* make sure the rephist module knows that it's not running */
  rep_hist_note_router_unreachable(ri->cache_info.identity_digest, now);

  ri->cache_info.routerlist_index = -1;
  smartlist_del(rl->routers, idx);
  if (idx < smartlist_len(rl->routers)) {
    routerinfo_t *r = smartlist_get(rl->routers, idx);
    r->cache_info.routerlist_index = idx;
  }

  ri_tmp = rimap_remove(rl->identity_map, ri->cache_info.identity_digest);
  router_dir_info_changed();
  tor_assert(ri_tmp == ri);

  if (make_old && should_cache_old_descriptors() &&
      ri->purpose == ROUTER_PURPOSE_GENERAL) {
    signed_descriptor_t *sd;
    sd = signed_descriptor_from_routerinfo(ri);
    smartlist_add(rl->old_routers, sd);
    sd->routerlist_index = smartlist_len(rl->old_routers)-1;
    sdmap_set(rl->desc_digest_map, sd->signed_descriptor_digest, sd);
    if (!tor_digest_is_zero(sd->extra_info_digest))
      sdmap_set(rl->desc_by_eid_map, sd->extra_info_digest, sd);
  } else {
    signed_descriptor_t *sd_tmp;
    sd_tmp = sdmap_remove(rl->desc_digest_map,
                          ri->cache_info.signed_descriptor_digest);
    tor_assert(sd_tmp == &(ri->cache_info));
    rl->desc_store.bytes_dropped += ri->cache_info.signed_descriptor_len;
    ei_tmp = eimap_remove(rl->extra_info_map,
                          ri->cache_info.extra_info_digest);
    if (ei_tmp) {
      rl->extrainfo_store.bytes_dropped +=
        ei_tmp->cache_info.signed_descriptor_len;
      extrainfo_free(ei_tmp);
    }
    if (!tor_digest_is_zero(ri->cache_info.extra_info_digest))
      sdmap_remove(rl->desc_by_eid_map, ri->cache_info.extra_info_digest);
    routerinfo_free(ri);
  }
#ifdef DEBUG_ROUTERLIST
  routerlist_assert_ok(rl);
#endif
}

/** Remove a signed_descriptor_t <b>sd</b> from <b>rl</b>-\>old_routers, and
 * adjust <b>rl</b> as appropriate.  <b>idx</b> is -1, or the index of
 * <b>sd</b>. */
static void
routerlist_remove_old(routerlist_t *rl, signed_descriptor_t *sd, int idx)
{
  signed_descriptor_t *sd_tmp;
  extrainfo_t *ei_tmp;
  desc_store_t *store;
  if (idx == -1) {
    idx = sd->routerlist_index;
  }
  tor_assert(0 <= idx && idx < smartlist_len(rl->old_routers));
  /* XXXX edmanm's bridge relay triggered the following assert while
   * running 0.2.0.12-alpha.  If anybody triggers this again, see if we
   * can get a backtrace. */
  tor_assert(smartlist_get(rl->old_routers, idx) == sd);
  tor_assert(idx == sd->routerlist_index);

  sd->routerlist_index = -1;
  smartlist_del(rl->old_routers, idx);
  if (idx < smartlist_len(rl->old_routers)) {
    signed_descriptor_t *d = smartlist_get(rl->old_routers, idx);
    d->routerlist_index = idx;
  }
  sd_tmp = sdmap_remove(rl->desc_digest_map,
                        sd->signed_descriptor_digest);
  tor_assert(sd_tmp == sd);
  store = desc_get_store(rl, sd);
  if (store)
    store->bytes_dropped += sd->signed_descriptor_len;

  ei_tmp = eimap_remove(rl->extra_info_map,
                        sd->extra_info_digest);
  if (ei_tmp) {
    rl->extrainfo_store.bytes_dropped +=
      ei_tmp->cache_info.signed_descriptor_len;
    extrainfo_free(ei_tmp);
  }
  if (!tor_digest_is_zero(sd->extra_info_digest))
    sdmap_remove(rl->desc_by_eid_map, sd->extra_info_digest);

  signed_descriptor_free(sd);
#ifdef DEBUG_ROUTERLIST
  routerlist_assert_ok(rl);
#endif
}

/** Remove <b>ri_old</b> from the routerlist <b>rl</b>, and replace it with
 * <b>ri_new</b>, updating all index info.  If <b>idx</b> is nonnegative and
 * smartlist_get(rl-&gt;routers, idx) == ri, we don't need to do a linear
 * search over the list to decide which to remove.  We put ri_new in the same
 * index as ri_old, if possible.  ri is freed as appropriate.
 *
 * If should_cache_descriptors() is true, instead of deleting the router,
 * we add it to rl-&gt;old_routers. */
static void
routerlist_replace(routerlist_t *rl, routerinfo_t *ri_old,
                   routerinfo_t *ri_new)
{
  int idx;
  int same_descriptors;

  routerinfo_t *ri_tmp;
  extrainfo_t *ei_tmp;
  {
    const routerinfo_t *ri_generated = router_get_my_routerinfo();
    tor_assert(ri_generated != ri_new);
  }
  tor_assert(ri_old != ri_new);
  tor_assert(ri_new->cache_info.routerlist_index == -1);

  idx = ri_old->cache_info.routerlist_index;
  tor_assert(0 <= idx && idx < smartlist_len(rl->routers));
  tor_assert(smartlist_get(rl->routers, idx) == ri_old);

  {
    routerinfo_t *ri_old_tmp=NULL;
    nodelist_set_routerinfo(ri_new, &ri_old_tmp);
    tor_assert(ri_old == ri_old_tmp);
  }

  router_dir_info_changed();
  if (idx >= 0) {
    smartlist_set(rl->routers, idx, ri_new);
    ri_old->cache_info.routerlist_index = -1;
    ri_new->cache_info.routerlist_index = idx;
    /* Check that ri_old is not in rl->routers anymore: */
    tor_assert( routerlist_find_elt_(rl->routers, ri_old, -1) == -1 );
  } else {
    log_warn(LD_BUG, "Appending entry from routerlist_replace.");
    routerlist_insert(rl, ri_new);
    return;
  }
  if (tor_memneq(ri_old->cache_info.identity_digest,
             ri_new->cache_info.identity_digest, DIGEST_LEN)) {
    /* digests don't match; digestmap_set won't replace */
    rimap_remove(rl->identity_map, ri_old->cache_info.identity_digest);
  }
  ri_tmp = rimap_set(rl->identity_map,
                     ri_new->cache_info.identity_digest, ri_new);
  tor_assert(!ri_tmp || ri_tmp == ri_old);
  sdmap_set(rl->desc_digest_map,
            ri_new->cache_info.signed_descriptor_digest,
            &(ri_new->cache_info));

  if (!tor_digest_is_zero(ri_new->cache_info.extra_info_digest)) {
    sdmap_set(rl->desc_by_eid_map, ri_new->cache_info.extra_info_digest,
              &ri_new->cache_info);
  }

  same_descriptors = tor_memeq(ri_old->cache_info.signed_descriptor_digest,
                              ri_new->cache_info.signed_descriptor_digest,
                              DIGEST_LEN);

  if (should_cache_old_descriptors() &&
      ri_old->purpose == ROUTER_PURPOSE_GENERAL &&
      !same_descriptors) {
    /* ri_old is going to become a signed_descriptor_t and go into
     * old_routers */
    signed_descriptor_t *sd = signed_descriptor_from_routerinfo(ri_old);
    smartlist_add(rl->old_routers, sd);
    sd->routerlist_index = smartlist_len(rl->old_routers)-1;
    sdmap_set(rl->desc_digest_map, sd->signed_descriptor_digest, sd);
    if (!tor_digest_is_zero(sd->extra_info_digest))
      sdmap_set(rl->desc_by_eid_map, sd->extra_info_digest, sd);
  } else {
    /* We're dropping ri_old. */
    if (!same_descriptors) {
      /* digests don't match; The sdmap_set above didn't replace */
      sdmap_remove(rl->desc_digest_map,
                   ri_old->cache_info.signed_descriptor_digest);

      if (tor_memneq(ri_old->cache_info.extra_info_digest,
                 ri_new->cache_info.extra_info_digest, DIGEST_LEN)) {
        ei_tmp = eimap_remove(rl->extra_info_map,
                              ri_old->cache_info.extra_info_digest);
        if (ei_tmp) {
          rl->extrainfo_store.bytes_dropped +=
            ei_tmp->cache_info.signed_descriptor_len;
          extrainfo_free(ei_tmp);
        }
      }

      if (!tor_digest_is_zero(ri_old->cache_info.extra_info_digest)) {
        sdmap_remove(rl->desc_by_eid_map,
                     ri_old->cache_info.extra_info_digest);
      }
    }
    rl->desc_store.bytes_dropped += ri_old->cache_info.signed_descriptor_len;
    routerinfo_free(ri_old);
  }
#ifdef DEBUG_ROUTERLIST
  routerlist_assert_ok(rl);
#endif
}

/** Extract the descriptor <b>sd</b> from old_routerlist, and re-parse
 * it as a fresh routerinfo_t. */
static routerinfo_t *
routerlist_reparse_old(routerlist_t *rl, signed_descriptor_t *sd)
{
  routerinfo_t *ri;
  const char *body;

  body = signed_descriptor_get_annotations(sd);

  ri = router_parse_entry_from_string(body,
                         body+sd->signed_descriptor_len+sd->annotations_len,
                         0, 1, NULL, NULL);
  if (!ri)
    return NULL;
  memcpy(&ri->cache_info, sd, sizeof(signed_descriptor_t));
  sd->signed_descriptor_body = NULL; /* Steal reference. */
  ri->cache_info.routerlist_index = -1;

  routerlist_remove_old(rl, sd, -1);

  return ri;
}

/** Free all memory held by the routerlist module. */
void
routerlist_free_all(void)
{
  routerlist_free(routerlist);
  routerlist = NULL;
  if (warned_nicknames) {
    SMARTLIST_FOREACH(warned_nicknames, char *, cp, tor_free(cp));
    smartlist_free(warned_nicknames);
    warned_nicknames = NULL;
  }
  clear_dir_servers();
  smartlist_free(trusted_dir_servers);
  smartlist_free(fallback_dir_servers);
  trusted_dir_servers = fallback_dir_servers = NULL;
  if (trusted_dir_certs) {
    digestmap_free(trusted_dir_certs, cert_list_free_);
    trusted_dir_certs = NULL;
  }
}

/** Forget that we have issued any router-related warnings, so that we'll
 * warn again if we see the same errors. */
void
routerlist_reset_warnings(void)
{
  if (!warned_nicknames)
    warned_nicknames = smartlist_new();
  SMARTLIST_FOREACH(warned_nicknames, char *, cp, tor_free(cp));
  smartlist_clear(warned_nicknames); /* now the list is empty. */

  networkstatus_reset_warnings();
}

/** Return 1 if the signed descriptor of this router is older than
 *  <b>seconds</b> seconds.  Otherwise return 0. */
MOCK_IMPL(int,
router_descriptor_is_older_than,(const routerinfo_t *router, int seconds))
{
  return router->cache_info.published_on < approx_time() - seconds;
}

/** Add <b>router</b> to the routerlist, if we don't already have it.  Replace
 * older entries (if any) with the same key.  Note: Callers should not hold
 * their pointers to <b>router</b> if this function fails; <b>router</b>
 * will either be inserted into the routerlist or freed. Similarly, even
 * if this call succeeds, they should not hold their pointers to
 * <b>router</b> after subsequent calls with other routerinfo's -- they
 * might cause the original routerinfo to get freed.
 *
 * Returns the status for the operation. Might set *<b>msg</b> if it wants
 * the poster of the router to know something.
 *
 * If <b>from_cache</b>, this descriptor came from our disk cache. If
 * <b>from_fetch</b>, we received it in response to a request we made.
 * (If both are false, that means it was uploaded to us as an auth dir
 * server or via the controller.)
 *
 * This function should be called *after*
 * routers_update_status_from_consensus_networkstatus; subsequently, you
 * should call router_rebuild_store and routerlist_descriptors_added.
 */
was_router_added_t
router_add_to_routerlist(routerinfo_t *router, const char **msg,
                         int from_cache, int from_fetch)
{
  const char *id_digest;
  const or_options_t *options = get_options();
  int authdir = authdir_mode_handles_descs(options, router->purpose);
  int authdir_believes_valid = 0;
  routerinfo_t *old_router;
  networkstatus_t *consensus =
    networkstatus_get_latest_consensus_by_flavor(FLAV_NS);
  int in_consensus = 0;

  tor_assert(msg);

  if (!routerlist)
    router_get_routerlist();

  id_digest = router->cache_info.identity_digest;

  old_router = router_get_mutable_by_digest(id_digest);

  /* Make sure that it isn't expired. */
  if (router->cert_expiration_time < approx_time()) {
    routerinfo_free(router);
    *msg = "Some certs on this router are expired.";
    return ROUTER_CERTS_EXPIRED;
  }

  /* Make sure that we haven't already got this exact descriptor. */
  if (sdmap_get(routerlist->desc_digest_map,
                router->cache_info.signed_descriptor_digest)) {
    /* If we have this descriptor already and the new descriptor is a bridge
     * descriptor, replace it. If we had a bridge descriptor before and the
     * new one is not a bridge descriptor, don't replace it. */

    /* Only members of routerlist->identity_map can be bridges; we don't
     * put bridges in old_routers. */
    const int was_bridge = old_router &&
      old_router->purpose == ROUTER_PURPOSE_BRIDGE;

    if (routerinfo_is_a_configured_bridge(router) &&
        router->purpose == ROUTER_PURPOSE_BRIDGE &&
        !was_bridge) {
      log_info(LD_DIR, "Replacing non-bridge descriptor with bridge "
               "descriptor for router %s",
               router_describe(router));
    } else {
      log_info(LD_DIR,
               "Dropping descriptor that we already have for router %s",
               router_describe(router));
      *msg = "Router descriptor was not new.";
      routerinfo_free(router);
      return ROUTER_IS_ALREADY_KNOWN;
    }
  }

  if (authdir) {
    if (authdir_wants_to_reject_router(router, msg,
                                       !from_cache && !from_fetch,
                                       &authdir_believes_valid)) {
      tor_assert(*msg);
      routerinfo_free(router);
      return ROUTER_AUTHDIR_REJECTS;
    }
  } else if (from_fetch) {
    /* Only check the descriptor digest against the network statuses when
     * we are receiving in response to a fetch. */

    if (!signed_desc_digest_is_recognized(&router->cache_info) &&
        !routerinfo_is_a_configured_bridge(router)) {
      /* We asked for it, so some networkstatus must have listed it when we
       * did.  Save it if we're a cache in case somebody else asks for it. */
      log_info(LD_DIR,
               "Received a no-longer-recognized descriptor for router %s",
               router_describe(router));
      *msg = "Router descriptor is not referenced by any network-status.";

      /* Only journal this desc if we'll be serving it. */
      if (!from_cache && should_cache_old_descriptors())
        signed_desc_append_to_journal(&router->cache_info,
                                      &routerlist->desc_store);
      routerlist_insert_old(routerlist, router);
      return ROUTER_NOT_IN_CONSENSUS_OR_NETWORKSTATUS;
    }
  }

  /* We no longer need a router with this descriptor digest. */
  if (consensus) {
    routerstatus_t *rs = networkstatus_vote_find_mutable_entry(
                                                     consensus, id_digest);
    if (rs && tor_memeq(rs->descriptor_digest,
                      router->cache_info.signed_descriptor_digest,
                      DIGEST_LEN)) {
      in_consensus = 1;
    }
  }

  if (router->purpose == ROUTER_PURPOSE_GENERAL &&
      consensus && !in_consensus && !authdir) {
    /* If it's a general router not listed in the consensus, then don't
     * consider replacing the latest router with it. */
    if (!from_cache && should_cache_old_descriptors())
      signed_desc_append_to_journal(&router->cache_info,
                                    &routerlist->desc_store);
    routerlist_insert_old(routerlist, router);
    *msg = "Skipping router descriptor: not in consensus.";
    return ROUTER_NOT_IN_CONSENSUS;
  }

  /* If we're reading a bridge descriptor from our cache, and we don't
   * recognize it as one of our currently configured bridges, drop the
   * descriptor. Otherwise we could end up using it as one of our entry
   * guards even if it isn't in our Bridge config lines. */
  if (router->purpose == ROUTER_PURPOSE_BRIDGE && from_cache &&
      !authdir_mode_bridge(options) &&
      !routerinfo_is_a_configured_bridge(router)) {
    log_info(LD_DIR, "Dropping bridge descriptor for %s because we have "
             "no bridge configured at that address.",
             safe_str_client(router_describe(router)));
    *msg = "Router descriptor was not a configured bridge.";
    routerinfo_free(router);
    return ROUTER_WAS_NOT_WANTED;
  }

  /* If we have a router with the same identity key, choose the newer one. */
  if (old_router) {
    if (!in_consensus && (router->cache_info.published_on <=
                          old_router->cache_info.published_on)) {
      /* Same key, but old.  This one is not listed in the consensus. */
      log_debug(LD_DIR, "Not-new descriptor for router %s",
                router_describe(router));
      /* Only journal this desc if we'll be serving it. */
      if (!from_cache && should_cache_old_descriptors())
        signed_desc_append_to_journal(&router->cache_info,
                                      &routerlist->desc_store);
      routerlist_insert_old(routerlist, router);
      *msg = "Router descriptor was not new.";
      return ROUTER_IS_ALREADY_KNOWN;
    } else {
      /* Same key, and either new, or listed in the consensus. */
      log_debug(LD_DIR, "Replacing entry for router %s",
                router_describe(router));
      routerlist_replace(routerlist, old_router, router);
      if (!from_cache) {
        signed_desc_append_to_journal(&router->cache_info,
                                      &routerlist->desc_store);
      }
      *msg = authdir_believes_valid ? "Valid server updated" :
        ("Invalid server updated. (This dirserver is marking your "
         "server as unapproved.)");
      return ROUTER_ADDED_SUCCESSFULLY;
    }
  }

  if (!in_consensus && from_cache &&
      router_descriptor_is_older_than(router, OLD_ROUTER_DESC_MAX_AGE)) {
    *msg = "Router descriptor was really old.";
    routerinfo_free(router);
    return ROUTER_WAS_TOO_OLD;
  }

  /* We haven't seen a router with this identity before. Add it to the end of
   * the list. */
  routerlist_insert(routerlist, router);
  if (!from_cache) {
    signed_desc_append_to_journal(&router->cache_info,
                                  &routerlist->desc_store);
  }
  return ROUTER_ADDED_SUCCESSFULLY;
}

/** Insert <b>ei</b> into the routerlist, or free it. Other arguments are
 * as for router_add_to_routerlist().  Return ROUTER_ADDED_SUCCESSFULLY iff
 * we actually inserted it, ROUTER_BAD_EI otherwise.
 */
was_router_added_t
router_add_extrainfo_to_routerlist(extrainfo_t *ei, const char **msg,
                                   int from_cache, int from_fetch)
{
  was_router_added_t inserted;
  (void)from_fetch;
  if (msg) *msg = NULL;
  /*XXXX023 Do something with msg */

  inserted = extrainfo_insert(router_get_routerlist(), ei, !from_cache);

  if (WRA_WAS_ADDED(inserted) && !from_cache)
    signed_desc_append_to_journal(&ei->cache_info,
                                  &routerlist->extrainfo_store);

  return inserted;
}

/** Sorting helper: return &lt;0, 0, or &gt;0 depending on whether the
 * signed_descriptor_t* in *<b>a</b> has an identity digest preceding, equal
 * to, or later than that of *<b>b</b>. */
static int
compare_old_routers_by_identity_(const void **_a, const void **_b)
{
  int i;
  const signed_descriptor_t *r1 = *_a, *r2 = *_b;
  if ((i = fast_memcmp(r1->identity_digest, r2->identity_digest, DIGEST_LEN)))
    return i;
  return (int)(r1->published_on - r2->published_on);
}

/** Internal type used to represent how long an old descriptor was valid,
 * where it appeared in the list of old descriptors, and whether it's extra
 * old. Used only by routerlist_remove_old_cached_routers_with_id(). */
struct duration_idx_t {
  int duration;
  int idx;
  int old;
};

/** Sorting helper: compare two duration_idx_t by their duration. */
static int
compare_duration_idx_(const void *_d1, const void *_d2)
{
  const struct duration_idx_t *d1 = _d1;
  const struct duration_idx_t *d2 = _d2;
  return d1->duration - d2->duration;
}

/** The range <b>lo</b> through <b>hi</b> inclusive of routerlist->old_routers
 * must contain routerinfo_t with the same identity and with publication time
 * in ascending order.  Remove members from this range until there are no more
 * than max_descriptors_per_router() remaining.  Start by removing the oldest
 * members from before <b>cutoff</b>, then remove members which were current
 * for the lowest amount of time.  The order of members of old_routers at
 * indices <b>lo</b> or higher may be changed.
 */
static void
routerlist_remove_old_cached_routers_with_id(time_t now,
                                             time_t cutoff, int lo, int hi,
                                             digestset_t *retain)
{
  int i, n = hi-lo+1;
  unsigned n_extra, n_rmv = 0;
  struct duration_idx_t *lifespans;
  uint8_t *rmv, *must_keep;
  smartlist_t *lst = routerlist->old_routers;
#if 1
  const char *ident;
  tor_assert(hi < smartlist_len(lst));
  tor_assert(lo <= hi);
  ident = ((signed_descriptor_t*)smartlist_get(lst, lo))->identity_digest;
  for (i = lo+1; i <= hi; ++i) {
    signed_descriptor_t *r = smartlist_get(lst, i);
    tor_assert(tor_memeq(ident, r->identity_digest, DIGEST_LEN));
  }
#endif
  /* Check whether we need to do anything at all. */
  {
    int mdpr = directory_caches_dir_info(get_options()) ? 2 : 1;
    if (n <= mdpr)
      return;
    n_extra = n - mdpr;
  }

  lifespans = tor_calloc(n, sizeof(struct duration_idx_t));
  rmv = tor_calloc(n, sizeof(uint8_t));
  must_keep = tor_calloc(n, sizeof(uint8_t));
  /* Set lifespans to contain the lifespan and index of each server. */
  /* Set rmv[i-lo]=1 if we're going to remove a server for being too old. */
  for (i = lo; i <= hi; ++i) {
    signed_descriptor_t *r = smartlist_get(lst, i);
    signed_descriptor_t *r_next;
    lifespans[i-lo].idx = i;
    if (r->last_listed_as_valid_until >= now ||
        (retain && digestset_contains(retain, r->signed_descriptor_digest))) {
      must_keep[i-lo] = 1;
    }
    if (i < hi) {
      r_next = smartlist_get(lst, i+1);
      tor_assert(r->published_on <= r_next->published_on);
      lifespans[i-lo].duration = (int)(r_next->published_on - r->published_on);
    } else {
      r_next = NULL;
      lifespans[i-lo].duration = INT_MAX;
    }
    if (!must_keep[i-lo] && r->published_on < cutoff && n_rmv < n_extra) {
      ++n_rmv;
      lifespans[i-lo].old = 1;
      rmv[i-lo] = 1;
    }
  }

  if (n_rmv < n_extra) {
    /**
     * We aren't removing enough servers for being old.  Sort lifespans by
     * the duration of liveness, and remove the ones we're not already going to
     * remove based on how long they were alive.
     **/
    qsort(lifespans, n, sizeof(struct duration_idx_t), compare_duration_idx_);
    for (i = 0; i < n && n_rmv < n_extra; ++i) {
      if (!must_keep[lifespans[i].idx-lo] && !lifespans[i].old) {
        rmv[lifespans[i].idx-lo] = 1;
        ++n_rmv;
      }
    }
  }

  i = hi;
  do {
    if (rmv[i-lo])
      routerlist_remove_old(routerlist, smartlist_get(lst, i), i);
  } while (--i >= lo);
  tor_free(must_keep);
  tor_free(rmv);
  tor_free(lifespans);
}

/** Deactivate any routers from the routerlist that are more than
 * ROUTER_MAX_AGE seconds old and not recommended by any networkstatuses;
 * remove old routers from the list of cached routers if we have too many.
 */
void
routerlist_remove_old_routers(void)
{
  int i, hi=-1;
  const char *cur_id = NULL;
  time_t now = time(NULL);
  time_t cutoff;
  routerinfo_t *router;
  signed_descriptor_t *sd;
  digestset_t *retain;
  const networkstatus_t *consensus = networkstatus_get_latest_consensus();

  trusted_dirs_remove_old_certs();

  if (!routerlist || !consensus)
    return;

  // routerlist_assert_ok(routerlist);

  /* We need to guess how many router descriptors we will wind up wanting to
     retain, so that we can be sure to allocate a large enough Bloom filter
     to hold the digest set.  Overestimating is fine; underestimating is bad.
  */
  {
    /* We'll probably retain everything in the consensus. */
    int n_max_retain = smartlist_len(consensus->routerstatus_list);
    retain = digestset_new(n_max_retain);
  }

  cutoff = now - OLD_ROUTER_DESC_MAX_AGE;
  /* Retain anything listed in the consensus. */
  if (consensus) {
    SMARTLIST_FOREACH(consensus->routerstatus_list, routerstatus_t *, rs,
        if (rs->published_on >= cutoff)
          digestset_add(retain, rs->descriptor_digest));
  }

  /* If we have a consensus, we should consider pruning current routers that
   * are too old and that nobody recommends.  (If we don't have a consensus,
   * then we should get one before we decide to kill routers.) */

  if (consensus) {
    cutoff = now - ROUTER_MAX_AGE;
    /* Remove too-old unrecommended members of routerlist->routers. */
    for (i = 0; i < smartlist_len(routerlist->routers); ++i) {
      router = smartlist_get(routerlist->routers, i);
      if (router->cache_info.published_on <= cutoff &&
          router->cache_info.last_listed_as_valid_until < now &&
          !digestset_contains(retain,
                          router->cache_info.signed_descriptor_digest)) {
        /* Too old: remove it.  (If we're a cache, just move it into
         * old_routers.) */
        log_info(LD_DIR,
                 "Forgetting obsolete (too old) routerinfo for router %s",
                 router_describe(router));
        routerlist_remove(routerlist, router, 1, now);
        i--;
      }
    }
  }

  //routerlist_assert_ok(routerlist);

  /* Remove far-too-old members of routerlist->old_routers. */
  cutoff = now - OLD_ROUTER_DESC_MAX_AGE;
  for (i = 0; i < smartlist_len(routerlist->old_routers); ++i) {
    sd = smartlist_get(routerlist->old_routers, i);
    if (sd->published_on <= cutoff &&
        sd->last_listed_as_valid_until < now &&
        !digestset_contains(retain, sd->signed_descriptor_digest)) {
      /* Too old.  Remove it. */
      routerlist_remove_old(routerlist, sd, i--);
    }
  }

  //routerlist_assert_ok(routerlist);

  log_info(LD_DIR, "We have %d live routers and %d old router descriptors.",
           smartlist_len(routerlist->routers),
           smartlist_len(routerlist->old_routers));

  /* Now we might have to look at routerlist->old_routers for extraneous
   * members. (We'd keep all the members if we could, but we need to save
   * space.) First, check whether we have too many router descriptors, total.
   * We're okay with having too many for some given router, so long as the
   * total number doesn't approach max_descriptors_per_router()*len(router).
   */
  if (smartlist_len(routerlist->old_routers) <
      smartlist_len(routerlist->routers))
    goto done;

  /* Sort by identity, then fix indices. */
  smartlist_sort(routerlist->old_routers, compare_old_routers_by_identity_);
  /* Fix indices. */
  for (i = 0; i < smartlist_len(routerlist->old_routers); ++i) {
    signed_descriptor_t *r = smartlist_get(routerlist->old_routers, i);
    r->routerlist_index = i;
  }

  /* Iterate through the list from back to front, so when we remove descriptors
   * we don't mess up groups we haven't gotten to. */
  for (i = smartlist_len(routerlist->old_routers)-1; i >= 0; --i) {
    signed_descriptor_t *r = smartlist_get(routerlist->old_routers, i);
    if (!cur_id) {
      cur_id = r->identity_digest;
      hi = i;
    }
    if (tor_memneq(cur_id, r->identity_digest, DIGEST_LEN)) {
      routerlist_remove_old_cached_routers_with_id(now,
                                                   cutoff, i+1, hi, retain);
      cur_id = r->identity_digest;
      hi = i;
    }
  }
  if (hi>=0)
    routerlist_remove_old_cached_routers_with_id(now, cutoff, 0, hi, retain);
  //routerlist_assert_ok(routerlist);

 done:
  digestset_free(retain);
  router_rebuild_store(RRS_DONT_REMOVE_OLD, &routerlist->desc_store);
  router_rebuild_store(RRS_DONT_REMOVE_OLD,&routerlist->extrainfo_store);
}

/** We just added a new set of descriptors. Take whatever extra steps
 * we need. */
void
routerlist_descriptors_added(smartlist_t *sl, int from_cache)
{
  tor_assert(sl);
  control_event_descriptors_changed(sl);
  SMARTLIST_FOREACH_BEGIN(sl, routerinfo_t *, ri) {
    if (ri->purpose == ROUTER_PURPOSE_BRIDGE)
      learned_bridge_descriptor(ri, from_cache);
    if (ri->needs_retest_if_added) {
      ri->needs_retest_if_added = 0;
      dirserv_single_reachability_test(approx_time(), ri);
    }
  } SMARTLIST_FOREACH_END(ri);
}

/**
 * Code to parse a single router descriptor and insert it into the
 * routerlist.  Return -1 if the descriptor was ill-formed; 0 if the
 * descriptor was well-formed but could not be added; and 1 if the
 * descriptor was added.
 *
 * If we don't add it and <b>msg</b> is not NULL, then assign to
 * *<b>msg</b> a static string describing the reason for refusing the
 * descriptor.
 *
 * This is used only by the controller.
 */
int
router_load_single_router(const char *s, uint8_t purpose, int cache,
                          const char **msg)
{
  routerinfo_t *ri;
  was_router_added_t r;
  smartlist_t *lst;
  char annotation_buf[ROUTER_ANNOTATION_BUF_LEN];
  tor_assert(msg);
  *msg = NULL;

  tor_snprintf(annotation_buf, sizeof(annotation_buf),
               "@source controller\n"
               "@purpose %s\n", router_purpose_to_string(purpose));

  if (!(ri = router_parse_entry_from_string(s, NULL, 1, 0,
                                            annotation_buf, NULL))) {
    log_warn(LD_DIR, "Error parsing router descriptor; dropping.");
    *msg = "Couldn't parse router descriptor.";
    return -1;
  }
  tor_assert(ri->purpose == purpose);
  if (router_is_me(ri)) {
    log_warn(LD_DIR, "Router's identity key matches mine; dropping.");
    *msg = "Router's identity key matches mine.";
    routerinfo_free(ri);
    return 0;
  }

  if (!cache) /* obey the preference of the controller */
    ri->cache_info.do_not_cache = 1;

  lst = smartlist_new();
  smartlist_add(lst, ri);
  routers_update_status_from_consensus_networkstatus(lst, 0);

  r = router_add_to_routerlist(ri, msg, 0, 0);
  if (!WRA_WAS_ADDED(r)) {
    /* we've already assigned to *msg now, and ri is already freed */
    tor_assert(*msg);
    if (r == ROUTER_AUTHDIR_REJECTS)
      log_warn(LD_DIR, "Couldn't add router to list: %s Dropping.", *msg);
    smartlist_free(lst);
    return 0;
  } else {
    routerlist_descriptors_added(lst, 0);
    smartlist_free(lst);
    log_debug(LD_DIR, "Added router to list");
    return 1;
  }
}

/** Given a string <b>s</b> containing some routerdescs, parse it and put the
 * routers into our directory.  If saved_location is SAVED_NOWHERE, the routers
 * are in response to a query to the network: cache them by adding them to
 * the journal.
 *
 * Return the number of routers actually added.
 *
 * If <b>requested_fingerprints</b> is provided, it must contain a list of
 * uppercased fingerprints.  Do not update any router whose
 * fingerprint is not on the list; after updating a router, remove its
 * fingerprint from the list.
 *
 * If <b>descriptor_digests</b> is non-zero, then the requested_fingerprints
 * are descriptor digests. Otherwise they are identity digests.
 */
int
router_load_routers_from_string(const char *s, const char *eos,
                                saved_location_t saved_location,
                                smartlist_t *requested_fingerprints,
                                int descriptor_digests,
                                const char *prepend_annotations)
{
  smartlist_t *routers = smartlist_new(), *changed = smartlist_new();
  char fp[HEX_DIGEST_LEN+1];
  const char *msg;
  int from_cache = (saved_location != SAVED_NOWHERE);
  int allow_annotations = (saved_location != SAVED_NOWHERE);
  int any_changed = 0;
  smartlist_t *invalid_digests = smartlist_new();

  router_parse_list_from_string(&s, eos, routers, saved_location, 0,
                                allow_annotations, prepend_annotations,
                                invalid_digests);

  routers_update_status_from_consensus_networkstatus(routers, !from_cache);

  log_info(LD_DIR, "%d elements to add", smartlist_len(routers));

  SMARTLIST_FOREACH_BEGIN(routers, routerinfo_t *, ri) {
    was_router_added_t r;
    char d[DIGEST_LEN];
    if (requested_fingerprints) {
      base16_encode(fp, sizeof(fp), descriptor_digests ?
                      ri->cache_info.signed_descriptor_digest :
                      ri->cache_info.identity_digest,
                    DIGEST_LEN);
      if (smartlist_contains_string(requested_fingerprints, fp)) {
        smartlist_string_remove(requested_fingerprints, fp);
      } else {
        char *requested =
          smartlist_join_strings(requested_fingerprints," ",0,NULL);
        log_warn(LD_DIR,
                 "We received a router descriptor with a fingerprint (%s) "
                 "that we never requested. (We asked for: %s.) Dropping.",
                 fp, requested);
        tor_free(requested);
        routerinfo_free(ri);
        continue;
      }
    }

    memcpy(d, ri->cache_info.signed_descriptor_digest, DIGEST_LEN);
    r = router_add_to_routerlist(ri, &msg, from_cache, !from_cache);
    if (WRA_WAS_ADDED(r)) {
      any_changed++;
      smartlist_add(changed, ri);
      routerlist_descriptors_added(changed, from_cache);
      smartlist_clear(changed);
    } else if (WRA_NEVER_DOWNLOADABLE(r)) {
      download_status_t *dl_status;
      dl_status = router_get_dl_status_by_descriptor_digest(d);
      if (dl_status) {
        log_info(LD_GENERAL, "Marking router %s as never downloadable",
                 hex_str(d, DIGEST_LEN));
        download_status_mark_impossible(dl_status);
      }
    }
  } SMARTLIST_FOREACH_END(ri);

  SMARTLIST_FOREACH_BEGIN(invalid_digests, const uint8_t *, bad_digest) {
    /* This digest is never going to be parseable. */
    base16_encode(fp, sizeof(fp), (char*)bad_digest, DIGEST_LEN);
    if (requested_fingerprints && descriptor_digests) {
      if (! smartlist_contains_string(requested_fingerprints, fp)) {
        /* But we didn't ask for it, so we should assume shennanegans. */
        continue;
      }
      smartlist_string_remove(requested_fingerprints, fp);
    }
    download_status_t *dls;
    dls = router_get_dl_status_by_descriptor_digest((char*)bad_digest);
    if (dls) {
      log_info(LD_GENERAL, "Marking router with descriptor %s as unparseable, "
               "and therefore undownloadable", fp);
      download_status_mark_impossible(dls);
    }
  } SMARTLIST_FOREACH_END(bad_digest);
  SMARTLIST_FOREACH(invalid_digests, uint8_t *, d, tor_free(d));
  smartlist_free(invalid_digests);

  routerlist_assert_ok(routerlist);

  if (any_changed)
    router_rebuild_store(0, &routerlist->desc_store);

  smartlist_free(routers);
  smartlist_free(changed);

  return any_changed;
}

/** Parse one or more extrainfos from <b>s</b> (ending immediately before
 * <b>eos</b> if <b>eos</b> is present).  Other arguments are as for
 * router_load_routers_from_string(). */
void
router_load_extrainfo_from_string(const char *s, const char *eos,
                                  saved_location_t saved_location,
                                  smartlist_t *requested_fingerprints,
                                  int descriptor_digests)
{
  smartlist_t *extrainfo_list = smartlist_new();
  const char *msg;
  int from_cache = (saved_location != SAVED_NOWHERE);
  smartlist_t *invalid_digests = smartlist_new();

  router_parse_list_from_string(&s, eos, extrainfo_list, saved_location, 1, 0,
                                NULL, invalid_digests);

  log_info(LD_DIR, "%d elements to add", smartlist_len(extrainfo_list));

  SMARTLIST_FOREACH_BEGIN(extrainfo_list, extrainfo_t *, ei) {
      uint8_t d[DIGEST_LEN];
      memcpy(d, ei->cache_info.signed_descriptor_digest, DIGEST_LEN);
      was_router_added_t added =
        router_add_extrainfo_to_routerlist(ei, &msg, from_cache, !from_cache);
      if (WRA_WAS_ADDED(added) && requested_fingerprints) {
        char fp[HEX_DIGEST_LEN+1];
        base16_encode(fp, sizeof(fp), descriptor_digests ?
                        ei->cache_info.signed_descriptor_digest :
                        ei->cache_info.identity_digest,
                      DIGEST_LEN);
        smartlist_string_remove(requested_fingerprints, fp);
        /* We silently let people stuff us with extrainfos we didn't ask for,
         * so long as we would have wanted them anyway.  Since we always fetch
         * all the extrainfos we want, and we never actually act on them
         * inside Tor, this should be harmless. */
      } else if (WRA_NEVER_DOWNLOADABLE(added)) {
        signed_descriptor_t *sd = router_get_by_extrainfo_digest((char*)d);
        if (sd) {
          log_info(LD_GENERAL, "Marking extrainfo with descriptor %s as "
                   "unparseable, and therefore undownloadable",
                   hex_str((char*)d,DIGEST_LEN));
          download_status_mark_impossible(&sd->ei_dl_status);
        }
      }
  } SMARTLIST_FOREACH_END(ei);

  SMARTLIST_FOREACH_BEGIN(invalid_digests, const uint8_t *, bad_digest) {
    /* This digest is never going to be parseable. */
    char fp[HEX_DIGEST_LEN+1];
    base16_encode(fp, sizeof(fp), (char*)bad_digest, DIGEST_LEN);
    if (requested_fingerprints) {
      if (! smartlist_contains_string(requested_fingerprints, fp)) {
        /* But we didn't ask for it, so we should assume shennanegans. */
        continue;
      }
      smartlist_string_remove(requested_fingerprints, fp);
    }
    signed_descriptor_t *sd =
      router_get_by_extrainfo_digest((char*)bad_digest);
    if (sd) {
      log_info(LD_GENERAL, "Marking extrainfo with descriptor %s as "
               "unparseable, and therefore undownloadable", fp);
      download_status_mark_impossible(&sd->ei_dl_status);
    }
  } SMARTLIST_FOREACH_END(bad_digest);
  SMARTLIST_FOREACH(invalid_digests, uint8_t *, d, tor_free(d));
  smartlist_free(invalid_digests);

  routerlist_assert_ok(routerlist);
  router_rebuild_store(0, &router_get_routerlist()->extrainfo_store);

  smartlist_free(extrainfo_list);
}

/** Return true iff any networkstatus includes a descriptor whose digest
 * is that of <b>desc</b>. */
static int
signed_desc_digest_is_recognized(signed_descriptor_t *desc)
{
  const routerstatus_t *rs;
  networkstatus_t *consensus = networkstatus_get_latest_consensus();

  if (consensus) {
    rs = networkstatus_vote_find_entry(consensus, desc->identity_digest);
    if (rs && tor_memeq(rs->descriptor_digest,
                      desc->signed_descriptor_digest, DIGEST_LEN))
      return 1;
  }
  return 0;
}

/** Update downloads for router descriptors and/or microdescriptors as
 * appropriate. */
void
update_all_descriptor_downloads(time_t now)
{
  if (get_options()->DisableNetwork)
    return;
  update_router_descriptor_downloads(now);
  update_microdesc_downloads(now);
  launch_dummy_descriptor_download_as_needed(now, get_options());
}

/** Clear all our timeouts for fetching v3 directory stuff, and then
 * give it all a try again. */
void
routerlist_retry_directory_downloads(time_t now)
{
  (void)now;
  router_reset_status_download_failures();
  router_reset_descriptor_download_failures();
  reschedule_directory_downloads();
}

/** Return true iff <b>router</b> does not permit exit streams.
 */
int
router_exit_policy_rejects_all(const routerinfo_t *router)
{
  return router->policy_is_reject_star;
}

/** Create an directory server at <b>address</b>:<b>port</b>, with OR identity
 * key <b>digest</b>.  If <b>address</b> is NULL, add ourself.  If
 * <b>is_authority</b>, this is a directory authority.  Return the new
 * directory server entry on success or NULL on failure. */
static dir_server_t *
dir_server_new(int is_authority,
               const char *nickname,
               const tor_addr_t *addr,
               const char *hostname,
               uint16_t dir_port, uint16_t or_port,
               const char *digest, const char *v3_auth_digest,
               dirinfo_type_t type,
               double weight)
{
  dir_server_t *ent;
  uint32_t a;
  char *hostname_ = NULL;

  if (weight < 0)
    return NULL;

  if (tor_addr_family(addr) == AF_INET)
    a = tor_addr_to_ipv4h(addr);
  else
    return NULL; /*XXXX Support IPv6 */

  if (!hostname)
    hostname_ = tor_dup_addr(addr);
  else
    hostname_ = tor_strdup(hostname);

  ent = tor_malloc_zero(sizeof(dir_server_t));
  ent->nickname = nickname ? tor_strdup(nickname) : NULL;
  ent->address = hostname_;
  ent->addr = a;
  ent->dir_port = dir_port;
  ent->or_port = or_port;
  ent->is_running = 1;
  ent->is_authority = is_authority;
  ent->type = type;
  ent->weight = weight;
  memcpy(ent->digest, digest, DIGEST_LEN);
  if (v3_auth_digest && (type & V3_DIRINFO))
    memcpy(ent->v3_identity_digest, v3_auth_digest, DIGEST_LEN);

  if (nickname)
    tor_asprintf(&ent->description, "directory server \"%s\" at %s:%d",
                 nickname, hostname, (int)dir_port);
  else
    tor_asprintf(&ent->description, "directory server at %s:%d",
                 hostname, (int)dir_port);

  ent->fake_status.addr = ent->addr;
  memcpy(ent->fake_status.identity_digest, digest, DIGEST_LEN);
  if (nickname)
    strlcpy(ent->fake_status.nickname, nickname,
            sizeof(ent->fake_status.nickname));
  else
    ent->fake_status.nickname[0] = '\0';
  ent->fake_status.dir_port = ent->dir_port;
  ent->fake_status.or_port = ent->or_port;

  return ent;
}

/** Create an authoritative directory server at
 * <b>address</b>:<b>port</b>, with identity key <b>digest</b>.  If
 * <b>address</b> is NULL, add ourself.  Return the new trusted directory
 * server entry on success or NULL if we couldn't add it. */
dir_server_t *
trusted_dir_server_new(const char *nickname, const char *address,
                       uint16_t dir_port, uint16_t or_port,
                       const char *digest, const char *v3_auth_digest,
                       dirinfo_type_t type, double weight)
{
  uint32_t a;
  tor_addr_t addr;
  char *hostname=NULL;
  dir_server_t *result;

  if (!address) { /* The address is us; we should guess. */
    if (resolve_my_address(LOG_WARN, get_options(),
                           &a, NULL, &hostname) < 0) {
      log_warn(LD_CONFIG,
               "Couldn't find a suitable address when adding ourself as a "
               "trusted directory server.");
      return NULL;
    }
    if (!hostname)
      hostname = tor_dup_ip(a);
  } else {
    if (tor_lookup_hostname(address, &a)) {
      log_warn(LD_CONFIG,
               "Unable to lookup address for directory server at '%s'",
               address);
      return NULL;
    }
    hostname = tor_strdup(address);
  }
  tor_addr_from_ipv4h(&addr, a);

  result = dir_server_new(1, nickname, &addr, hostname,
                          dir_port, or_port, digest,
                          v3_auth_digest, type, weight);
  tor_free(hostname);
  return result;
}

/** Return a new dir_server_t for a fallback directory server at
 * <b>addr</b>:<b>or_port</b>/<b>dir_port</b>, with identity key digest
 * <b>id_digest</b> */
dir_server_t *
fallback_dir_server_new(const tor_addr_t *addr,
                        uint16_t dir_port, uint16_t or_port,
                        const char *id_digest, double weight)
{
  return dir_server_new(0, NULL, addr, NULL, dir_port, or_port, id_digest,
                        NULL, ALL_DIRINFO, weight);
}

/** Add a directory server to the global list(s). */
void
dir_server_add(dir_server_t *ent)
{
  if (!trusted_dir_servers)
    trusted_dir_servers = smartlist_new();
  if (!fallback_dir_servers)
    fallback_dir_servers = smartlist_new();

  if (ent->is_authority)
    smartlist_add(trusted_dir_servers, ent);

  smartlist_add(fallback_dir_servers, ent);
  router_dir_info_changed();
}

/** Free storage held in <b>cert</b>. */
void
authority_cert_free(authority_cert_t *cert)
{
  if (!cert)
    return;

  tor_free(cert->cache_info.signed_descriptor_body);
  crypto_pk_free(cert->signing_key);
  crypto_pk_free(cert->identity_key);

  tor_free(cert);
}

/** Free storage held in <b>ds</b>. */
static void
dir_server_free(dir_server_t *ds)
{
  if (!ds)
    return;

  tor_free(ds->nickname);
  tor_free(ds->description);
  tor_free(ds->address);
  tor_free(ds);
}

/** Remove all members from the list of dir servers. */
void
clear_dir_servers(void)
{
  if (fallback_dir_servers) {
    SMARTLIST_FOREACH(fallback_dir_servers, dir_server_t *, ent,
                      dir_server_free(ent));
    smartlist_clear(fallback_dir_servers);
  } else {
    fallback_dir_servers = smartlist_new();
  }
  if (trusted_dir_servers) {
    smartlist_clear(trusted_dir_servers);
  } else {
    trusted_dir_servers = smartlist_new();
  }
  router_dir_info_changed();
}

/** For every current directory connection whose purpose is <b>purpose</b>,
 * and where the resource being downloaded begins with <b>prefix</b>, split
 * rest of the resource into base16 fingerprints (or base64 fingerprints if
 * purpose==DIR_PURPPOSE_FETCH_MICRODESC), decode them, and set the
 * corresponding elements of <b>result</b> to a nonzero value.
 */
static void
list_pending_downloads(digestmap_t *result, digest256map_t *result256,
                       int purpose, const char *prefix)
{
  const size_t p_len = strlen(prefix);
  smartlist_t *tmp = smartlist_new();
  smartlist_t *conns = get_connection_array();
  int flags = DSR_HEX;
  if (purpose == DIR_PURPOSE_FETCH_MICRODESC)
    flags = DSR_DIGEST256|DSR_BASE64;

  tor_assert(result || result256);

  SMARTLIST_FOREACH_BEGIN(conns, connection_t *, conn) {
    if (conn->type == CONN_TYPE_DIR &&
        conn->purpose == purpose &&
        !conn->marked_for_close) {
      const char *resource = TO_DIR_CONN(conn)->requested_resource;
      if (!strcmpstart(resource, prefix))
        dir_split_resource_into_fingerprints(resource + p_len,
                                             tmp, NULL, flags);
    }
  } SMARTLIST_FOREACH_END(conn);

  if (result) {
    SMARTLIST_FOREACH(tmp, char *, d,
                    {
                      digestmap_set(result, d, (void*)1);
                      tor_free(d);
                    });
  } else if (result256) {
    SMARTLIST_FOREACH(tmp, uint8_t *, d,
                    {
                      digest256map_set(result256, d, (void*)1);
                      tor_free(d);
                    });
  }
  smartlist_free(tmp);
}

/** For every router descriptor (or extra-info document if <b>extrainfo</b> is
 * true) we are currently downloading by descriptor digest, set result[d] to
 * (void*)1. */
static void
list_pending_descriptor_downloads(digestmap_t *result, int extrainfo)
{
  int purpose =
    extrainfo ? DIR_PURPOSE_FETCH_EXTRAINFO : DIR_PURPOSE_FETCH_SERVERDESC;
  list_pending_downloads(result, NULL, purpose, "d/");
}

/** For every microdescriptor we are currently downloading by descriptor
 * digest, set result[d] to (void*)1.
 */
void
list_pending_microdesc_downloads(digest256map_t *result)
{
  list_pending_downloads(NULL, result, DIR_PURPOSE_FETCH_MICRODESC, "d/");
}

/** For every certificate we are currently downloading by (identity digest,
 * signing key digest) pair, set result[fp_pair] to (void *1).
 */
static void
list_pending_fpsk_downloads(fp_pair_map_t *result)
{
  const char *pfx = "fp-sk/";
  smartlist_t *tmp;
  smartlist_t *conns;
  const char *resource;

  tor_assert(result);

  tmp = smartlist_new();
  conns = get_connection_array();

  SMARTLIST_FOREACH_BEGIN(conns, connection_t *, conn) {
    if (conn->type == CONN_TYPE_DIR &&
        conn->purpose == DIR_PURPOSE_FETCH_CERTIFICATE &&
        !conn->marked_for_close) {
      resource = TO_DIR_CONN(conn)->requested_resource;
      if (!strcmpstart(resource, pfx))
        dir_split_resource_into_fingerprint_pairs(resource + strlen(pfx),
                                                  tmp);
    }
  } SMARTLIST_FOREACH_END(conn);

  SMARTLIST_FOREACH_BEGIN(tmp, fp_pair_t *, fp) {
    fp_pair_map_set(result, fp, (void*)1);
    tor_free(fp);
  } SMARTLIST_FOREACH_END(fp);

  smartlist_free(tmp);
}

/** Launch downloads for all the descriptors whose digests or digests256
 * are listed as digests[i] for lo <= i < hi.  (Lo and hi may be out of
 * range.)  If <b>source</b> is given, download from <b>source</b>;
 * otherwise, download from an appropriate random directory server.
 */
MOCK_IMPL(STATIC void, initiate_descriptor_downloads,
          (const routerstatus_t *source, int purpose, smartlist_t *digests,
           int lo, int hi, int pds_flags))
{
  char *resource, *cp;
  int digest_len, enc_digest_len;
  const char *sep;
  int b64_256;
  smartlist_t *tmp;

  if (purpose == DIR_PURPOSE_FETCH_MICRODESC) {
    /* Microdescriptors are downloaded by "-"-separated base64-encoded
     * 256-bit digests. */
    digest_len = DIGEST256_LEN;
    enc_digest_len = BASE64_DIGEST256_LEN + 1;
    sep = "-";
    b64_256 = 1;
  } else {
    digest_len = DIGEST_LEN;
    enc_digest_len = HEX_DIGEST_LEN + 1;
    sep = "+";
    b64_256 = 0;
  }

  if (lo < 0)
    lo = 0;
  if (hi > smartlist_len(digests))
    hi = smartlist_len(digests);

  if (hi-lo <= 0)
    return;

  tmp = smartlist_new();

  for (; lo < hi; ++lo) {
    cp = tor_malloc(enc_digest_len);
    if (b64_256) {
      digest256_to_base64(cp, smartlist_get(digests, lo));
    } else {
      base16_encode(cp, enc_digest_len, smartlist_get(digests, lo),
                    digest_len);
    }
    smartlist_add(tmp, cp);
  }

  cp = smartlist_join_strings(tmp, sep, 0, NULL);
  tor_asprintf(&resource, "d/%s.z", cp);

  SMARTLIST_FOREACH(tmp, char *, cp1, tor_free(cp1));
  smartlist_free(tmp);
  tor_free(cp);

  if (source) {
    /* We know which authority we want. */
    directory_initiate_command_routerstatus(source, purpose,
                                            ROUTER_PURPOSE_GENERAL,
                                            DIRIND_ONEHOP,
                                            resource, NULL, 0, 0);
  } else {
    directory_get_from_dirserver(purpose, ROUTER_PURPOSE_GENERAL, resource,
                                 pds_flags);
  }
  tor_free(resource);
}

/** Return the max number of hashes to put in a URL for a given request.
 */
static int
max_dl_per_request(const or_options_t *options, int purpose)
{
  /* Since squid does not like URLs >= 4096 bytes we limit it to 96.
   *   4096 - strlen(http://255.255.255.255/tor/server/d/.z) == 4058
   *   4058/41 (40 for the hash and 1 for the + that separates them) => 98
   *   So use 96 because it's a nice number.
   */
  int max = 96;
  if (purpose == DIR_PURPOSE_FETCH_MICRODESC) {
    max = 92;
  }
  /* If we're going to tunnel our connections, we can ask for a lot more
   * in a request. */
  if (!directory_fetches_from_authorities(options)) {
    max = 500;
  }
  return max;
}

/** Don't split our requests so finely that we are requesting fewer than
 * this number per server. */
#define MIN_DL_PER_REQUEST 4
/** To prevent a single screwy cache from confusing us by selective reply,
 * try to split our requests into at least this many requests. */
#define MIN_REQUESTS 3
/** If we want fewer than this many descriptors, wait until we
 * want more, or until TestingClientMaxIntervalWithoutRequest has passed. */
#define MAX_DL_TO_DELAY 16

/** Given a <b>purpose</b> (FETCH_MICRODESC or FETCH_SERVERDESC) and a list of
 * router descriptor digests or microdescriptor digest256s in
 * <b>downloadable</b>, decide whether to delay fetching until we have more.
 * If we don't want to delay, launch one or more requests to the appropriate
 * directory authorities.
 */
void
launch_descriptor_downloads(int purpose,
                            smartlist_t *downloadable,
                            const routerstatus_t *source, time_t now)
{
  const or_options_t *options = get_options();
  const char *descname;
  const int fetch_microdesc = (purpose == DIR_PURPOSE_FETCH_MICRODESC);
  int n_downloadable = smartlist_len(downloadable);

  int i, n_per_request, max_dl_per_req;
  const char *req_plural = "", *rtr_plural = "";
  int pds_flags = PDS_RETRY_IF_NO_SERVERS;

  tor_assert(fetch_microdesc || purpose == DIR_PURPOSE_FETCH_SERVERDESC);
  descname = fetch_microdesc ? "microdesc" : "routerdesc";

  if (!n_downloadable)
    return;

  if (!directory_fetches_dir_info_early(options)) {
    if (n_downloadable >= MAX_DL_TO_DELAY) {
      log_debug(LD_DIR,
                "There are enough downloadable %ss to launch requests.",
                descname);
    } else {

      /* should delay */
      if ((last_descriptor_download_attempted +
          options->TestingClientMaxIntervalWithoutRequest) > now)
        return;

      if (last_descriptor_download_attempted) {
        log_info(LD_DIR,
                 "There are not many downloadable %ss, but we've "
                 "been waiting long enough (%d seconds). Downloading.",
                 descname,
                 (int)(now-last_descriptor_download_attempted));
      } else {
        log_info(LD_DIR,
                 "There are not many downloadable %ss, but we haven't "
                 "tried downloading descriptors recently. Downloading.",
                 descname);
      }
    }
  }

  if (!authdir_mode_any_nonhidserv(options)) {
    /* If we wind up going to the authorities, we want to only open one
     * connection to each authority at a time, so that we don't overload
     * them.  We do this by setting PDS_NO_EXISTING_SERVERDESC_FETCH
     * regardless of whether we're a cache or not.
     *
     * Setting this flag can make initiate_descriptor_downloads() ignore
     * requests.  We need to make sure that we do in fact call
     * update_router_descriptor_downloads() later on, once the connections
     * have succeeded or failed.
     */
    pds_flags |= fetch_microdesc ?
      PDS_NO_EXISTING_MICRODESC_FETCH :
      PDS_NO_EXISTING_SERVERDESC_FETCH;
  }

  n_per_request = CEIL_DIV(n_downloadable, MIN_REQUESTS);
  max_dl_per_req = max_dl_per_request(options, purpose);

  if (n_per_request > max_dl_per_req)
    n_per_request = max_dl_per_req;

  if (n_per_request < MIN_DL_PER_REQUEST)
    n_per_request = MIN_DL_PER_REQUEST;

  if (n_downloadable > n_per_request)
    req_plural = rtr_plural = "s";
  else if (n_downloadable > 1)
    rtr_plural = "s";

  log_info(LD_DIR,
           "Launching %d request%s for %d %s%s, %d at a time",
           CEIL_DIV(n_downloadable, n_per_request), req_plural,
           n_downloadable, descname, rtr_plural, n_per_request);
  smartlist_sort_digests(downloadable);
  for (i=0; i < n_downloadable; i += n_per_request) {
    initiate_descriptor_downloads(source, purpose,
                                  downloadable, i, i+n_per_request,
                                  pds_flags);
  }
  last_descriptor_download_attempted = now;
}

/** For any descriptor that we want that's currently listed in
 * <b>consensus</b>, download it as appropriate. */
void
update_consensus_router_descriptor_downloads(time_t now, int is_vote,
                                             networkstatus_t *consensus)
{
  const or_options_t *options = get_options();
  digestmap_t *map = NULL;
  smartlist_t *no_longer_old = smartlist_new();
  smartlist_t *downloadable = smartlist_new();
  routerstatus_t *source = NULL;
  int authdir = authdir_mode(options);
  int n_delayed=0, n_have=0, n_would_reject=0, n_wouldnt_use=0,
    n_inprogress=0, n_in_oldrouters=0;

  if (directory_too_idle_to_fetch_descriptors(options, now))
    goto done;
  if (!consensus)
    goto done;

  if (is_vote) {
    /* where's it from, so we know whom to ask for descriptors */
    dir_server_t *ds;
    networkstatus_voter_info_t *voter = smartlist_get(consensus->voters, 0);
    tor_assert(voter);
    ds = trusteddirserver_get_by_v3_auth_digest(voter->identity_digest);
    if (ds)
      source = &(ds->fake_status);
    else
      log_warn(LD_DIR, "couldn't lookup source from vote?");
  }

  map = digestmap_new();
  list_pending_descriptor_downloads(map, 0);
  SMARTLIST_FOREACH_BEGIN(consensus->routerstatus_list, void *, rsp) {
      routerstatus_t *rs =
        is_vote ? &(((vote_routerstatus_t *)rsp)->status) : rsp;
      signed_descriptor_t *sd;
      if ((sd = router_get_by_descriptor_digest(rs->descriptor_digest))) {
        const routerinfo_t *ri;
        ++n_have;
        if (!(ri = router_get_by_id_digest(rs->identity_digest)) ||
            tor_memneq(ri->cache_info.signed_descriptor_digest,
                   sd->signed_descriptor_digest, DIGEST_LEN)) {
          /* We have a descriptor with this digest, but either there is no
           * entry in routerlist with the same ID (!ri), or there is one,
           * but the identity digest differs (memneq).
           */
          smartlist_add(no_longer_old, sd);
          ++n_in_oldrouters; /* We have it in old_routers. */
        }
        continue; /* We have it already. */
      }
      if (digestmap_get(map, rs->descriptor_digest)) {
        ++n_inprogress;
        continue; /* We have an in-progress download. */
      }
      if (!download_status_is_ready(&rs->dl_status, now,
                          options->TestingDescriptorMaxDownloadTries)) {
        ++n_delayed; /* Not ready for retry. */
        continue;
      }
      if (authdir && dirserv_would_reject_router(rs)) {
        ++n_would_reject;
        continue; /* We would throw it out immediately. */
      }
      if (!directory_caches_dir_info(options) &&
          !client_would_use_router(rs, now, options)) {
        ++n_wouldnt_use;
        continue; /* We would never use it ourself. */
      }
      if (is_vote && source) {
        char time_bufnew[ISO_TIME_LEN+1];
        char time_bufold[ISO_TIME_LEN+1];
        const routerinfo_t *oldrouter;
        oldrouter = router_get_by_id_digest(rs->identity_digest);
        format_iso_time(time_bufnew, rs->published_on);
        if (oldrouter)
          format_iso_time(time_bufold, oldrouter->cache_info.published_on);
        log_info(LD_DIR, "Learned about %s (%s vs %s) from %s's vote (%s)",
                 routerstatus_describe(rs),
                 time_bufnew,
                 oldrouter ? time_bufold : "none",
                 source->nickname, oldrouter ? "known" : "unknown");
      }
      smartlist_add(downloadable, rs->descriptor_digest);
  } SMARTLIST_FOREACH_END(rsp);

  if (!authdir_mode_handles_descs(options, ROUTER_PURPOSE_GENERAL)
      && smartlist_len(no_longer_old)) {
    routerlist_t *rl = router_get_routerlist();
    log_info(LD_DIR, "%d router descriptors listed in consensus are "
             "currently in old_routers; making them current.",
             smartlist_len(no_longer_old));
    SMARTLIST_FOREACH_BEGIN(no_longer_old, signed_descriptor_t *, sd) {
        const char *msg;
        was_router_added_t r;
        routerinfo_t *ri = routerlist_reparse_old(rl, sd);
        if (!ri) {
          log_warn(LD_BUG, "Failed to re-parse a router.");
          continue;
        }
        r = router_add_to_routerlist(ri, &msg, 1, 0);
        if (WRA_WAS_OUTDATED(r)) {
          log_warn(LD_DIR, "Couldn't add re-parsed router: %s",
                   msg?msg:"???");
        }
    } SMARTLIST_FOREACH_END(sd);
    routerlist_assert_ok(rl);
  }

  log_info(LD_DIR,
           "%d router descriptors downloadable. %d delayed; %d present "
           "(%d of those were in old_routers); %d would_reject; "
           "%d wouldnt_use; %d in progress.",
           smartlist_len(downloadable), n_delayed, n_have, n_in_oldrouters,
           n_would_reject, n_wouldnt_use, n_inprogress);

  launch_descriptor_downloads(DIR_PURPOSE_FETCH_SERVERDESC,
                              downloadable, source, now);

  digestmap_free(map, NULL);
 done:
  smartlist_free(downloadable);
  smartlist_free(no_longer_old);
}

/** How often should we launch a server/authority request to be sure of getting
 * a guess for our IP? */
/*XXXX024 this info should come from netinfo cells or something, or we should
 * do this only when we aren't seeing incoming data. see bug 652. */
#define DUMMY_DOWNLOAD_INTERVAL (20*60)

/** As needed, launch a dummy router descriptor fetch to see if our
 * address has changed. */
static void
launch_dummy_descriptor_download_as_needed(time_t now,
                                           const or_options_t *options)
{
  static time_t last_dummy_download = 0;
  /* XXXX024 we could be smarter here; see notes on bug 652. */
  /* If we're a server that doesn't have a configured address, we rely on
   * directory fetches to learn when our address changes.  So if we haven't
   * tried to get any routerdescs in a long time, try a dummy fetch now. */
  if (!options->Address &&
      server_mode(options) &&
      last_descriptor_download_attempted + DUMMY_DOWNLOAD_INTERVAL < now &&
      last_dummy_download + DUMMY_DOWNLOAD_INTERVAL < now) {
    last_dummy_download = now;
    directory_get_from_dirserver(DIR_PURPOSE_FETCH_SERVERDESC,
                                 ROUTER_PURPOSE_GENERAL, "authority.z",
                                 PDS_RETRY_IF_NO_SERVERS);
  }
}

/** Launch downloads for router status as needed. */
void
update_router_descriptor_downloads(time_t now)
{
  const or_options_t *options = get_options();
  if (should_delay_dir_fetches(options, NULL))
    return;
  if (!we_fetch_router_descriptors(options))
    return;

  update_consensus_router_descriptor_downloads(now, 0,
                  networkstatus_get_reasonably_live_consensus(now, FLAV_NS));
}

/** Launch extrainfo downloads as needed. */
void
update_extrainfo_downloads(time_t now)
{
  const or_options_t *options = get_options();
  routerlist_t *rl;
  smartlist_t *wanted;
  digestmap_t *pending;
  int old_routers, i, max_dl_per_req;
  int n_no_ei = 0, n_pending = 0, n_have = 0, n_delay = 0, n_bogus[2] = {0,0};
  if (! options->DownloadExtraInfo)
    return;
  if (should_delay_dir_fetches(options, NULL))
    return;
  if (!router_have_minimum_dir_info())
    return;

  pending = digestmap_new();
  list_pending_descriptor_downloads(pending, 1);
  rl = router_get_routerlist();
  wanted = smartlist_new();
  for (old_routers = 0; old_routers < 2; ++old_routers) {
    smartlist_t *lst = old_routers ? rl->old_routers : rl->routers;
    for (i = 0; i < smartlist_len(lst); ++i) {
      signed_descriptor_t *sd;
      char *d;
      if (old_routers)
        sd = smartlist_get(lst, i);
      else
        sd = &((routerinfo_t*)smartlist_get(lst, i))->cache_info;
      if (sd->is_extrainfo)
        continue; /* This should never happen. */
      if (old_routers && !router_get_by_id_digest(sd->identity_digest))
        continue; /* Couldn't check the signature if we got it. */
      if (sd->extrainfo_is_bogus)
        continue;
      d = sd->extra_info_digest;
      if (tor_digest_is_zero(d)) {
        ++n_no_ei;
        continue;
      }
      if (eimap_get(rl->extra_info_map, d)) {
        ++n_have;
        continue;
      }
      if (!download_status_is_ready(&sd->ei_dl_status, now,
                          options->TestingDescriptorMaxDownloadTries)) {
        ++n_delay;
        continue;
      }
      if (digestmap_get(pending, d)) {
        ++n_pending;
        continue;
      }

      const signed_descriptor_t *sd2 = router_get_by_extrainfo_digest(d);
      if (sd2 != sd) {
        if (sd2 != NULL) {
          char d1[HEX_DIGEST_LEN+1], d2[HEX_DIGEST_LEN+1];
          char d3[HEX_DIGEST_LEN+1], d4[HEX_DIGEST_LEN+1];
          base16_encode(d1, sizeof(d1), sd->identity_digest, DIGEST_LEN);
          base16_encode(d2, sizeof(d2), sd2->identity_digest, DIGEST_LEN);
          base16_encode(d3, sizeof(d3), d, DIGEST_LEN);
          base16_encode(d4, sizeof(d3), sd2->extra_info_digest, DIGEST_LEN);

          log_info(LD_DIR, "Found an entry in %s with mismatched "
                   "router_get_by_extrainfo_digest() value. This has ID %s "
                   "but the entry in the map has ID %s. This has EI digest "
                   "%s and the entry in the map has EI digest %s.",
                   old_routers?"old_routers":"routers",
                   d1, d2, d3, d4);
        } else {
          char d1[HEX_DIGEST_LEN+1], d2[HEX_DIGEST_LEN+1];
          base16_encode(d1, sizeof(d1), sd->identity_digest, DIGEST_LEN);
          base16_encode(d2, sizeof(d2), d, DIGEST_LEN);

          log_info(LD_DIR, "Found an entry in %s with NULL "
                   "router_get_by_extrainfo_digest() value. This has ID %s "
                   "and EI digest %s.",
                   old_routers?"old_routers":"routers",
                   d1, d2);
        }
        ++n_bogus[old_routers];
        continue;
      }
      smartlist_add(wanted, d);
    }
  }
  digestmap_free(pending, NULL);

  log_info(LD_DIR, "Extrainfo download status: %d router with no ei, %d "
           "with present ei, %d delaying, %d pending, %d downloadable, %d "
           "bogus in routers, %d bogus in old_routers",
           n_no_ei, n_have, n_delay, n_pending, smartlist_len(wanted),
           n_bogus[0], n_bogus[1]);

  smartlist_shuffle(wanted);

  max_dl_per_req = max_dl_per_request(options, DIR_PURPOSE_FETCH_EXTRAINFO);
  for (i = 0; i < smartlist_len(wanted); i += max_dl_per_req) {
    initiate_descriptor_downloads(NULL, DIR_PURPOSE_FETCH_EXTRAINFO,
                                  wanted, i, i+max_dl_per_req,
                PDS_RETRY_IF_NO_SERVERS|PDS_NO_EXISTING_SERVERDESC_FETCH);
  }

  smartlist_free(wanted);
}

/** Reset the descriptor download failure count on all routers, so that we
 * can retry any long-failed routers immediately.
 */
void
router_reset_descriptor_download_failures(void)
{
  networkstatus_reset_download_failures();
  last_descriptor_download_attempted = 0;
  if (!routerlist)
    return;
  SMARTLIST_FOREACH(routerlist->routers, routerinfo_t *, ri,
  {
    download_status_reset(&ri->cache_info.ei_dl_status);
  });
  SMARTLIST_FOREACH(routerlist->old_routers, signed_descriptor_t *, sd,
  {
    download_status_reset(&sd->ei_dl_status);
  });
}

/** Any changes in a router descriptor's publication time larger than this are
 * automatically non-cosmetic. */
#define ROUTER_MAX_COSMETIC_TIME_DIFFERENCE (2*60*60)

/** We allow uptime to vary from how much it ought to be by this much. */
#define ROUTER_ALLOW_UPTIME_DRIFT (6*60*60)

/** Return true iff the only differences between r1 and r2 are such that
 * would not cause a recent (post 0.1.1.6) dirserver to republish.
 */
int
router_differences_are_cosmetic(const routerinfo_t *r1, const routerinfo_t *r2)
{
  time_t r1pub, r2pub;
  long time_difference;
  tor_assert(r1 && r2);

  /* r1 should be the one that was published first. */
  if (r1->cache_info.published_on > r2->cache_info.published_on) {
    const routerinfo_t *ri_tmp = r2;
    r2 = r1;
    r1 = ri_tmp;
  }

  /* If any key fields differ, they're different. */
  if (r1->addr != r2->addr ||
      strcasecmp(r1->nickname, r2->nickname) ||
      r1->or_port != r2->or_port ||
      !tor_addr_eq(&r1->ipv6_addr, &r2->ipv6_addr) ||
      r1->ipv6_orport != r2->ipv6_orport ||
      r1->dir_port != r2->dir_port ||
      r1->purpose != r2->purpose ||
      !crypto_pk_eq_keys(r1->onion_pkey, r2->onion_pkey) ||
      !crypto_pk_eq_keys(r1->identity_pkey, r2->identity_pkey) ||
      strcasecmp(r1->platform, r2->platform) ||
      (r1->contact_info && !r2->contact_info) || /* contact_info is optional */
      (!r1->contact_info && r2->contact_info) ||
      (r1->contact_info && r2->contact_info &&
       strcasecmp(r1->contact_info, r2->contact_info)) ||
      r1->is_hibernating != r2->is_hibernating ||
      cmp_addr_policies(r1->exit_policy, r2->exit_policy))
    return 0;
  if ((r1->declared_family == NULL) != (r2->declared_family == NULL))
    return 0;
  if (r1->declared_family && r2->declared_family) {
    int i, n;
    if (smartlist_len(r1->declared_family)!=smartlist_len(r2->declared_family))
      return 0;
    n = smartlist_len(r1->declared_family);
    for (i=0; i < n; ++i) {
      if (strcasecmp(smartlist_get(r1->declared_family, i),
                     smartlist_get(r2->declared_family, i)))
        return 0;
    }
  }

  /* Did bandwidth change a lot? */
  if ((r1->bandwidthcapacity < r2->bandwidthcapacity/2) ||
      (r2->bandwidthcapacity < r1->bandwidthcapacity/2))
    return 0;

  /* Did the bandwidthrate or bandwidthburst change? */
  if ((r1->bandwidthrate != r2->bandwidthrate) ||
      (r1->bandwidthburst != r2->bandwidthburst))
    return 0;

  /* Did more than 12 hours pass? */
  if (r1->cache_info.published_on + ROUTER_MAX_COSMETIC_TIME_DIFFERENCE
      < r2->cache_info.published_on)
    return 0;

  /* Did uptime fail to increase by approximately the amount we would think,
   * give or take some slop? */
  r1pub = r1->cache_info.published_on;
  r2pub = r2->cache_info.published_on;
  time_difference = labs(r2->uptime - (r1->uptime + (r2pub - r1pub)));
  if (time_difference > ROUTER_ALLOW_UPTIME_DRIFT &&
      time_difference > r1->uptime * .05 &&
      time_difference > r2->uptime * .05)
    return 0;

  /* Otherwise, the difference is cosmetic. */
  return 1;
}

/** Check whether <b>ri</b> (a.k.a. sd) is a router compatible with the
 * extrainfo document
 * <b>ei</b>.  If no router is compatible with <b>ei</b>, <b>ei</b> should be
 * dropped.  Return 0 for "compatible", return 1 for "reject, and inform
 * whoever uploaded <b>ei</b>, and return -1 for "reject silently.".  If
 * <b>msg</b> is present, set *<b>msg</b> to a description of the
 * incompatibility (if any).
 **/
int
routerinfo_incompatible_with_extrainfo(const routerinfo_t *ri,
                                       extrainfo_t *ei,
                                       signed_descriptor_t *sd,
                                       const char **msg)
{
  int digest_matches, digest256_matches, r=1;
  tor_assert(ri);
  tor_assert(ei);
  if (!sd)
    sd = (signed_descriptor_t*)&ri->cache_info;

  if (ei->bad_sig) {
    if (msg) *msg = "Extrainfo signature was bad, or signed with wrong key.";
    return 1;
  }

  digest_matches = tor_memeq(ei->cache_info.signed_descriptor_digest,
                           sd->extra_info_digest, DIGEST_LEN);
  /* Set digest256_matches to 1 if the digest is correct, or if no
   * digest256 was in the ri. */
  digest256_matches = tor_memeq(ei->digest256,
                                ri->extra_info_digest256, DIGEST256_LEN);
  digest256_matches |=
    tor_mem_is_zero(ri->extra_info_digest256, DIGEST256_LEN);

  /* The identity must match exactly to have been generated at the same time
   * by the same router. */
  if (tor_memneq(ri->cache_info.identity_digest,
                 ei->cache_info.identity_digest,
                 DIGEST_LEN)) {
    if (msg) *msg = "Extrainfo nickname or identity did not match routerinfo";
    goto err; /* different servers */
  }

  if (! tor_cert_opt_eq(ri->signing_key_cert, ei->signing_key_cert)) {
    if (msg) *msg = "Extrainfo signing key cert didn't match routerinfo";
    goto err; /* different servers */
  }

  if (ei->pending_sig) {
    char signed_digest[128];
    if (crypto_pk_public_checksig(ri->identity_pkey,
                       signed_digest, sizeof(signed_digest),
                       ei->pending_sig, ei->pending_sig_len) != DIGEST_LEN ||
        tor_memneq(signed_digest, ei->cache_info.signed_descriptor_digest,
               DIGEST_LEN)) {
      ei->bad_sig = 1;
      tor_free(ei->pending_sig);
      if (msg) *msg = "Extrainfo signature bad, or signed with wrong key";
      goto err; /* Bad signature, or no match. */
    }

    ei->cache_info.send_unencrypted = ri->cache_info.send_unencrypted;
    tor_free(ei->pending_sig);
  }

  if (ei->cache_info.published_on < sd->published_on) {
    if (msg) *msg = "Extrainfo published time did not match routerdesc";
    goto err;
  } else if (ei->cache_info.published_on > sd->published_on) {
    if (msg) *msg = "Extrainfo published time did not match routerdesc";
    r = -1;
    goto err;
  }

  if (!digest256_matches && !digest_matches) {
    if (msg) *msg = "Neither digest256 or digest matched "
               "digest from routerdesc";
    goto err;
  }

  if (!digest256_matches) {
    if (msg) *msg = "Extrainfo digest did not match digest256 from routerdesc";
    goto err; /* Digest doesn't match declared value. */
  }

  if (!digest_matches) {
    if (msg) *msg = "Extrainfo digest did not match value from routerdesc";
    goto err; /* Digest doesn't match declared value. */
  }

  return 0;
 err:
  if (digest_matches) {
    /* This signature was okay, and the digest was right: This is indeed the
     * corresponding extrainfo.  But insanely, it doesn't match the routerinfo
     * that lists it.  Don't try to fetch this one again. */
    sd->extrainfo_is_bogus = 1;
  }

  return r;
}

/** Assert that the internal representation of <b>rl</b> is
 * self-consistent. */
void
routerlist_assert_ok(const routerlist_t *rl)
{
  routerinfo_t *r2;
  signed_descriptor_t *sd2;
  if (!rl)
    return;
  SMARTLIST_FOREACH_BEGIN(rl->routers, routerinfo_t *, r) {
    r2 = rimap_get(rl->identity_map, r->cache_info.identity_digest);
    tor_assert(r == r2);
    sd2 = sdmap_get(rl->desc_digest_map,
                    r->cache_info.signed_descriptor_digest);
    tor_assert(&(r->cache_info) == sd2);
    tor_assert(r->cache_info.routerlist_index == r_sl_idx);
    /* XXXX
     *
     *   Hoo boy.  We need to fix this one, and the fix is a bit tricky, so
     * commenting this out is just a band-aid.
     *
     *   The problem is that, although well-behaved router descriptors
     * should never have the same value for their extra_info_digest, it's
     * possible for ill-behaved routers to claim whatever they like there.
     *
     *   The real answer is to trash desc_by_eid_map and instead have
     * something that indicates for a given extra-info digest we want,
     * what its download status is.  We'll do that as a part of routerlist
     * refactoring once consensus directories are in.  For now,
     * this rep violation is probably harmless: an adversary can make us
     * reset our retry count for an extrainfo, but that's not the end
     * of the world.  Changing the representation in 0.2.0.x would just
     * destabilize the codebase.
    if (!tor_digest_is_zero(r->cache_info.extra_info_digest)) {
      signed_descriptor_t *sd3 =
        sdmap_get(rl->desc_by_eid_map, r->cache_info.extra_info_digest);
      tor_assert(sd3 == &(r->cache_info));
    }
    */
  } SMARTLIST_FOREACH_END(r);
  SMARTLIST_FOREACH_BEGIN(rl->old_routers, signed_descriptor_t *, sd) {
    r2 = rimap_get(rl->identity_map, sd->identity_digest);
    tor_assert(!r2 || sd != &(r2->cache_info));
    sd2 = sdmap_get(rl->desc_digest_map, sd->signed_descriptor_digest);
    tor_assert(sd == sd2);
    tor_assert(sd->routerlist_index == sd_sl_idx);
    /* XXXX see above.
    if (!tor_digest_is_zero(sd->extra_info_digest)) {
      signed_descriptor_t *sd3 =
        sdmap_get(rl->desc_by_eid_map, sd->extra_info_digest);
      tor_assert(sd3 == sd);
    }
    */
  } SMARTLIST_FOREACH_END(sd);

  RIMAP_FOREACH(rl->identity_map, d, r) {
    tor_assert(tor_memeq(r->cache_info.identity_digest, d, DIGEST_LEN));
  } DIGESTMAP_FOREACH_END;
  SDMAP_FOREACH(rl->desc_digest_map, d, sd) {
    tor_assert(tor_memeq(sd->signed_descriptor_digest, d, DIGEST_LEN));
  } DIGESTMAP_FOREACH_END;
  SDMAP_FOREACH(rl->desc_by_eid_map, d, sd) {
    tor_assert(!tor_digest_is_zero(d));
    tor_assert(sd);
    tor_assert(tor_memeq(sd->extra_info_digest, d, DIGEST_LEN));
  } DIGESTMAP_FOREACH_END;
  EIMAP_FOREACH(rl->extra_info_map, d, ei) {
    signed_descriptor_t *sd;
    tor_assert(tor_memeq(ei->cache_info.signed_descriptor_digest,
                       d, DIGEST_LEN));
    sd = sdmap_get(rl->desc_by_eid_map,
                   ei->cache_info.signed_descriptor_digest);
    // tor_assert(sd); // XXXX see above
    if (sd) {
      tor_assert(tor_memeq(ei->cache_info.signed_descriptor_digest,
                         sd->extra_info_digest, DIGEST_LEN));
    }
  } DIGESTMAP_FOREACH_END;
}

/** Allocate and return a new string representing the contact info
 * and platform string for <b>router</b>,
 * surrounded by quotes and using standard C escapes.
 *
 * THIS FUNCTION IS NOT REENTRANT.  Don't call it from outside the main
 * thread.  Also, each call invalidates the last-returned value, so don't
 * try log_warn(LD_GENERAL, "%s %s", esc_router_info(a), esc_router_info(b));
 *
 * If <b>router</b> is NULL, it just frees its internal memory and returns.
 */
const char *
esc_router_info(const routerinfo_t *router)
{
  static char *info=NULL;
  char *esc_contact, *esc_platform;
  tor_free(info);

  if (!router)
    return NULL; /* we're exiting; just free the memory we use */

  esc_contact = esc_for_log(router->contact_info);
  esc_platform = esc_for_log(router->platform);

  tor_asprintf(&info, "Contact %s, Platform %s", esc_contact, esc_platform);
  tor_free(esc_contact);
  tor_free(esc_platform);

  return info;
}

/** Helper for sorting: compare two routerinfos by their identity
 * digest. */
static int
compare_routerinfo_by_id_digest_(const void **a, const void **b)
{
  routerinfo_t *first = *(routerinfo_t **)a, *second = *(routerinfo_t **)b;
  return fast_memcmp(first->cache_info.identity_digest,
                second->cache_info.identity_digest,
                DIGEST_LEN);
}

/** Sort a list of routerinfo_t in ascending order of identity digest. */
void
routers_sort_by_identity(smartlist_t *routers)
{
  smartlist_sort(routers, compare_routerinfo_by_id_digest_);
}

/** Called when we change a node set, or when we reload the geoip IPv4 list:
 * recompute all country info in all configuration node sets and in the
 * routerlist. */
void
refresh_all_country_info(void)
{
  const or_options_t *options = get_options();

  if (options->EntryNodes)
    routerset_refresh_countries(options->EntryNodes);
  if (options->ExitNodes)
    routerset_refresh_countries(options->ExitNodes);
  if (options->ExcludeNodes)
    routerset_refresh_countries(options->ExcludeNodes);
  if (options->ExcludeExitNodes)
    routerset_refresh_countries(options->ExcludeExitNodes);
  if (options->ExcludeExitNodesUnion_)
    routerset_refresh_countries(options->ExcludeExitNodesUnion_);

  nodelist_refresh_countries();
}

/** Determine the routers that are responsible for <b>id</b> (binary) and
 * add pointers to those routers' routerstatus_t to <b>responsible_dirs</b>.
 * Return -1 if we're returning an empty smartlist, else return 0.
 */
int
hid_serv_get_responsible_directories(smartlist_t *responsible_dirs,
                                     const char *id)
{
  int start, found, n_added = 0, i;
  networkstatus_t *c = networkstatus_get_latest_consensus();
  if (!c || !smartlist_len(c->routerstatus_list)) {
    log_warn(LD_REND, "We don't have a consensus, so we can't perform v2 "
             "rendezvous operations.");
    return -1;
  }
  tor_assert(id);
  start = networkstatus_vote_find_entry_idx(c, id, &found);
  if (start == smartlist_len(c->routerstatus_list)) start = 0;
  i = start;
  do {
    routerstatus_t *r = smartlist_get(c->routerstatus_list, i);
    if (r->is_hs_dir) {
      smartlist_add(responsible_dirs, r);
      if (++n_added == REND_NUMBER_OF_CONSECUTIVE_REPLICAS)
        return 0;
    }
    if (++i == smartlist_len(c->routerstatus_list))
      i = 0;
  } while (i != start);

  /* Even though we don't have the desired number of hidden service
   * directories, be happy if we got any. */
  return smartlist_len(responsible_dirs) ? 0 : -1;
}

/** Return true if this node is currently acting as hidden service
 * directory, false otherwise. */
int
hid_serv_acting_as_directory(void)
{
  const routerinfo_t *me = router_get_my_routerinfo();
  if (!me)
    return 0;
  return 1;
}

/** Return true if this node is responsible for storing the descriptor ID
 * in <b>query</b> and false otherwise. */
int
hid_serv_responsible_for_desc_id(const char *query)
{
  const routerinfo_t *me;
  routerstatus_t *last_rs;
  const char *my_id, *last_id;
  int result;
  smartlist_t *responsible;
  if (!hid_serv_acting_as_directory())
    return 0;
  if (!(me = router_get_my_routerinfo()))
    return 0; /* This is redundant, but let's be paranoid. */
  my_id = me->cache_info.identity_digest;
  responsible = smartlist_new();
  if (hid_serv_get_responsible_directories(responsible, query) < 0) {
    smartlist_free(responsible);
    return 0;
  }
  last_rs = smartlist_get(responsible, smartlist_len(responsible)-1);
  last_id = last_rs->identity_digest;
  result = rend_id_is_in_interval(my_id, query, last_id);
  smartlist_free(responsible);
  return result;
}
<|MERGE_RESOLUTION|>--- conflicted
+++ resolved
@@ -1501,13 +1501,6 @@
     if ((type & EXTRAINFO_DIRINFO) &&
         !router_supports_extrainfo(node->identity, is_trusted_extrainfo))
       continue;
-<<<<<<< HEAD
-    if (for_guard && node->using_as_guard)
-      continue; /* Don't make the same node a guard twice. */
-=======
-    if ((type & MICRODESC_DIRINFO) && !is_trusted &&
-        !node->rs->version_supports_microdesc_cache)
-      continue;
     /* Don't make the same node a guard twice */
     if (for_guard && node->using_as_guard) {
       continue;
@@ -1516,7 +1509,6 @@
     if (for_guard && !node->is_possible_guard) {
       continue;
     }
->>>>>>> 1adc2bf6
     if (try_excluding &&
         routerset_contains_routerstatus(options->ExcludeNodes, status,
                                         country)) {

--- conflicted
+++ resolved
@@ -17,16 +17,13 @@
 #include "router.h"
 #include "circuitlist.h"
 #include "main.h"
-<<<<<<< HEAD
 #include "rephist.h"
 #include "hibernate.h"
 #include "rephist.h"
 #include "statefile.h"
 
 static void log_accounting(const time_t now, const or_options_t *options);
-=======
 #include "geoip.h"
->>>>>>> 7f52dc4d
 
 /** Return the total number of circuits. */
 STATIC int
@@ -125,7 +122,6 @@
         100*(U64_TO_DBL(stats_n_data_bytes_packaged) /
              U64_TO_DBL(stats_n_data_cells_packaged*RELAY_PAYLOAD_SIZE)) );
 
-<<<<<<< HEAD
   if (r > 1.0) {
     double overhead = ( r - 1.0 ) * 100.0;
     log_notice(LD_HEARTBEAT, "TLS write overhead: %.f%%", overhead);
@@ -136,7 +132,6 @@
 
   circuit_log_ancient_one_hop_circuits(1800);
 
-=======
   if (options->BridgeRelay) {
     char *msg = NULL;
     msg = format_client_stats_heartbeat(now);
@@ -145,7 +140,6 @@
     tor_free(msg);
   }
 
->>>>>>> 7f52dc4d
   tor_free(uptime);
   tor_free(bw_sent);
   tor_free(bw_rcvd);

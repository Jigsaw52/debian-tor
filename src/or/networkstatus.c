/* Copyright (c) 2001 Matej Pfajfar.
 * Copyright (c) 2001-2004, Roger Dingledine.
 * Copyright (c) 2004-2006, Roger Dingledine, Nick Mathewson.
 * Copyright (c) 2007-2011, The Tor Project, Inc. */
/* See LICENSE for licensing information */

/**
 * \file networkstatus.c
 * \brief Functions and structures for handling network status documents as a
 * client or cache.
 */

#include "or.h"
#include "circuitbuild.h"
#include "config.h"
#include "connection.h"
#include "connection_or.h"
#include "control.h"
#include "directory.h"
#include "dirserv.h"
#include "dirvote.h"
#include "main.h"
#include "networkstatus.h"
#include "relay.h"
#include "router.h"
#include "routerlist.h"
#include "routerparse.h"

/* For tracking v2 networkstatus documents.  Only caches do this now. */

/** Map from descriptor digest of routers listed in the v2 networkstatus
 * documents to download_status_t* */
static digestmap_t *v2_download_status_map = NULL;
/** Global list of all of the current v2 network_status documents that we know
 * about.  This list is kept sorted by published_on. */
static smartlist_t *networkstatus_v2_list = NULL;
/** True iff any member of networkstatus_v2_list has changed since the last
 * time we called download_status_map_update_from_v2_networkstatus() */
static int networkstatus_v2_list_has_changed = 0;

/** Map from lowercase nickname to identity digest of named server, if any. */
static strmap_t *named_server_map = NULL;
/** Map from lowercase nickname to (void*)1 for all names that are listed
 * as unnamed for some server in the consensus. */
static strmap_t *unnamed_server_map = NULL;

/** Most recently received and validated v3 consensus network status. */
static networkstatus_t *current_consensus = NULL;

/** A v3 consensus networkstatus that we've received, but which we don't
 * have enough certificates to be happy about. */
typedef struct consensus_waiting_for_certs_t {
  /** The consensus itself. */
  networkstatus_t *consensus;
  /** The encoded version of the consensus, nul-terminated. */
  char *body;
  /** When did we set the current value of consensus_waiting_for_certs?  If
   * this is too recent, we shouldn't try to fetch a new consensus for a
   * little while, to give ourselves time to get certificates for this one. */
  time_t set_at;
  /** Set to 1 if we've been holding on to it for so long we should maybe
   * treat it as being bad. */
  int dl_failed;
} consensus_waiting_for_certs_t;

static consensus_waiting_for_certs_t
       consensus_waiting_for_certs[N_CONSENSUS_FLAVORS];

/** The last time we tried to download a networkstatus, or 0 for "never".  We
 * use this to rate-limit download attempts for directory caches (including
 * mirrors).  Clients don't use this now. */
static time_t last_networkstatus_download_attempted = 0;

/** A time before which we shouldn't try to replace the current consensus:
 * this will be at some point after the next consensus becomes valid, but
 * before the current consensus becomes invalid. */
static time_t time_to_download_next_consensus = 0;
/** Download status for the current consensus networkstatus. */
static download_status_t consensus_dl_status[N_CONSENSUS_FLAVORS];

/** True iff we have logged a warning about this OR's version being older than
 * listed by the authorities. */
static int have_warned_about_old_version = 0;
/** True iff we have logged a warning about this OR's version being newer than
 * listed by the authorities. */
static int have_warned_about_new_version = 0;

static void download_status_map_update_from_v2_networkstatus(void);
static void routerstatus_list_update_named_server_map(void);

/** Forget that we've warned about anything networkstatus-related, so we will
 * give fresh warnings if the same behavior happens again. */
void
networkstatus_reset_warnings(void)
{
  if (current_consensus) {
    SMARTLIST_FOREACH(current_consensus->routerstatus_list,
                      routerstatus_t *, rs,
                      rs->name_lookup_warned = 0);
  }

  have_warned_about_old_version = 0;
  have_warned_about_new_version = 0;
}

/** Reset the descriptor download failure count on all networkstatus docs, so
 * that we can retry any long-failed documents immediately.
 */
void
networkstatus_reset_download_failures(void)
{
  int i;
  const smartlist_t *networkstatus_v2_list = networkstatus_get_v2_list();
  SMARTLIST_FOREACH(networkstatus_v2_list, networkstatus_v2_t *, ns,
     SMARTLIST_FOREACH(ns->entries, routerstatus_t *, rs,
       {
         if (!router_get_by_descriptor_digest(rs->descriptor_digest))
           rs->need_to_mirror = 1;
       }));;

  for (i=0; i < N_CONSENSUS_FLAVORS; ++i)
    download_status_reset(&consensus_dl_status[i]);
  if (v2_download_status_map) {
    digestmap_iter_t *iter;
    digestmap_t *map = v2_download_status_map;
    const char *key;
    void *val;
    download_status_t *dls;
    for (iter = digestmap_iter_init(map); !digestmap_iter_done(iter);
         iter = digestmap_iter_next(map, iter) ) {
      digestmap_iter_get(iter, &key, &val);
      dls = val;
      download_status_reset(dls);
    }
  }
}

/** Repopulate our list of network_status_t objects from the list cached on
 * disk.  Return 0 on success, -1 on failure. */
int
router_reload_v2_networkstatus(void)
{
  smartlist_t *entries;
  struct stat st;
  char *s;
  char *filename = get_datadir_fname("cached-status");
  int maybe_delete = !directory_caches_v2_dir_info(get_options());
  time_t now = time(NULL);
  if (!networkstatus_v2_list)
    networkstatus_v2_list = smartlist_create();

  entries = tor_listdir(filename);
  if (!entries) { /* dir doesn't exist */
    tor_free(filename);
    return 0;
  } else if (!smartlist_len(entries) && maybe_delete) {
    rmdir(filename);
    tor_free(filename);
    smartlist_free(entries);
    return 0;
  }
  tor_free(filename);
  SMARTLIST_FOREACH(entries, const char *, fn, {
      char buf[DIGEST_LEN];
      if (maybe_delete) {
        filename = get_datadir_fname2("cached-status", fn);
        remove_file_if_very_old(filename, now);
        tor_free(filename);
        continue;
      }
      if (strlen(fn) != HEX_DIGEST_LEN ||
          base16_decode(buf, sizeof(buf), fn, strlen(fn))) {
        log_info(LD_DIR,
                 "Skipping cached-status file with unexpected name \"%s\"",fn);
        continue;
      }
      filename = get_datadir_fname2("cached-status", fn);
      s = read_file_to_str(filename, 0, &st);
      if (s) {
        if (router_set_networkstatus_v2(s, st.st_mtime, NS_FROM_CACHE,
                                        NULL)<0) {
          log_warn(LD_FS, "Couldn't load networkstatus from \"%s\"",filename);
        }
        tor_free(s);
      }
      tor_free(filename);
    });
  SMARTLIST_FOREACH(entries, char *, fn, tor_free(fn));
  smartlist_free(entries);
  networkstatus_v2_list_clean(time(NULL));
  routers_update_all_from_networkstatus(time(NULL), 2);
  return 0;
}

/** Read every cached v3 consensus networkstatus from the disk. */
int
router_reload_consensus_networkstatus(void)
{
  char *filename;
  char *s;
  struct stat st;
  or_options_t *options = get_options();
  const unsigned int flags = NSSET_FROM_CACHE | NSSET_DONT_DOWNLOAD_CERTS;
  int flav;

  /* FFFF Suppress warnings if cached consensus is bad? */
  for (flav = 0; flav < N_CONSENSUS_FLAVORS; ++flav) {
    char buf[128];
    const char *flavor = networkstatus_get_flavor_name(flav);
    if (flav == FLAV_NS) {
      filename = get_datadir_fname("cached-consensus");
    } else {
      tor_snprintf(buf, sizeof(buf), "cached-%s-consensus", flavor);
      filename = get_datadir_fname(buf);
    }
    s = read_file_to_str(filename, RFTS_IGNORE_MISSING, NULL);
    if (s) {
      if (networkstatus_set_current_consensus(s, flavor, flags) < -1) {
        log_warn(LD_FS, "Couldn't load consensus %s networkstatus from \"%s\"",
                 flavor, filename);
      }
      tor_free(s);
    }
    tor_free(filename);

    if (flav == FLAV_NS) {
      filename = get_datadir_fname("unverified-consensus");
    } else {
      tor_snprintf(buf, sizeof(buf), "unverified-%s-consensus", flavor);
      filename = get_datadir_fname(buf);
    }

    s = read_file_to_str(filename, RFTS_IGNORE_MISSING, NULL);
    if (s) {
      if (networkstatus_set_current_consensus(s, flavor,
                                     flags|NSSET_WAS_WAITING_FOR_CERTS)) {
      log_info(LD_FS, "Couldn't load consensus %s networkstatus from \"%s\"",
               flavor, filename);
    }
      tor_free(s);
    }
    tor_free(filename);
  }

  if (!current_consensus ||
      (stat(options->FallbackNetworkstatusFile, &st)==0 &&
       st.st_mtime > current_consensus->valid_after)) {
    s = read_file_to_str(options->FallbackNetworkstatusFile,
                         RFTS_IGNORE_MISSING, NULL);
    if (s) {
      if (networkstatus_set_current_consensus(s, "ns",
                                              flags|NSSET_ACCEPT_OBSOLETE)) {
        log_info(LD_FS, "Couldn't load consensus networkstatus from \"%s\"",
                 options->FallbackNetworkstatusFile);
      } else {
        log_notice(LD_FS,
                   "Loaded fallback consensus networkstatus from \"%s\"",
                   options->FallbackNetworkstatusFile);
      }
      tor_free(s);
    }
  }

  if (!current_consensus) {
    if (!named_server_map)
      named_server_map = strmap_new();
    if (!unnamed_server_map)
      unnamed_server_map = strmap_new();
  }

  update_certificate_downloads(time(NULL));

  routers_update_all_from_networkstatus(time(NULL), 3);

  return 0;
}

/** Free all storage held by the vote_routerstatus object <b>rs</b>. */
static void
vote_routerstatus_free(vote_routerstatus_t *rs)
{
  vote_microdesc_hash_t *h, *next;
  if (!rs)
    return;
  tor_free(rs->version);
  tor_free(rs->status.exitsummary);
  for (h = rs->microdesc; h; h = next) {
    tor_free(h->microdesc_hash_line);
    next = h->next;
    tor_free(h);
  }
  tor_free(rs);
}

/** Free all storage held by the routerstatus object <b>rs</b>. */
void
routerstatus_free(routerstatus_t *rs)
{
  if (!rs)
    return;
  tor_free(rs->exitsummary);
  tor_free(rs);
}

/** Free all storage held by the networkstatus object <b>ns</b>. */
void
networkstatus_v2_free(networkstatus_v2_t *ns)
{
  if (!ns)
    return;
  tor_free(ns->source_address);
  tor_free(ns->contact);
  if (ns->signing_key)
    crypto_free_pk_env(ns->signing_key);
  tor_free(ns->client_versions);
  tor_free(ns->server_versions);
  if (ns->entries) {
    SMARTLIST_FOREACH(ns->entries, routerstatus_t *, rs,
                      routerstatus_free(rs));
    smartlist_free(ns->entries);
  }
  tor_free(ns);
}

/** Free all storage held in <b>sig</b> */
void
document_signature_free(document_signature_t *sig)
{
  tor_free(sig->signature);
  tor_free(sig);
}

/** Return a newly allocated copy of <b>sig</b> */
document_signature_t *
document_signature_dup(const document_signature_t *sig)
{
  document_signature_t *r = tor_memdup(sig, sizeof(document_signature_t));
  if (r->signature)
    r->signature = tor_memdup(sig->signature, sig->signature_len);
  return r;
}

/** Free all storage held in <b>ns</b>. */
void
networkstatus_vote_free(networkstatus_t *ns)
{
  if (!ns)
    return;

  tor_free(ns->client_versions);
  tor_free(ns->server_versions);
  if (ns->known_flags) {
    SMARTLIST_FOREACH(ns->known_flags, char *, c, tor_free(c));
    smartlist_free(ns->known_flags);
  }
  if (ns->weight_params) {
    SMARTLIST_FOREACH(ns->weight_params, char *, c, tor_free(c));
    smartlist_free(ns->weight_params);
  }
  if (ns->net_params) {
    SMARTLIST_FOREACH(ns->net_params, char *, c, tor_free(c));
    smartlist_free(ns->net_params);
  }
  if (ns->supported_methods) {
    SMARTLIST_FOREACH(ns->supported_methods, char *, c, tor_free(c));
    smartlist_free(ns->supported_methods);
  }
  if (ns->voters) {
    SMARTLIST_FOREACH_BEGIN(ns->voters, networkstatus_voter_info_t *, voter) {
      tor_free(voter->nickname);
      tor_free(voter->address);
      tor_free(voter->contact);
      if (voter->sigs) {
        SMARTLIST_FOREACH(voter->sigs, document_signature_t *, sig,
                          document_signature_free(sig));
        smartlist_free(voter->sigs);
      }
      tor_free(voter);
    } SMARTLIST_FOREACH_END(voter);
    smartlist_free(ns->voters);
  }
  authority_cert_free(ns->cert);

  if (ns->routerstatus_list) {
    if (ns->type == NS_TYPE_VOTE || ns->type == NS_TYPE_OPINION) {
      SMARTLIST_FOREACH(ns->routerstatus_list, vote_routerstatus_t *, rs,
                        vote_routerstatus_free(rs));
    } else {
      SMARTLIST_FOREACH(ns->routerstatus_list, routerstatus_t *, rs,
                        routerstatus_free(rs));
    }

    smartlist_free(ns->routerstatus_list);
  }

  digestmap_free(ns->desc_digest_map, NULL);

  memset(ns, 11, sizeof(*ns));
  tor_free(ns);
}

/** Return the voter info from <b>vote</b> for the voter whose identity digest
 * is <b>identity</b>, or NULL if no such voter is associated with
 * <b>vote</b>. */
networkstatus_voter_info_t *
networkstatus_get_voter_by_id(networkstatus_t *vote,
                              const char *identity)
{
  if (!vote || !vote->voters)
    return NULL;
  SMARTLIST_FOREACH(vote->voters, networkstatus_voter_info_t *, voter,
    if (!memcmp(voter->identity_digest, identity, DIGEST_LEN))
      return voter);
  return NULL;
}

/** Check whether the signature <b>sig</b> is correctly signed with the
 * signing key in <b>cert</b>.  Return -1 if <b>cert</b> doesn't match the
 * signing key; otherwise set the good_signature or bad_signature flag on
 * <b>voter</b>, and return 0. */
int
networkstatus_check_document_signature(const networkstatus_t *consensus,
                                       document_signature_t *sig,
                                       const authority_cert_t *cert)
{
  char key_digest[DIGEST_LEN];
  const int dlen = sig->alg == DIGEST_SHA1 ? DIGEST_LEN : DIGEST256_LEN;
  char *signed_digest;
  size_t signed_digest_len;

  if (crypto_pk_get_digest(cert->signing_key, key_digest)<0)
    return -1;
  if (memcmp(sig->signing_key_digest, key_digest, DIGEST_LEN) ||
      memcmp(sig->identity_digest, cert->cache_info.identity_digest,
             DIGEST_LEN))
    return -1;

  signed_digest_len = crypto_pk_keysize(cert->signing_key);
  signed_digest = tor_malloc(signed_digest_len);
  if (crypto_pk_public_checksig(cert->signing_key,
                                signed_digest,
<<<<<<< HEAD
                                sig->signature,
                                sig->signature_len) < dlen ||
      memcmp(signed_digest, consensus->digests.d[sig->alg], dlen)) {
=======
                                signed_digest_len,
                                voter->signature,
                                voter->signature_len) != DIGEST_LEN ||
      memcmp(signed_digest, consensus->networkstatus_digest, DIGEST_LEN)) {
>>>>>>> 50b06a2b
    log_warn(LD_DIR, "Got a bad signature on a networkstatus vote");
    sig->bad_signature = 1;
  } else {
    sig->good_signature = 1;
  }
  tor_free(signed_digest);
  return 0;
}

/** Given a v3 networkstatus consensus in <b>consensus</b>, check every
 * as-yet-unchecked signature on <b>consensus</b>.  Return 1 if there is a
 * signature from every recognized authority on it, 0 if there are
 * enough good signatures from recognized authorities on it, -1 if we might
 * get enough good signatures by fetching missing certificates, and -2
 * otherwise.  Log messages at INFO or WARN: if <b>warn</b> is over 1, warn
 * about every problem; if warn is at least 1, warn only if we can't get
 * enough signatures; if warn is negative, log nothing at all. */
int
networkstatus_check_consensus_signature(networkstatus_t *consensus,
                                        int warn)
{
  int n_good = 0;
  int n_missing_key = 0, n_dl_failed_key = 0;
  int n_bad = 0;
  int n_unknown = 0;
  int n_no_signature = 0;
  int n_v3_authorities = get_n_authorities(V3_AUTHORITY);
  int n_required = n_v3_authorities/2 + 1;
  smartlist_t *need_certs_from = smartlist_create();
  smartlist_t *unrecognized = smartlist_create();
  smartlist_t *missing_authorities = smartlist_create();
  int severity;
  time_t now = time(NULL);

  tor_assert(consensus->type == NS_TYPE_CONSENSUS);

  SMARTLIST_FOREACH_BEGIN(consensus->voters, networkstatus_voter_info_t *,
                          voter) {
    int good_here = 0;
    int bad_here = 0;
    int unknown_here = 0;
    int missing_key_here = 0, dl_failed_key_here = 0;
    SMARTLIST_FOREACH_BEGIN(voter->sigs, document_signature_t *, sig) {
      if (!sig->good_signature && !sig->bad_signature &&
          sig->signature) {
        /* we can try to check the signature. */
        int is_v3_auth = trusteddirserver_get_by_v3_auth_digest(
                                              sig->identity_digest) != NULL;
        authority_cert_t *cert =
          authority_cert_get_by_digests(sig->identity_digest,
                                        sig->signing_key_digest);
        tor_assert(!memcmp(sig->identity_digest, voter->identity_digest,
                           DIGEST_LEN));

        if (!is_v3_auth) {
          smartlist_add(unrecognized, voter);
          ++unknown_here;
          continue;
        } else if (!cert || cert->expires < now) {
          smartlist_add(need_certs_from, voter);
          ++missing_key_here;
          if (authority_cert_dl_looks_uncertain(sig->identity_digest))
            ++dl_failed_key_here;
          continue;
        }
        if (networkstatus_check_document_signature(consensus, sig, cert) < 0) {
          smartlist_add(need_certs_from, voter);
          ++missing_key_here;
          if (authority_cert_dl_looks_uncertain(sig->identity_digest))
            ++dl_failed_key_here;
          continue;
        }
      }
      if (sig->good_signature)
        ++good_here;
      else if (sig->bad_signature)
        ++bad_here;
    } SMARTLIST_FOREACH_END(sig);
    if (good_here)
      ++n_good;
    else if (bad_here)
      ++n_bad;
    else if (missing_key_here) {
      ++n_missing_key;
      if (dl_failed_key_here)
        ++n_dl_failed_key;
    } else if (unknown_here) {
      ++n_unknown;
    } else {
      ++n_no_signature;
    }
  } SMARTLIST_FOREACH_END(voter);

  /* Now see whether we're missing any voters entirely. */
  SMARTLIST_FOREACH(router_get_trusted_dir_servers(),
                    trusted_dir_server_t *, ds,
    {
      if ((ds->type & V3_AUTHORITY) &&
          !networkstatus_get_voter_by_id(consensus, ds->v3_identity_digest))
        smartlist_add(missing_authorities, ds);
    });

  if (warn > 1 || (warn >= 0 &&
                   (n_good + n_missing_key - n_dl_failed_key < n_required))) {
    severity = LOG_WARN;
  } else {
    severity = LOG_INFO;
  }

  if (warn >= 0) {
    SMARTLIST_FOREACH(unrecognized, networkstatus_voter_info_t *, voter,
      {
        log(severity, LD_DIR, "Consensus includes unrecognized authority "
                 "'%s' at %s:%d (contact %s; identity %s)",
                 voter->nickname, voter->address, (int)voter->dir_port,
                 voter->contact?voter->contact:"n/a",
                 hex_str(voter->identity_digest, DIGEST_LEN));
      });
    SMARTLIST_FOREACH(need_certs_from, networkstatus_voter_info_t *, voter,
      {
        log(severity, LD_DIR, "Looks like we need to download a new "
                 "certificate from authority '%s' at %s:%d (contact %s; "
                 "identity %s)",
                 voter->nickname, voter->address, (int)voter->dir_port,
                 voter->contact?voter->contact:"n/a",
                 hex_str(voter->identity_digest, DIGEST_LEN));
      });
    SMARTLIST_FOREACH(missing_authorities, trusted_dir_server_t *, ds,
      {
        log(severity, LD_DIR, "Consensus does not include configured "
                 "authority '%s' at %s:%d (identity %s)",
                 ds->nickname, ds->address, (int)ds->dir_port,
                 hex_str(ds->v3_identity_digest, DIGEST_LEN));
      });
    {
      smartlist_t *sl = smartlist_create();
      char *cp;
      tor_asprintf(&cp, "A consensus needs %d good signatures from recognized "
                   "authorities for us to accept it. This one has %d.",
                   n_required, n_good);
      smartlist_add(sl,cp);
      if (n_no_signature) {
        tor_asprintf(&cp, "%d of the authorities we know didn't sign it.",
                     n_no_signature);
        smartlist_add(sl,cp);
      }
      if (n_unknown) {
        tor_asprintf(&cp, "It has %d signatures from authorities we don't "
                      "recognize.", n_unknown);
        smartlist_add(sl,cp);
      }
      if (n_bad) {
        tor_asprintf(&cp, "%d of the signatures on it didn't verify "
                      "correctly.", n_bad);
        smartlist_add(sl,cp);
      }
      if (n_missing_key) {
        tor_asprintf(&cp, "We were unable to check %d of the signatures, "
                      "because we were missing the keys.", n_missing_key);
        smartlist_add(sl,cp);
      }
      cp = smartlist_join_strings(sl, " ", 0, NULL);
      log(severity, LD_DIR, "%s", cp);
      tor_free(cp);
      SMARTLIST_FOREACH(sl, char *, c, tor_free(c));
      smartlist_free(sl);
    }
  }

  smartlist_free(unrecognized);
  smartlist_free(need_certs_from);
  smartlist_free(missing_authorities);

  if (n_good == n_v3_authorities)
    return 1;
  else if (n_good >= n_required)
    return 0;
  else if (n_good + n_missing_key >= n_required)
    return -1;
  else
    return -2;
}

/** Helper: return a newly allocated string containing the name of the filename
 * where we plan to cache the network status with the given identity digest. */
char *
networkstatus_get_cache_filename(const char *identity_digest)
{
  char fp[HEX_DIGEST_LEN+1];
  base16_encode(fp, HEX_DIGEST_LEN+1, identity_digest, DIGEST_LEN);
  return get_datadir_fname2("cached-status", fp);
}

/** Helper for smartlist_sort: Compare two networkstatus objects by
 * publication date. */
static int
_compare_networkstatus_v2_published_on(const void **_a, const void **_b)
{
  const networkstatus_v2_t *a = *_a, *b = *_b;
  if (a->published_on < b->published_on)
    return -1;
  else if (a->published_on > b->published_on)
    return 1;
  else
    return 0;
}

/** Add the parsed v2 networkstatus in <b>ns</b> (with original document in
 * <b>s</b>) to the disk cache (and the in-memory directory server cache) as
 * appropriate. */
static int
add_networkstatus_to_cache(const char *s,
                           v2_networkstatus_source_t source,
                           networkstatus_v2_t *ns)
{
  if (source != NS_FROM_CACHE) {
    char *fn = networkstatus_get_cache_filename(ns->identity_digest);
    if (write_str_to_file(fn, s, 0)<0) {
      log_notice(LD_FS, "Couldn't write cached network status to \"%s\"", fn);
    }
    tor_free(fn);
  }

  if (directory_caches_v2_dir_info(get_options()))
    dirserv_set_cached_networkstatus_v2(s,
                                        ns->identity_digest,
                                        ns->published_on);

  return 0;
}

/** How far in the future do we allow a network-status to get before removing
 * it? (seconds) */
#define NETWORKSTATUS_ALLOW_SKEW (24*60*60)

/** Given a string <b>s</b> containing a network status that we received at
 * <b>arrived_at</b> from <b>source</b>, try to parse it, see if we want to
 * store it, and put it into our cache as necessary.
 *
 * If <b>source</b> is NS_FROM_DIR or NS_FROM_CACHE, do not replace our
 * own networkstatus_t (if we're an authoritative directory server).
 *
 * If <b>source</b> is NS_FROM_CACHE, do not write our networkstatus_t to the
 * cache.
 *
 * If <b>requested_fingerprints</b> is provided, it must contain a list of
 * uppercased identity fingerprints.  Do not update any networkstatus whose
 * fingerprint is not on the list; after updating a networkstatus, remove its
 * fingerprint from the list.
 *
 * Return 0 on success, -1 on failure.
 *
 * Callers should make sure that routers_update_all_from_networkstatus() is
 * invoked after this function succeeds.
 */
int
router_set_networkstatus_v2(const char *s, time_t arrived_at,
                            v2_networkstatus_source_t source,
                            smartlist_t *requested_fingerprints)
{
  networkstatus_v2_t *ns;
  int i, found;
  time_t now;
  int skewed = 0;
  trusted_dir_server_t *trusted_dir = NULL;
  const char *source_desc = NULL;
  char fp[HEX_DIGEST_LEN+1];
  char published[ISO_TIME_LEN+1];

  if (!directory_caches_v2_dir_info(get_options()))
    return 0; /* Don't bother storing it. */

  ns = networkstatus_v2_parse_from_string(s);
  if (!ns) {
    log_warn(LD_DIR, "Couldn't parse network status.");
    return -1;
  }
  base16_encode(fp, HEX_DIGEST_LEN+1, ns->identity_digest, DIGEST_LEN);
  if (!(trusted_dir =
        router_get_trusteddirserver_by_digest(ns->identity_digest)) ||
      !(trusted_dir->type & V2_AUTHORITY)) {
    log_info(LD_DIR, "Network status was signed, but not by an authoritative "
             "directory we recognize.");
    source_desc = fp;
  } else {
    source_desc = trusted_dir->description;
  }
  now = time(NULL);
  if (arrived_at > now)
    arrived_at = now;

  ns->received_on = arrived_at;

  format_iso_time(published, ns->published_on);

  if (ns->published_on > now + NETWORKSTATUS_ALLOW_SKEW) {
    char dbuf[64];
    long delta = now - ns->published_on;
    format_time_interval(dbuf, sizeof(dbuf), delta);
    log_warn(LD_GENERAL, "Network status from %s was published %s in the "
             "future (%s GMT). Check your time and date settings! "
             "Not caching.",
             source_desc, dbuf, published);
    control_event_general_status(LOG_WARN,
                       "CLOCK_SKEW MIN_SKEW=%ld SOURCE=NETWORKSTATUS:%s:%d",
                       delta, ns->source_address, ns->source_dirport);
    skewed = 1;
  }

  if (!networkstatus_v2_list)
    networkstatus_v2_list = smartlist_create();

  if ( (source == NS_FROM_DIR_BY_FP || source == NS_FROM_DIR_ALL) &&
       router_digest_is_me(ns->identity_digest)) {
    /* Don't replace our own networkstatus when we get it from somebody else.*/
    networkstatus_v2_free(ns);
    return 0;
  }

  if (requested_fingerprints) {
    if (smartlist_string_isin(requested_fingerprints, fp)) {
      smartlist_string_remove(requested_fingerprints, fp);
    } else {
      if (source != NS_FROM_DIR_ALL) {
        char *requested =
          smartlist_join_strings(requested_fingerprints," ",0,NULL);
        log_warn(LD_DIR,
               "We received a network status with a fingerprint (%s) that we "
               "never requested. (We asked for: %s.) Dropping.",
               fp, requested);
        tor_free(requested);
        return 0;
      }
    }
  }

  if (!trusted_dir) {
    if (!skewed) {
      /* We got a non-trusted networkstatus, and we're a directory cache.
       * This means that we asked an authority, and it told us about another
       * authority we didn't recognize. */
      log_info(LD_DIR,
               "We do not recognize authority (%s) but we are willing "
               "to cache it.", fp);
      add_networkstatus_to_cache(s, source, ns);
      networkstatus_v2_free(ns);
    }
    return 0;
  }

  found = 0;
  for (i=0; i < smartlist_len(networkstatus_v2_list); ++i) {
    networkstatus_v2_t *old_ns = smartlist_get(networkstatus_v2_list, i);

    if (!memcmp(old_ns->identity_digest, ns->identity_digest, DIGEST_LEN)) {
      if (!memcmp(old_ns->networkstatus_digest,
                  ns->networkstatus_digest, DIGEST_LEN)) {
        /* Same one we had before. */
        networkstatus_v2_free(ns);
        tor_assert(trusted_dir);
        log_info(LD_DIR,
                 "Not replacing network-status from %s (published %s); "
                 "we already have it.",
                 trusted_dir->description, published);
        if (old_ns->received_on < arrived_at) {
          if (source != NS_FROM_CACHE) {
            char *fn;
            fn = networkstatus_get_cache_filename(old_ns->identity_digest);
            /* We use mtime to tell when it arrived, so update that. */
            touch_file(fn);
            tor_free(fn);
          }
          old_ns->received_on = arrived_at;
        }
        download_status_failed(&trusted_dir->v2_ns_dl_status, 0);
        return 0;
      } else if (old_ns->published_on >= ns->published_on) {
        char old_published[ISO_TIME_LEN+1];
        format_iso_time(old_published, old_ns->published_on);
        tor_assert(trusted_dir);
        log_info(LD_DIR,
                 "Not replacing network-status from %s (published %s);"
                 " we have a newer one (published %s) for this authority.",
                 trusted_dir->description, published,
                 old_published);
        networkstatus_v2_free(ns);
        download_status_failed(&trusted_dir->v2_ns_dl_status, 0);
        return 0;
      } else {
        networkstatus_v2_free(old_ns);
        smartlist_set(networkstatus_v2_list, i, ns);
        found = 1;
        break;
      }
    }
  }

  if (source != NS_FROM_CACHE && trusted_dir) {
    download_status_reset(&trusted_dir->v2_ns_dl_status);
  }

  if (!found)
    smartlist_add(networkstatus_v2_list, ns);

/** Retain any routerinfo mentioned in a V2 networkstatus for at least this
 * long. */
#define V2_NETWORKSTATUS_ROUTER_LIFETIME (3*60*60)

  {
    time_t live_until = ns->published_on + V2_NETWORKSTATUS_ROUTER_LIFETIME;
    SMARTLIST_FOREACH(ns->entries, routerstatus_t *, rs,
    {
      signed_descriptor_t *sd =
        router_get_by_descriptor_digest(rs->descriptor_digest);
      if (sd) {
        if (sd->last_listed_as_valid_until < live_until)
          sd->last_listed_as_valid_until = live_until;
      } else {
        rs->need_to_mirror = 1;
      }
    });
  }

  log_info(LD_DIR, "Setting networkstatus %s %s (published %s)",
           source == NS_FROM_CACHE?"cached from":
           ((source == NS_FROM_DIR_BY_FP || source == NS_FROM_DIR_ALL) ?
             "downloaded from":"generated for"),
           trusted_dir->description, published);
  networkstatus_v2_list_has_changed = 1;

  smartlist_sort(networkstatus_v2_list,
                 _compare_networkstatus_v2_published_on);

  if (!skewed)
    add_networkstatus_to_cache(s, source, ns);

  return 0;
}

/** Remove all very-old network_status_t objects from memory and from the
 * disk cache. */
void
networkstatus_v2_list_clean(time_t now)
{
  int i;
  if (!networkstatus_v2_list)
    return;

  for (i = 0; i < smartlist_len(networkstatus_v2_list); ++i) {
    networkstatus_v2_t *ns = smartlist_get(networkstatus_v2_list, i);
    char *fname = NULL;
    if (ns->published_on + MAX_NETWORKSTATUS_AGE > now)
      continue;
    /* Okay, this one is too old.  Remove it from the list, and delete it
     * from the cache. */
    smartlist_del(networkstatus_v2_list, i--);
    fname = networkstatus_get_cache_filename(ns->identity_digest);
    if (file_status(fname) == FN_FILE) {
      log_info(LD_DIR, "Removing too-old networkstatus in %s", fname);
      unlink(fname);
    }
    tor_free(fname);
    if (directory_caches_v2_dir_info(get_options())) {
      dirserv_set_cached_networkstatus_v2(NULL, ns->identity_digest, 0);
    }
    networkstatus_v2_free(ns);
  }

  /* And now go through the directory cache for any cached untrusted
   * networkstatuses and other network info. */
  dirserv_clear_old_networkstatuses(now - MAX_NETWORKSTATUS_AGE);
  dirserv_clear_old_v1_info(now);
}

/** Helper for bsearching a list of routerstatus_t pointers: compare a
 * digest in the key to the identity digest of a routerstatus_t. */
int
compare_digest_to_routerstatus_entry(const void *_key, const void **_member)
{
  const char *key = _key;
  const routerstatus_t *rs = *_member;
  return memcmp(key, rs->identity_digest, DIGEST_LEN);
}

/** Return the entry in <b>ns</b> for the identity digest <b>digest</b>, or
 * NULL if none was found. */
routerstatus_t *
networkstatus_v2_find_entry(networkstatus_v2_t *ns, const char *digest)
{
  return smartlist_bsearch(ns->entries, digest,
                           compare_digest_to_routerstatus_entry);
}

/** Return the entry in <b>ns</b> for the identity digest <b>digest</b>, or
 * NULL if none was found. */
routerstatus_t *
networkstatus_vote_find_entry(networkstatus_t *ns, const char *digest)
{
  return smartlist_bsearch(ns->routerstatus_list, digest,
                           compare_digest_to_routerstatus_entry);
}

/*XXXX make this static once functions are moved into this file. */
/** Search the routerstatuses in <b>ns</b> for one whose identity digest is
 * <b>digest</b>.  Return value and set *<b>found_out</b> as for
 * smartlist_bsearch_idx(). */
int
networkstatus_vote_find_entry_idx(networkstatus_t *ns,
                                  const char *digest, int *found_out)
{
  return smartlist_bsearch_idx(ns->routerstatus_list, digest,
                               compare_digest_to_routerstatus_entry,
                               found_out);
}

/** Return a list of the v2 networkstatus documents. */
const smartlist_t *
networkstatus_get_v2_list(void)
{
  if (!networkstatus_v2_list)
    networkstatus_v2_list = smartlist_create();
  return networkstatus_v2_list;
}

/** Return the consensus view of the status of the router whose current
 * <i>descriptor</i> digest is <b>digest</b>, or NULL if no such router is
 * known. */
routerstatus_t *
router_get_consensus_status_by_descriptor_digest(const char *digest)
{
  if (!current_consensus) return NULL;
  if (!current_consensus->desc_digest_map) {
    digestmap_t * m = current_consensus->desc_digest_map = digestmap_new();
    SMARTLIST_FOREACH(current_consensus->routerstatus_list,
                      routerstatus_t *, rs,
     {
       digestmap_set(m, rs->descriptor_digest, rs);
     });
  }
  return digestmap_get(current_consensus->desc_digest_map, digest);
}

/** Given the digest of a router descriptor, return its current download
 * status, or NULL if the digest is unrecognized. */
download_status_t *
router_get_dl_status_by_descriptor_digest(const char *d)
{
  routerstatus_t *rs;
  if ((rs = router_get_consensus_status_by_descriptor_digest(d)))
    return &rs->dl_status;
  if (v2_download_status_map)
    return digestmap_get(v2_download_status_map, d);

  return NULL;
}

/** Return the consensus view of the status of the router whose identity
 * digest is <b>digest</b>, or NULL if we don't know about any such router. */
routerstatus_t *
router_get_consensus_status_by_id(const char *digest)
{
  if (!current_consensus)
    return NULL;
  return smartlist_bsearch(current_consensus->routerstatus_list, digest,
                           compare_digest_to_routerstatus_entry);
}

/** Given a nickname (possibly verbose, possibly a hexadecimal digest), return
 * the corresponding routerstatus_t, or NULL if none exists.  Warn the
 * user if <b>warn_if_unnamed</b> is set, and they have specified a router by
 * nickname, but the Named flag isn't set for that router. */
routerstatus_t *
router_get_consensus_status_by_nickname(const char *nickname,
                                        int warn_if_unnamed)
{
  char digest[DIGEST_LEN];
  routerstatus_t *best=NULL;
  smartlist_t *matches=NULL;
  const char *named_id=NULL;

  if (!current_consensus || !nickname)
    return NULL;

  /* Is this name really a hexadecimal identity digest? */
  if (nickname[0] == '$') {
    if (base16_decode(digest, DIGEST_LEN, nickname+1, strlen(nickname+1))<0)
      return NULL;
    return networkstatus_vote_find_entry(current_consensus, digest);
  } else if (strlen(nickname) == HEX_DIGEST_LEN &&
       (base16_decode(digest, DIGEST_LEN, nickname, strlen(nickname))==0)) {
    return networkstatus_vote_find_entry(current_consensus, digest);
  }

  /* Is there a server that is Named with this name? */
  if (named_server_map)
    named_id = strmap_get_lc(named_server_map, nickname);
  if (named_id)
    return networkstatus_vote_find_entry(current_consensus, named_id);

  /* Okay; is this name listed as Unnamed? */
  if (unnamed_server_map &&
      strmap_get_lc(unnamed_server_map, nickname)) {
    log_info(LD_GENERAL, "The name %s is listed as Unnamed; it is not the "
             "canonical name of any server we know.", escaped(nickname));
    return NULL;
  }

  /* This name is not canonical for any server; go through the list and
   * see who it matches. */
  /*XXXX This is inefficient; optimize it if it matters. */
  matches = smartlist_create();
  SMARTLIST_FOREACH(current_consensus->routerstatus_list,
                    routerstatus_t *, lrs,
    {
      if (!strcasecmp(lrs->nickname, nickname)) {
        if (lrs->is_named) {
          tor_fragile_assert() /* This should never happen. */
          smartlist_free(matches);
          return lrs;
        } else {
          if (lrs->is_unnamed) {
            tor_fragile_assert(); /* nor should this. */
            smartlist_clear(matches);
            best=NULL;
            break;
          }
          smartlist_add(matches, lrs);
          best = lrs;
        }
      }
    });

  if (smartlist_len(matches)>1 && warn_if_unnamed) {
    int any_unwarned=0;
    SMARTLIST_FOREACH(matches, routerstatus_t *, lrs,
      {
        if (! lrs->name_lookup_warned) {
          lrs->name_lookup_warned=1;
          any_unwarned=1;
        }
      });
    if (any_unwarned) {
      log_warn(LD_CONFIG,"There are multiple matches for the nickname \"%s\","
               " but none is listed as named by the directory authorities. "
               "Choosing one arbitrarily.", nickname);
    }
  } else if (warn_if_unnamed && best && !best->name_lookup_warned) {
    char fp[HEX_DIGEST_LEN+1];
    base16_encode(fp, sizeof(fp),
                  best->identity_digest, DIGEST_LEN);
    log_warn(LD_CONFIG,
         "When looking up a status, you specified a server \"%s\" by name, "
         "but the directory authorities do not have any key registered for "
         "this nickname -- so it could be used by any server, "
         "not just the one you meant. "
         "To make sure you get the same server in the future, refer to "
         "it by key, as \"$%s\".", nickname, fp);
    best->name_lookup_warned = 1;
  }
  smartlist_free(matches);
  return best;
}

/** Return the identity digest that's mapped to officially by
 * <b>nickname</b>. */
const char *
networkstatus_get_router_digest_by_nickname(const char *nickname)
{
  if (!named_server_map)
    return NULL;
  return strmap_get_lc(named_server_map, nickname);
}

/** Return true iff <b>nickname</b> is disallowed from being the nickname
 * of any server. */
int
networkstatus_nickname_is_unnamed(const char *nickname)
{
  if (!unnamed_server_map)
    return 0;
  return strmap_get_lc(unnamed_server_map, nickname) != NULL;
}

/** How frequently do directory authorities re-download fresh networkstatus
 * documents? */
#define AUTHORITY_NS_CACHE_INTERVAL (10*60)

/** How frequently do non-authority directory caches re-download fresh
 * networkstatus documents? */
#define NONAUTHORITY_NS_CACHE_INTERVAL (60*60)

/** We are a directory server, and so cache network_status documents.
 * Initiate downloads as needed to update them.  For v2 authorities,
 * this means asking each trusted directory for its network-status.
 * For caches, this means asking a random v2 authority for all
 * network-statuses.
 */
static void
update_v2_networkstatus_cache_downloads(time_t now)
{
  int authority = authdir_mode_v2(get_options());
  int interval =
    authority ? AUTHORITY_NS_CACHE_INTERVAL : NONAUTHORITY_NS_CACHE_INTERVAL;
  const smartlist_t *trusted_dir_servers = router_get_trusted_dir_servers();

  if (last_networkstatus_download_attempted + interval >= now)
    return;

  last_networkstatus_download_attempted = now;

  if (authority) {
    /* An authority launches a separate connection for everybody. */
    SMARTLIST_FOREACH_BEGIN(trusted_dir_servers, trusted_dir_server_t *, ds)
      {
         char resource[HEX_DIGEST_LEN+6]; /* fp/hexdigit.z\0 */
         tor_addr_t addr;
         if (!(ds->type & V2_AUTHORITY))
           continue;
         if (router_digest_is_me(ds->digest))
           continue;
         tor_addr_from_ipv4h(&addr, ds->addr);
         /* Is this quite sensible with IPv6 or multiple addresses? */
         if (connection_get_by_type_addr_port_purpose(
                CONN_TYPE_DIR, &addr, ds->dir_port,
                DIR_PURPOSE_FETCH_V2_NETWORKSTATUS)) {
           /* XXX the above dir_port won't be accurate if we're
            * doing a tunneled conn. In that case it should be or_port.
            * How to guess from here? Maybe make the function less general
            * and have it know that it's looking for dir conns. -RD */
           /* Only directory caches download v2 networkstatuses, and they
            * don't use tunneled connections.  I think it's okay to ignore
            * this. */
           continue;
         }
         strlcpy(resource, "fp/", sizeof(resource));
         base16_encode(resource+3, sizeof(resource)-3, ds->digest, DIGEST_LEN);
         strlcat(resource, ".z", sizeof(resource));
         directory_initiate_command_routerstatus(
               &ds->fake_status, DIR_PURPOSE_FETCH_V2_NETWORKSTATUS,
               ROUTER_PURPOSE_GENERAL,
               0, /* Not private */
               resource,
               NULL, 0 /* No payload. */,
               0 /* No I-M-S. */);
      }
    SMARTLIST_FOREACH_END(ds);
  } else {
    /* A non-authority cache launches one connection to a random authority. */
    /* (Check whether we're currently fetching network-status objects.) */
    if (!connection_get_by_type_purpose(CONN_TYPE_DIR,
                                        DIR_PURPOSE_FETCH_V2_NETWORKSTATUS))
      directory_get_from_dirserver(DIR_PURPOSE_FETCH_V2_NETWORKSTATUS,
                                   ROUTER_PURPOSE_GENERAL, "all.z",
                                   PDS_RETRY_IF_NO_SERVERS);
  }
}

/** How many times will we try to fetch a consensus before we give up? */
#define CONSENSUS_NETWORKSTATUS_MAX_DL_TRIES 8
/** How long will we hang onto a possibly live consensus for which we're
 * fetching certs before we check whether there is a better one? */
#define DELAY_WHILE_FETCHING_CERTS (20*60)

/** If we want to download a fresh consensus, launch a new download as
 * appropriate. */
static void
update_consensus_networkstatus_downloads(time_t now)
{
  int i;
  if (!networkstatus_get_live_consensus(now))
    time_to_download_next_consensus = now; /* No live consensus? Get one now!*/
  if (time_to_download_next_consensus > now)
    return; /* Wait until the current consensus is older. */
  /* XXXXNM Microdescs: may need to download more types. */
  if (!download_status_is_ready(&consensus_dl_status[FLAV_NS], now,
                                CONSENSUS_NETWORKSTATUS_MAX_DL_TRIES))
    return; /* We failed downloading a consensus too recently. */
  if (connection_get_by_type_purpose(CONN_TYPE_DIR,
                                     DIR_PURPOSE_FETCH_CONSENSUS))
    return; /* There's an in-progress download.*/

  for (i=0; i < N_CONSENSUS_FLAVORS; ++i) {
    consensus_waiting_for_certs_t *waiting = &consensus_waiting_for_certs[i];
    if (waiting->consensus) {
      /* XXXX make sure this doesn't delay sane downloads. */
      if (waiting->set_at + DELAY_WHILE_FETCHING_CERTS > now)
        return; /* We're still getting certs for this one. */
      else {
        if (!waiting->dl_failed) {
          download_status_failed(&consensus_dl_status[FLAV_NS], 0);
          waiting->dl_failed=1;
        }
      }
    }
  }

  log_info(LD_DIR, "Launching networkstatus consensus download.");
  directory_get_from_dirserver(DIR_PURPOSE_FETCH_CONSENSUS,
                               ROUTER_PURPOSE_GENERAL, NULL,
                               PDS_RETRY_IF_NO_SERVERS);
}

/** Called when an attempt to download a consensus fails: note that the
 * failure occurred, and possibly retry. */
void
networkstatus_consensus_download_failed(int status_code)
{
  /* XXXXNM Microdescs: may need to handle more types. */
  download_status_failed(&consensus_dl_status[FLAV_NS], status_code);
  /* Retry immediately, if appropriate. */
  update_consensus_networkstatus_downloads(time(NULL));
}

/** How long do we (as a cache) wait after a consensus becomes non-fresh
 * before trying to fetch another? */
#define CONSENSUS_MIN_SECONDS_BEFORE_CACHING 120

/** Update the time at which we'll consider replacing the current
 * consensus. */
void
update_consensus_networkstatus_fetch_time(time_t now)
{
  or_options_t *options = get_options();
  networkstatus_t *c = networkstatus_get_live_consensus(now);
  if (c) {
    long dl_interval;
    long interval = c->fresh_until - c->valid_after;
    long min_sec_before_caching = CONSENSUS_MIN_SECONDS_BEFORE_CACHING;
    time_t start;

    if (min_sec_before_caching > interval/16) {
      /* Usually we allow 2-minutes slop factor in case clocks get
         desynchronized a little.  If we're on a private network with
         a crazy-fast voting interval, though, 2 minutes may be too
         much. */
      min_sec_before_caching = interval/16;
    }

    if (directory_fetches_dir_info_early(options)) {
      /* We want to cache the next one at some point after this one
       * is no longer fresh... */
      start = c->fresh_until + min_sec_before_caching;
      /* Some clients may need the consensus sooner than others. */
      if (options->FetchDirInfoExtraEarly || authdir_mode_v3(options)) {
        dl_interval = 60;
        if (min_sec_before_caching + dl_interval > interval)
          dl_interval = interval/2;
      } else {
        /* But only in the first half-interval after that. */
        dl_interval = interval/2;
      }
    } else {
      /* We're an ordinary client or a bridge. Give all the caches enough
       * time to download the consensus. */
      start = c->fresh_until + (interval*3)/4;
      /* But download the next one well before this one is expired. */
      dl_interval = ((c->valid_until - start) * 7 )/ 8;

      /* If we're a bridge user, make use of the numbers we just computed
       * to choose the rest of the interval *after* them. */
      if (directory_fetches_dir_info_later(options)) {
        /* Give all the *clients* enough time to download the consensus. */
        start = start + dl_interval + min_sec_before_caching;
        /* But try to get it before ours actually expires. */
        dl_interval = (c->valid_until - start) - min_sec_before_caching;
      }
    }
    if (dl_interval < 1)
      dl_interval = 1;
    /* We must not try to replace c while it's still fresh: */
    tor_assert(c->fresh_until < start);
    /* We must download the next one before c is invalid: */
    tor_assert(start+dl_interval < c->valid_until);
    time_to_download_next_consensus = start +crypto_rand_int((int)dl_interval);
    {
      char tbuf1[ISO_TIME_LEN+1];
      char tbuf2[ISO_TIME_LEN+1];
      char tbuf3[ISO_TIME_LEN+1];
      format_local_iso_time(tbuf1, c->fresh_until);
      format_local_iso_time(tbuf2, c->valid_until);
      format_local_iso_time(tbuf3, time_to_download_next_consensus);
      log_info(LD_DIR, "Live consensus %s the most recent until %s and will "
               "expire at %s; fetching the next one at %s.",
               (c->fresh_until > now) ? "will be" : "was",
               tbuf1, tbuf2, tbuf3);
    }
  } else {
    time_to_download_next_consensus = now;
    log_info(LD_DIR, "No live consensus; we should fetch one immediately.");
  }
}

/** Return 1 if there's a reason we shouldn't try any directory
 * fetches yet (e.g. we demand bridges and none are yet known).
 * Else return 0. */
int
should_delay_dir_fetches(or_options_t *options)
{
  if (options->UseBridges && !any_bridge_descriptors_known()) {
    log_info(LD_DIR, "delaying dir fetches (no running bridges known)");
    return 1;
  }
  return 0;
}

/** Launch requests for networkstatus documents and authority certificates as
 * appropriate. */
void
update_networkstatus_downloads(time_t now)
{
  or_options_t *options = get_options();
  if (should_delay_dir_fetches(options))
    return;
  if (directory_fetches_dir_info_early(options))
    update_v2_networkstatus_cache_downloads(now);
  update_consensus_networkstatus_downloads(now);
  update_certificate_downloads(now);
}

/** Launch requests as appropriate for missing directory authority
 * certificates. */
void
update_certificate_downloads(time_t now)
{
  int i;
  for (i = 0; i < N_CONSENSUS_FLAVORS; ++i) {
    if (consensus_waiting_for_certs[i].consensus)
      authority_certs_fetch_missing(consensus_waiting_for_certs[i].consensus,
                                    now);
  }

  authority_certs_fetch_missing(current_consensus, now);
}

/** Return 1 if we have a consensus but we don't have enough certificates
 * to start using it yet. */
int
consensus_is_waiting_for_certs(void)
{
  return consensus_waiting_for_certs[USABLE_CONSENSUS_FLAVOR].consensus
    ? 1 : 0;
}

/** Return the network status with a given identity digest. */
networkstatus_v2_t *
networkstatus_v2_get_by_digest(const char *digest)
{
  SMARTLIST_FOREACH(networkstatus_v2_list, networkstatus_v2_t *, ns,
    {
      if (!memcmp(ns->identity_digest, digest, DIGEST_LEN))
        return ns;
    });
  return NULL;
}

/** Return the most recent consensus that we have downloaded, or NULL if we
 * don't have one. */
networkstatus_t *
networkstatus_get_latest_consensus(void)
{
  return current_consensus;
}

/** Return the most recent consensus that we have downloaded, or NULL if it is
 * no longer live. */
networkstatus_t *
networkstatus_get_live_consensus(time_t now)
{
  if (current_consensus &&
      current_consensus->valid_after <= now &&
      now <= current_consensus->valid_until)
    return current_consensus;
  else
    return NULL;
}

/* XXXX remove this in favor of get_live_consensus. But actually,
 * leave something like it for bridge users, who need to not totally
 * lose if they spend a while fetching a new consensus. */
/** As networkstatus_get_live_consensus(), but is way more tolerant of expired
 * consensuses. */
networkstatus_t *
networkstatus_get_reasonably_live_consensus(time_t now)
{
#define REASONABLY_LIVE_TIME (24*60*60)
  if (current_consensus &&
      current_consensus->valid_after <= now &&
      now <= current_consensus->valid_until+REASONABLY_LIVE_TIME)
    return current_consensus;
  else
    return NULL;
}

/** Given two router status entries for the same router identity, return 1 if
 * if the contents have changed between them. Otherwise, return 0. */
static int
routerstatus_has_changed(const routerstatus_t *a, const routerstatus_t *b)
{
  tor_assert(!memcmp(a->identity_digest, b->identity_digest, DIGEST_LEN));

  return strcmp(a->nickname, b->nickname) ||
         memcmp(a->descriptor_digest, b->descriptor_digest, DIGEST_LEN) ||
         a->addr != b->addr ||
         a->or_port != b->or_port ||
         a->dir_port != b->dir_port ||
         a->is_authority != b->is_authority ||
         a->is_exit != b->is_exit ||
         a->is_stable != b->is_stable ||
         a->is_fast != b->is_fast ||
         a->is_running != b->is_running ||
         a->is_named != b->is_named ||
         a->is_unnamed != b->is_unnamed ||
         a->is_valid != b->is_valid ||
         a->is_v2_dir != b->is_v2_dir ||
         a->is_possible_guard != b->is_possible_guard ||
         a->is_bad_exit != b->is_bad_exit ||
         a->is_bad_directory != b->is_bad_directory ||
         a->is_hs_dir != b->is_hs_dir ||
         a->version_known != b->version_known ||
         a->version_supports_begindir != b->version_supports_begindir ||
         a->version_supports_extrainfo_upload !=
           b->version_supports_extrainfo_upload ||
         a->version_supports_conditional_consensus !=
           b->version_supports_conditional_consensus ||
         a->version_supports_v3_dir != b->version_supports_v3_dir;
}

/** Notify controllers of any router status entries that changed between
 * <b>old_c</b> and <b>new_c</b>. */
static void
notify_control_networkstatus_changed(const networkstatus_t *old_c,
                                     const networkstatus_t *new_c)
{
  smartlist_t *changed;
  if (old_c == new_c)
    return;

  /* tell the controller exactly which relays are still listed, as well
   * as what they're listed as */
  control_event_newconsensus(new_c);

  if (!control_event_is_interesting(EVENT_NS))
    return;

  if (!old_c) {
    control_event_networkstatus_changed(new_c->routerstatus_list);
    return;
  }
  changed = smartlist_create();

  SMARTLIST_FOREACH_JOIN(old_c->routerstatus_list, routerstatus_t *, rs_old,
                         new_c->routerstatus_list, routerstatus_t *, rs_new,
                         memcmp(rs_old->identity_digest,
                                rs_new->identity_digest, DIGEST_LEN),
                         smartlist_add(changed, rs_new)) {
    if (routerstatus_has_changed(rs_old, rs_new))
      smartlist_add(changed, rs_new);
  } SMARTLIST_FOREACH_JOIN_END(rs_old, rs_new);

  control_event_networkstatus_changed(changed);
  smartlist_free(changed);
}

/** Copy all the ancillary information (like router download status and so on)
 * from <b>old_c</b> to <b>new_c</b>. */
static void
networkstatus_copy_old_consensus_info(networkstatus_t *new_c,
                                      const networkstatus_t *old_c)
{
  if (old_c == new_c)
    return;
  if (!old_c || !smartlist_len(old_c->routerstatus_list))
    return;

  SMARTLIST_FOREACH_JOIN(old_c->routerstatus_list, routerstatus_t *, rs_old,
                         new_c->routerstatus_list, routerstatus_t *, rs_new,
                         memcmp(rs_old->identity_digest,
                                rs_new->identity_digest, DIGEST_LEN),
                         STMT_NIL) {
    /* Okay, so we're looking at the same identity. */
    rs_new->name_lookup_warned = rs_old->name_lookup_warned;
    rs_new->last_dir_503_at = rs_old->last_dir_503_at;

    if (!memcmp(rs_old->descriptor_digest, rs_new->descriptor_digest,
                DIGEST_LEN)) {
      /* And the same descriptor too! */
      memcpy(&rs_new->dl_status, &rs_old->dl_status,sizeof(download_status_t));
    }
  } SMARTLIST_FOREACH_JOIN_END(rs_old, rs_new);
}

/** Try to replace the current cached v3 networkstatus with the one in
 * <b>consensus</b>.  If we don't have enough certificates to validate it,
 * store it in consensus_waiting_for_certs and launch a certificate fetch.
 *
 * If flags & NSSET_FROM_CACHE, this networkstatus has come from the disk
 * cache.  If flags & NSSET_WAS_WAITING_FOR_CERTS, this networkstatus was
 * already received, but we were waiting for certificates on it.  If flags &
 * NSSET_DONT_DOWNLOAD_CERTS, do not launch certificate downloads as needed.
 * If flags & NSSET_ACCEPT_OBSOLETE, then we should be willing to take this
 * consensus, even if it comes from many days in the past.
 *
 * Return 0 on success, <0 on failure.  On failure, caller should increment
 * the failure count as appropriate.
 *
 * We return -1 for mild failures that don't need to be reported to the
 * user, and -2 for more serious problems.
 */
int
networkstatus_set_current_consensus(const char *consensus,
                                    const char *flavor,
                                    unsigned flags)
{
  networkstatus_t *c=NULL;
  int r, result = -1;
  time_t now = time(NULL);
  or_options_t *options = get_options();
  char *unverified_fname = NULL, *consensus_fname = NULL;
  int flav = networkstatus_parse_flavor_name(flavor);
  const unsigned from_cache = flags & NSSET_FROM_CACHE;
  const unsigned was_waiting_for_certs = flags & NSSET_WAS_WAITING_FOR_CERTS;
  const unsigned dl_certs = !(flags & NSSET_DONT_DOWNLOAD_CERTS);
  const unsigned accept_obsolete = flags & NSSET_ACCEPT_OBSOLETE;
  const unsigned require_flavor = flags & NSSET_REQUIRE_FLAVOR;
  const digests_t *current_digests = NULL;
  consensus_waiting_for_certs_t *waiting = NULL;
  time_t current_valid_after = 0;
  int free_consensus = 1; /* Free 'c' at the end of the function */

  if (flav < 0) {
    /* XXXX we don't handle unrecognized flavors yet. */
    log_warn(LD_BUG, "Unrecognized consensus flavor %s", flavor);
    return -2;
  }

  /* Make sure it's parseable. */
  c = networkstatus_parse_vote_from_string(consensus, NULL, NS_TYPE_CONSENSUS);
  if (!c) {
    log_warn(LD_DIR, "Unable to parse networkstatus consensus");
    result = -2;
    goto done;
  }

  if ((int)c->flavor != flav) {
    /* This wasn't the flavor we thought we were getting. */
    if (require_flavor) {
      log_warn(LD_DIR, "Got consensus with unexpected flavor %s (wanted %s)",
               networkstatus_get_flavor_name(c->flavor), flavor);
      goto done;
    }
    flav = c->flavor;
    flavor = networkstatus_get_flavor_name(flav);
  }

  if (flav != USABLE_CONSENSUS_FLAVOR &&
      !directory_caches_dir_info(options)) {
    /* This consensus is totally boring to us: we won't use it, and we won't
     * serve it.  Drop it. */
    goto done;
  }

  if (from_cache && !accept_obsolete &&
      c->valid_until < now-OLD_ROUTER_DESC_MAX_AGE) {
    /* XXX022 when we try to make fallbackconsensus work again, we should
     * consider taking this out. Until then, believing obsolete consensuses
     * is causing more harm than good. See also bug 887. */
    log_info(LD_DIR, "Loaded an expired consensus. Discarding.");
    goto done;
  }

  if (!strcmp(flavor, "ns")) {
    consensus_fname = get_datadir_fname("cached-consensus");
    unverified_fname = get_datadir_fname("unverified-consensus");
    if (current_consensus) {
      current_digests = &current_consensus->digests;
      current_valid_after = current_consensus->valid_after;
    }
  } else {
    cached_dir_t *cur;
    char buf[128];
    tor_snprintf(buf, sizeof(buf), "cached-%s-consensus", flavor);
    consensus_fname = get_datadir_fname(buf);
    tor_snprintf(buf, sizeof(buf), "unverified-%s-consensus", flavor);
    unverified_fname = get_datadir_fname(buf);
    cur = dirserv_get_consensus(flavor);
    if (cur) {
      current_digests = &cur->digests;
      current_valid_after = cur->published;
    }
  }

  if (current_digests &&
      !memcmp(&c->digests, current_digests, sizeof(c->digests))) {
    /* We already have this one. That's a failure. */
    log_info(LD_DIR, "Got a %s consensus we already have", flavor);
    goto done;
  }

  if (current_valid_after && c->valid_after <= current_valid_after) {
    /* We have a newer one.  There's no point in accepting this one,
     * even if it's great. */
    log_info(LD_DIR, "Got a %s consensus at least as old as the one we have",
             flavor);
    goto done;
  }

  /* Make sure it's signed enough. */
  if ((r=networkstatus_check_consensus_signature(c, 1))<0) {
    if (r == -1) {
      /* Okay, so it _might_ be signed enough if we get more certificates. */
      if (!was_waiting_for_certs) {
        log_info(LD_DIR,
                 "Not enough certificates to check networkstatus consensus");
      }
      if (!current_valid_after ||
          c->valid_after > current_valid_after) {
        waiting = &consensus_waiting_for_certs[flav];
        networkstatus_vote_free(waiting->consensus);
        tor_free(waiting->body);
        waiting->consensus = c;
        free_consensus = 0;
        waiting->body = tor_strdup(consensus);
        waiting->set_at = now;
        waiting->dl_failed = 0;
        if (!from_cache) {
          write_str_to_file(unverified_fname, consensus, 0);
        }
        if (dl_certs)
          authority_certs_fetch_missing(c, now);
        /* This case is not a success or a failure until we get the certs
         * or fail to get the certs. */
        result = 0;
      } else {
        /* Even if we had enough signatures, we'd never use this as the
         * latest consensus. */
        if (was_waiting_for_certs && from_cache)
          unlink(unverified_fname);
      }
      goto done;
    } else {
      /* This can never be signed enough:  Kill it. */
      if (!was_waiting_for_certs) {
        log_warn(LD_DIR, "Not enough good signatures on networkstatus "
                 "consensus");
        result = -2;
      }
      if (was_waiting_for_certs && (r < -1) && from_cache)
        unlink(unverified_fname);
      goto done;
    }
  }

  if (!from_cache && flav == USABLE_CONSENSUS_FLAVOR)
    control_event_client_status(LOG_NOTICE, "CONSENSUS_ARRIVED");

  /* Are we missing any certificates at all? */
  if (r != 1 && dl_certs)
    authority_certs_fetch_missing(c, now);

  if (flav == USABLE_CONSENSUS_FLAVOR) {
    notify_control_networkstatus_changed(current_consensus, c);

    if (current_consensus) {
      networkstatus_copy_old_consensus_info(c, current_consensus);
      networkstatus_vote_free(current_consensus);
      /* Defensive programming : we should set current_consensus very soon,
       * but we're about to call some stuff in the meantime, and leaving this
       * dangling pointer around has proven to be trouble. */
       current_consensus = NULL;
    }
  }

  waiting = &consensus_waiting_for_certs[flav];
  if (waiting->consensus &&
      waiting->consensus->valid_after <= c->valid_after) {
    networkstatus_vote_free(waiting->consensus);
    waiting->consensus = NULL;
    if (consensus != waiting->body)
      tor_free(waiting->body);
    else
      waiting->body = NULL;
    waiting->set_at = 0;
    waiting->dl_failed = 0;
    unlink(unverified_fname);
  }

  /* Reset the failure count only if this consensus is actually valid. */
  if (c->valid_after <= now && now <= c->valid_until) {
    download_status_reset(&consensus_dl_status[flav]);
  } else {
    if (!from_cache)
      download_status_failed(&consensus_dl_status[flav], 0);
  }

  if (flav == USABLE_CONSENSUS_FLAVOR) {
    current_consensus = c;
    free_consensus = 0; /* Prevent free. */

    /* XXXXNM Microdescs: needs a non-ns variant. */
    update_consensus_networkstatus_fetch_time(now);
    dirvote_recalculate_timing(options, now);
    routerstatus_list_update_named_server_map();
    cell_ewma_set_scale_factor(options, current_consensus);

    /* XXX022 where is the right place to put this call? */
    connection_or_update_token_buckets(get_connection_array(), options);

    circuit_build_times_new_consensus_params(&circ_times, current_consensus);
  }

  if (directory_caches_dir_info(options)) {
    dirserv_set_cached_consensus_networkstatus(consensus,
                                               flavor,
                                               &c->digests,
                                               c->valid_after);
  }

  if (!from_cache) {
    write_str_to_file(consensus_fname, consensus, 0);
  }

  if (ftime_definitely_before(now, current_consensus->valid_after)) {
    char tbuf[ISO_TIME_LEN+1];
    char dbuf[64];
    long delta = now - current_consensus->valid_after;
    format_iso_time(tbuf, current_consensus->valid_after);
    format_time_interval(dbuf, sizeof(dbuf), delta);
    log_warn(LD_GENERAL, "Our clock is %s behind the time published in the "
             "consensus network status document (%s GMT).  Tor needs an "
             "accurate clock to work correctly. Please check your time and "
             "date settings!", dbuf, tbuf);
    control_event_general_status(LOG_WARN,
                    "CLOCK_SKEW MIN_SKEW=%ld SOURCE=CONSENSUS", delta);
  }

  router_dir_info_changed();

  result = 0;
 done:
  if (free_consensus)
    networkstatus_vote_free(c);
  tor_free(consensus_fname);
  tor_free(unverified_fname);
  return result;
}

/** Called when we have gotten more certificates: see whether we can
 * now verify a pending consensus. */
void
networkstatus_note_certs_arrived(void)
{
  int i;
  for (i=0; i<N_CONSENSUS_FLAVORS; ++i) {
    consensus_waiting_for_certs_t *waiting = &consensus_waiting_for_certs[i];
    if (!waiting->consensus)
      continue;
    if (networkstatus_check_consensus_signature(waiting->consensus, 0)>=0) {
      if (!networkstatus_set_current_consensus(
                                 waiting->body,
                                 networkstatus_get_flavor_name(i),
                                 NSSET_WAS_WAITING_FOR_CERTS)) {
        tor_free(waiting->body);
      }
    }
  }
}

/** If the network-status list has changed since the last time we called this
 * function, update the status of every routerinfo from the network-status
 * list. If <b>dir_version</b> is 2, it's a v2 networkstatus that changed.
 * If <b>dir_version</b> is 3, it's a v3 consensus that changed.
 */
void
routers_update_all_from_networkstatus(time_t now, int dir_version)
{
  routerlist_t *rl = router_get_routerlist();
  networkstatus_t *consensus = networkstatus_get_live_consensus(now);

  if (networkstatus_v2_list_has_changed)
    download_status_map_update_from_v2_networkstatus();

  if (!consensus || dir_version < 3) /* nothing more we should do */
    return;

  /* calls router_dir_info_changed() when it's done -- more routers
   * might be up or down now, which might affect whether there's enough
   * directory info. */
  routers_update_status_from_consensus_networkstatus(rl->routers, 0);

  SMARTLIST_FOREACH(rl->routers, routerinfo_t *, ri,
                    ri->cache_info.routerlist_index = ri_sl_idx);
  if (rl->old_routers)
    signed_descs_update_status_from_consensus_networkstatus(rl->old_routers);

  if (!have_warned_about_old_version) {
    int is_server = server_mode(get_options());
    version_status_t status;
    const char *recommended = is_server ?
      consensus->server_versions : consensus->client_versions;
    status = tor_version_is_obsolete(VERSION, recommended);

    if (status == VS_RECOMMENDED) {
      log_info(LD_GENERAL, "The directory authorities say my version is ok.");
    } else if (status == VS_EMPTY) {
      log_info(LD_GENERAL,
               "The directory authorities don't recommend any versions.");
    } else if (status == VS_NEW || status == VS_NEW_IN_SERIES) {
      if (!have_warned_about_new_version) {
        log_notice(LD_GENERAL, "This version of Tor (%s) is newer than any "
                   "recommended version%s, according to the directory "
                   "authorities. Recommended versions are: %s",
                   VERSION,
                   status == VS_NEW_IN_SERIES ? " in its series" : "",
                   recommended);
        have_warned_about_new_version = 1;
        control_event_general_status(LOG_WARN, "DANGEROUS_VERSION "
                                     "CURRENT=%s REASON=%s RECOMMENDED=\"%s\"",
                                     VERSION, "NEW", recommended);
      }
    } else {
      log_warn(LD_GENERAL, "Please upgrade! "
               "This version of Tor (%s) is %s, according to the directory "
               "authorities. Recommended versions are: %s",
               VERSION,
               status == VS_OLD ? "obsolete" : "not recommended",
               recommended);
      have_warned_about_old_version = 1;
      control_event_general_status(LOG_WARN, "DANGEROUS_VERSION "
           "CURRENT=%s REASON=%s RECOMMENDED=\"%s\"",
           VERSION, status == VS_OLD ? "OBSOLETE" : "UNRECOMMENDED",
           recommended);
    }
  }
}

/** Update v2_download_status_map to contain an entry for every router
 * descriptor listed in the v2 networkstatuses. */
static void
download_status_map_update_from_v2_networkstatus(void)
{
  digestmap_t *dl_status;
  if (!networkstatus_v2_list)
    return;
  if (!v2_download_status_map)
    v2_download_status_map = digestmap_new();

  dl_status = digestmap_new();
  SMARTLIST_FOREACH_BEGIN(networkstatus_v2_list, networkstatus_v2_t *, ns) {
    SMARTLIST_FOREACH_BEGIN(ns->entries, routerstatus_t *, rs) {
      const char *d = rs->descriptor_digest;
      download_status_t *s;
      if (digestmap_get(dl_status, d))
        continue;
      if (!(s = digestmap_remove(v2_download_status_map, d))) {
        s = tor_malloc_zero(sizeof(download_status_t));
      }
      digestmap_set(dl_status, d, s);
    } SMARTLIST_FOREACH_END(rs);
  } SMARTLIST_FOREACH_END(ns);
  digestmap_free(v2_download_status_map, _tor_free);
  v2_download_status_map = dl_status;
  networkstatus_v2_list_has_changed = 0;
}

/** Update our view of the list of named servers from the most recently
 * retrieved networkstatus consensus. */
static void
routerstatus_list_update_named_server_map(void)
{
  if (!current_consensus)
    return;

  strmap_free(named_server_map, _tor_free);
  named_server_map = strmap_new();
  strmap_free(unnamed_server_map, NULL);
  unnamed_server_map = strmap_new();
  SMARTLIST_FOREACH(current_consensus->routerstatus_list, routerstatus_t *, rs,
    {
      if (rs->is_named) {
        strmap_set_lc(named_server_map, rs->nickname,
                      tor_memdup(rs->identity_digest, DIGEST_LEN));
      }
      if (rs->is_unnamed) {
        strmap_set_lc(unnamed_server_map, rs->nickname, (void*)1);
      }
    });
}

/** Given a list <b>routers</b> of routerinfo_t *, update each status field
 * according to our current consensus networkstatus.  May re-order
 * <b>routers</b>. */
void
routers_update_status_from_consensus_networkstatus(smartlist_t *routers,
                                                   int reset_failures)
{
  trusted_dir_server_t *ds;
  or_options_t *options = get_options();
  int authdir = authdir_mode_v2(options) || authdir_mode_v3(options);
  int namingdir = authdir && options->NamingAuthoritativeDir;
  networkstatus_t *ns = current_consensus;
  if (!ns || !smartlist_len(ns->routerstatus_list))
    return;
  if (!networkstatus_v2_list)
    networkstatus_v2_list = smartlist_create();

  routers_sort_by_identity(routers);

  SMARTLIST_FOREACH_JOIN(ns->routerstatus_list, routerstatus_t *, rs,
                         routers, routerinfo_t *, router,
                         memcmp(rs->identity_digest,
                               router->cache_info.identity_digest, DIGEST_LEN),
  {
    /* We have no routerstatus for this router. Clear flags and skip it. */
    if (!namingdir)
      router->is_named = 0;
    if (!authdir) {
      if (router->purpose == ROUTER_PURPOSE_GENERAL)
        router_clear_status_flags(router);
    }
  }) {
    /* We have a routerstatus for this router. */
    const char *digest = router->cache_info.identity_digest;

    ds = router_get_trusteddirserver_by_digest(digest);

    if (!namingdir) {
      if (rs->is_named && !strcasecmp(router->nickname, rs->nickname))
        router->is_named = 1;
      else
        router->is_named = 0;
    }
    /* Is it the same descriptor, or only the same identity? */
    if (!memcmp(router->cache_info.signed_descriptor_digest,
                rs->descriptor_digest, DIGEST_LEN)) {
      if (ns->valid_until > router->cache_info.last_listed_as_valid_until)
        router->cache_info.last_listed_as_valid_until = ns->valid_until;
    }

    if (!authdir) {
      /* If we're not an authdir, believe others. */
      router->is_valid = rs->is_valid;
      router->is_running = rs->is_running;
      router->is_fast = rs->is_fast;
      router->is_stable = rs->is_stable;
      router->is_possible_guard = rs->is_possible_guard;
      router->is_exit = rs->is_exit;
      router->is_bad_directory = rs->is_bad_directory;
      router->is_bad_exit = rs->is_bad_exit;
      router->is_hs_dir = rs->is_hs_dir;
    } else {
      /* If we _are_ an authority, we should check whether this router
       * is one that will cause us to need a reachability test. */
      routerinfo_t *old_router =
        router_get_by_digest(router->cache_info.identity_digest);
      if (old_router != router) {
        router->needs_retest_if_added =
          dirserv_should_launch_reachability_test(router, old_router);
      }
    }
    if (router->is_running && ds) {
      download_status_reset(&ds->v2_ns_dl_status);
    }
    if (reset_failures) {
      download_status_reset(&rs->dl_status);
    }
  } SMARTLIST_FOREACH_JOIN_END(rs, router);

  /* Now update last_listed_as_valid_until from v2 networkstatuses. */
  /* XXXX If this is slow, we need to rethink the code. */
  SMARTLIST_FOREACH(networkstatus_v2_list, networkstatus_v2_t *, ns, {
    time_t live_until = ns->published_on + V2_NETWORKSTATUS_ROUTER_LIFETIME;
    SMARTLIST_FOREACH_JOIN(ns->entries, routerstatus_t *, rs,
                         routers, routerinfo_t *, ri,
                         memcmp(rs->identity_digest,
                                ri->cache_info.identity_digest, DIGEST_LEN),
                         STMT_NIL) {
      if (!memcmp(ri->cache_info.signed_descriptor_digest,
                  rs->descriptor_digest, DIGEST_LEN)) {
        if (live_until > ri->cache_info.last_listed_as_valid_until)
          ri->cache_info.last_listed_as_valid_until = live_until;
      }
    } SMARTLIST_FOREACH_JOIN_END(rs, ri);
  });

  router_dir_info_changed();
}

/** Given a list of signed_descriptor_t, update their fields (mainly, when
 * they were last listed) from the most recent consensus. */
void
signed_descs_update_status_from_consensus_networkstatus(smartlist_t *descs)
{
  networkstatus_t *ns = current_consensus;
  if (!ns)
    return;

  if (!ns->desc_digest_map) {
    char dummy[DIGEST_LEN];
    /* instantiates the digest map. */
    memset(dummy, 0, sizeof(dummy));
    router_get_consensus_status_by_descriptor_digest(dummy);
  }
  SMARTLIST_FOREACH(descs, signed_descriptor_t *, d,
  {
    routerstatus_t *rs = digestmap_get(ns->desc_digest_map,
                                       d->signed_descriptor_digest);
    if (rs) {
      if (ns->valid_until > d->last_listed_as_valid_until)
        d->last_listed_as_valid_until = ns->valid_until;
    }
  });
}

/** Generate networkstatus lines for a single routerstatus_t object, and
 * return the result in a newly allocated string.  Used only by controller
 * interface (for now.) */
char *
networkstatus_getinfo_helper_single(routerstatus_t *rs)
{
  char buf[RS_ENTRY_LEN+1];
  routerstatus_format_entry(buf, sizeof(buf), rs, NULL, NS_CONTROL_PORT);
  return tor_strdup(buf);
}

/** Alloc and return a string describing routerstatuses for the most
 * recent info of each router we know about that is of purpose
 * <b>purpose_string</b>. Return NULL if unrecognized purpose.
 *
 * Right now this function is oriented toward listing bridges (you
 * shouldn't use this for general-purpose routers, since those
 * should be listed from the consensus, not from the routers list). */
char *
networkstatus_getinfo_by_purpose(const char *purpose_string, time_t now)
{
  time_t cutoff = now - ROUTER_MAX_AGE_TO_PUBLISH;
  char *answer;
  routerlist_t *rl = router_get_routerlist();
  smartlist_t *statuses;
  uint8_t purpose = router_purpose_from_string(purpose_string);
  routerstatus_t rs;
  int bridge_auth = authdir_mode_bridge(get_options());

  if (purpose == ROUTER_PURPOSE_UNKNOWN) {
    log_info(LD_DIR, "Unrecognized purpose '%s' when listing router statuses.",
             purpose_string);
    return NULL;
  }

  statuses = smartlist_create();
  SMARTLIST_FOREACH(rl->routers, routerinfo_t *, ri, {
    if (ri->cache_info.published_on < cutoff)
      continue;
    if (ri->purpose != purpose)
      continue;
    if (bridge_auth && ri->purpose == ROUTER_PURPOSE_BRIDGE)
      dirserv_set_router_is_running(ri, now);
    /* then generate and write out status lines for each of them */
    set_routerstatus_from_routerinfo(&rs, ri, now, 0, 0, 0);
    smartlist_add(statuses, networkstatus_getinfo_helper_single(&rs));
  });

  answer = smartlist_join_strings(statuses, "", 0, NULL);
  SMARTLIST_FOREACH(statuses, char *, cp, tor_free(cp));
  smartlist_free(statuses);
  return answer;
}

/** Write out router status entries for all our bridge descriptors. */
void
networkstatus_dump_bridge_status_to_file(time_t now)
{
  char *status = networkstatus_getinfo_by_purpose("bridge", now);
  or_options_t *options = get_options();
  size_t len = strlen(options->DataDirectory) + 32;
  char *fname = tor_malloc(len);
  tor_snprintf(fname, len, "%s"PATH_SEPARATOR"networkstatus-bridges",
               options->DataDirectory);
  write_str_to_file(fname,status,0);
  tor_free(fname);
  tor_free(status);
}

int32_t
get_net_param_from_list(smartlist_t *net_params, const char *param_name,
                        int default_val)
{
  size_t name_len = strlen(param_name);

  SMARTLIST_FOREACH_BEGIN(net_params, const char *, p) {
    if (!strcmpstart(p, param_name) && p[name_len] == '=') {
      int ok=0;
      long v = tor_parse_long(p+name_len+1, 10, INT32_MIN,
                              INT32_MAX, &ok, NULL);
      if (ok)
        return (int32_t) v;
    }
  } SMARTLIST_FOREACH_END(p);

  return default_val;
}

/** Return the value of a integer parameter from the networkstatus <b>ns</b>
 * whose name is <b>param_name</b>.  If <b>ns</b> is NULL, try loading the
 * latest consensus ourselves. Return <b>default_val</b> if no latest
 * consensus, or if it has no parameter called <b>param_name</b>. */
int32_t
networkstatus_get_param(networkstatus_t *ns, const char *param_name,
                        int32_t default_val)
{
  if (!ns) /* if they pass in null, go find it ourselves */
    ns = networkstatus_get_latest_consensus();

  if (!ns || !ns->net_params)
    return default_val;

  return get_net_param_from_list(ns->net_params, param_name, default_val);
}

/** Return the value of a integer bw weight parameter from the networkstatus
 * <b>ns</b> whose name is <b>weight_name</b>.  If <b>ns</b> is NULL, try
 * loading the latest consensus ourselves. Return <b>default_val</b> if no
 * latest consensus, or if it has no parameter called <b>param_name</b>. */
int32_t
networkstatus_get_bw_weight(networkstatus_t *ns, const char *weight_name,
                        int32_t default_val)
{
  if (!ns) /* if they pass in null, go find it ourselves */
    ns = networkstatus_get_latest_consensus();

  if (!ns || !ns->weight_params)
    return default_val;

  return get_net_param_from_list(ns->weight_params, weight_name, default_val);
}

/** Return the name of the consensus flavor <b>flav</b> as used to identify
 * the flavor in directory documents. */
const char *
networkstatus_get_flavor_name(consensus_flavor_t flav)
{
  switch (flav) {
    case FLAV_NS:
      return "ns";
    case FLAV_MICRODESC:
      return "microdesc";
    default:
      tor_fragile_assert();
      return "??";
  }
}

/** Return the consensus_flavor_t value for the flavor called <b>flavname</b>,
 * or -1 if the flavor is not recognized. */
int
networkstatus_parse_flavor_name(const char *flavname)
{
  if (!strcmp(flavname, "ns"))
    return FLAV_NS;
  else if (!strcmp(flavname, "microdesc"))
    return FLAV_MICRODESC;
  else
    return -1;
}

/** If <b>question</b> is a string beginning with "ns/" in a format the
 * control interface expects for a GETINFO question, set *<b>answer</b> to a
 * newly-allocated string containing networkstatus lines for the appropriate
 * ORs.  Return 0 on success, -1 on unrecognized question format. */
int
getinfo_helper_networkstatus(control_connection_t *conn,
                             const char *question, char **answer,
                             const char **errmsg)
{
  routerstatus_t *status;
  (void) conn;

  if (!current_consensus) {
    *answer = tor_strdup("");
    return 0;
  }

  if (!strcmp(question, "ns/all")) {
    smartlist_t *statuses = smartlist_create();
    SMARTLIST_FOREACH(current_consensus->routerstatus_list,
                      routerstatus_t *, rs,
      {
        smartlist_add(statuses, networkstatus_getinfo_helper_single(rs));
      });
    *answer = smartlist_join_strings(statuses, "", 0, NULL);
    SMARTLIST_FOREACH(statuses, char *, cp, tor_free(cp));
    smartlist_free(statuses);
    return 0;
  } else if (!strcmpstart(question, "ns/id/")) {
    char d[DIGEST_LEN];

    if (base16_decode(d, DIGEST_LEN, question+6, strlen(question+6))) {
      *errmsg = "Data not decodeable as hex";
      return -1;
    }
    status = router_get_consensus_status_by_id(d);
  } else if (!strcmpstart(question, "ns/name/")) {
    status = router_get_consensus_status_by_nickname(question+8, 0);
  } else if (!strcmpstart(question, "ns/purpose/")) {
    *answer = networkstatus_getinfo_by_purpose(question+11, time(NULL));
    return *answer ? 0 : -1;
  } else {
    return 0;
  }

  if (status)
    *answer = networkstatus_getinfo_helper_single(status);
  return 0;
}

/** Free all storage held locally in this module. */
void
networkstatus_free_all(void)
{
  int i;
  if (networkstatus_v2_list) {
    SMARTLIST_FOREACH(networkstatus_v2_list, networkstatus_v2_t *, ns,
                      networkstatus_v2_free(ns));
    smartlist_free(networkstatus_v2_list);
    networkstatus_v2_list = NULL;
  }

  digestmap_free(v2_download_status_map, _tor_free);
  v2_download_status_map = NULL;
  networkstatus_vote_free(current_consensus);
  current_consensus = NULL;

  for (i=0; i < N_CONSENSUS_FLAVORS; ++i) {
    consensus_waiting_for_certs_t *waiting = &consensus_waiting_for_certs[i];
    if (waiting->consensus) {
      networkstatus_vote_free(waiting->consensus);
      waiting->consensus = NULL;
    }
    tor_free(waiting->body);
  }

  strmap_free(named_server_map, _tor_free);
  strmap_free(unnamed_server_map, NULL);
}
<|MERGE_RESOLUTION|>--- conflicted
+++ resolved
@@ -439,16 +439,10 @@
   signed_digest = tor_malloc(signed_digest_len);
   if (crypto_pk_public_checksig(cert->signing_key,
                                 signed_digest,
-<<<<<<< HEAD
+                                signed_digest_len,
                                 sig->signature,
                                 sig->signature_len) < dlen ||
       memcmp(signed_digest, consensus->digests.d[sig->alg], dlen)) {
-=======
-                                signed_digest_len,
-                                voter->signature,
-                                voter->signature_len) != DIGEST_LEN ||
-      memcmp(signed_digest, consensus->networkstatus_digest, DIGEST_LEN)) {
->>>>>>> 50b06a2b
     log_warn(LD_DIR, "Got a bad signature on a networkstatus vote");
     sig->bad_signature = 1;
   } else {

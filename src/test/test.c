--- conflicted
+++ resolved
@@ -1631,7 +1631,6 @@
 extern struct testcase_t options_tests[];
 extern struct testcase_t socks_tests[];
 extern struct testcase_t extorport_tests[];
-<<<<<<< HEAD
 extern struct testcase_t controller_event_tests[];
 extern struct testcase_t logging_tests[];
 extern struct testcase_t backtrace_tests[];
@@ -1639,9 +1638,7 @@
 extern struct testcase_t nodelist_tests[];
 extern struct testcase_t routerkeys_tests[];
 extern struct testcase_t oom_tests[];
-=======
 extern struct testcase_t exit_policy_tests[];
->>>>>>> 51e13cd1
 
 static struct testgroup_t testgroups[] = {
   { "", test_array },
@@ -1665,15 +1662,12 @@
   { "circuitmux/", circuitmux_tests },
   { "options/", options_tests },
   { "extorport/", extorport_tests },
-<<<<<<< HEAD
   { "control/", controller_event_tests },
   { "hs/", hs_tests },
   { "nodelist/", nodelist_tests },
   { "routerkeys/", routerkeys_tests },
   { "oom/", oom_tests },
-=======
   { "policy/" , exit_policy_tests },
->>>>>>> 51e13cd1
   END_OF_GROUPS
 };
 

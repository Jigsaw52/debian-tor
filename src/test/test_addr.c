/* Copyright (c) 2001-2004, Roger Dingledine.
 * Copyright (c) 2004-2006, Roger Dingledine, Nick Mathewson.
 * Copyright (c) 2007-2013, The Tor Project, Inc. */
/* See LICENSE for licensing information */

#define ADDRESSMAP_PRIVATE
#include "orconfig.h"
#include "or.h"
#include "test.h"
#include "addressmap.h"

static void
test_addr_basic(void)
{
  uint32_t u32;
  uint16_t u16;
  char *cp;

  /* Test addr_port_lookup */
  cp = NULL; u32 = 3; u16 = 3;
  test_assert(!addr_port_lookup(LOG_WARN, "1.2.3.4", &cp, &u32, &u16));
  test_streq(cp, "1.2.3.4");
  test_eq(u32, 0x01020304u);
  test_eq(u16, 0);
  tor_free(cp);
  test_assert(!addr_port_lookup(LOG_WARN, "4.3.2.1:99", &cp, &u32, &u16));
  test_streq(cp, "4.3.2.1");
  test_eq(u32, 0x04030201u);
  test_eq(u16, 99);
  tor_free(cp);
  test_assert(!addr_port_lookup(LOG_WARN, "nonexistent.address:4040",
                               &cp, NULL, &u16));
  test_streq(cp, "nonexistent.address");
  test_eq(u16, 4040);
  tor_free(cp);
  test_assert(!addr_port_lookup(LOG_WARN, "localhost:9999", &cp, &u32, &u16));
  test_streq(cp, "localhost");
  test_eq(u32, 0x7f000001u);
  test_eq(u16, 9999);
  tor_free(cp);
  u32 = 3;
  test_assert(!addr_port_lookup(LOG_WARN, "localhost", NULL, &u32, &u16));
  test_eq_ptr(cp, NULL);
  test_eq(u32, 0x7f000001u);
  test_eq(u16, 0);
  tor_free(cp);
  test_eq(0, addr_mask_get_bits(0x0u));
  test_eq(32, addr_mask_get_bits(0xFFFFFFFFu));
  test_eq(16, addr_mask_get_bits(0xFFFF0000u));
  test_eq(31, addr_mask_get_bits(0xFFFFFFFEu));
  test_eq(1, addr_mask_get_bits(0x80000000u));

  /* Test inet_ntop */
  {
    char tmpbuf[TOR_ADDR_BUF_LEN];
    const char *ip = "176.192.208.224";
    struct in_addr in;

    /* good round trip */
    test_eq(tor_inet_pton(AF_INET, ip, &in), 1);
    test_eq_ptr(tor_inet_ntop(AF_INET, &in, tmpbuf, sizeof(tmpbuf)), &tmpbuf);
    test_streq(tmpbuf, ip);

    /* just enough buffer length */
    test_streq(tor_inet_ntop(AF_INET, &in, tmpbuf, strlen(ip) + 1), ip);

    /* too short buffer */
    test_eq_ptr(tor_inet_ntop(AF_INET, &in, tmpbuf, strlen(ip)), NULL);
  }

 done:
  ;
}

#define test_op_ip6_(a,op,b,e1,e2)                               \
  STMT_BEGIN                                                     \
  tt_assert_test_fmt_type(a,b,e1" "#op" "e2,struct in6_addr*,    \
    (memcmp(val1_->s6_addr, val2_->s6_addr, 16) op 0),           \
    char *, "%s",                                                \
    { int i; char *cp;                                           \
      cp = print_ = tor_malloc(64);                              \
      for (i=0;i<16;++i) {                                       \
        tor_snprintf(cp, 3,"%02x", (unsigned)value_->s6_addr[i]);\
        cp += 2;                                                 \
        if (i != 15) *cp++ = ':';                                \
      }                                                          \
    },                                                           \
    { tor_free(print_); },                                       \
    TT_EXIT_TEST_FUNCTION                                        \
  );                                                             \
  STMT_END

/** Helper: Assert that two strings both decode as IPv6 addresses with
 * tor_inet_pton(), and both decode to the same address. */
#define test_pton6_same(a,b) STMT_BEGIN                \
     test_eq(tor_inet_pton(AF_INET6, a, &a1), 1);      \
     test_eq(tor_inet_pton(AF_INET6, b, &a2), 1);      \
     test_op_ip6_(&a1,==,&a2,#a,#b);                   \
  STMT_END

/** Helper: Assert that <b>a</b> is recognized as a bad IPv6 address by
 * tor_inet_pton(). */
#define test_pton6_bad(a)                       \
  test_eq(0, tor_inet_pton(AF_INET6, a, &a1))

/** Helper: assert that <b>a</b>, when parsed by tor_inet_pton() and displayed
 * with tor_inet_ntop(), yields <b>b</b>. Also assert that <b>b</b> parses to
 * the same value as <b>a</b>. */
#define test_ntop6_reduces(a,b) STMT_BEGIN                              \
    test_eq(tor_inet_pton(AF_INET6, a, &a1), 1);                        \
    test_streq(tor_inet_ntop(AF_INET6, &a1, buf, sizeof(buf)), b);      \
    test_eq(tor_inet_pton(AF_INET6, b, &a2), 1);                        \
    test_op_ip6_(&a1, ==, &a2, a, b);                                   \
  STMT_END

/** Helper: assert that <b>a</b> parses by tor_inet_pton() into a address that
 * passes tor_addr_is_internal() with <b>for_listening</b>. */
#define test_internal_ip(a,for_listening) STMT_BEGIN           \
    test_eq(tor_inet_pton(AF_INET6, a, &t1.addr.in6_addr), 1); \
    t1.family = AF_INET6;                                      \
    if (!tor_addr_is_internal(&t1, for_listening))             \
      test_fail_msg( a "was not internal.");                   \
  STMT_END

/** Helper: assert that <b>a</b> parses by tor_inet_pton() into a address that
 * does not pass tor_addr_is_internal() with <b>for_listening</b>. */
#define test_external_ip(a,for_listening) STMT_BEGIN           \
    test_eq(tor_inet_pton(AF_INET6, a, &t1.addr.in6_addr), 1); \
    t1.family = AF_INET6;                                      \
    if (tor_addr_is_internal(&t1, for_listening))              \
      test_fail_msg(a  "was not external.");                   \
  STMT_END

/** Helper: Assert that <b>a</b> and <b>b</b>, when parsed by
 * tor_inet_pton(), give addresses that compare in the order defined by
 * <b>op</b> with tor_addr_compare(). */
#define test_addr_compare(a, op, b) STMT_BEGIN                    \
    test_eq(tor_inet_pton(AF_INET6, a, &t1.addr.in6_addr), 1);    \
    test_eq(tor_inet_pton(AF_INET6, b, &t2.addr.in6_addr), 1);    \
    t1.family = t2.family = AF_INET6;                             \
    r = tor_addr_compare(&t1,&t2,CMP_SEMANTIC);                   \
    if (!(r op 0))                                                \
      test_fail_msg("failed: tor_addr_compare("a","b") "#op" 0"); \
  STMT_END

/** Helper: Assert that <b>a</b> and <b>b</b>, when parsed by
 * tor_inet_pton(), give addresses that compare in the order defined by
 * <b>op</b> with tor_addr_compare_masked() with <b>m</b> masked. */
#define test_addr_compare_masked(a, op, b, m) STMT_BEGIN          \
    test_eq(tor_inet_pton(AF_INET6, a, &t1.addr.in6_addr), 1);    \
    test_eq(tor_inet_pton(AF_INET6, b, &t2.addr.in6_addr), 1);    \
    t1.family = t2.family = AF_INET6;                             \
    r = tor_addr_compare_masked(&t1,&t2,m,CMP_SEMANTIC);          \
    if (!(r op 0))                                                \
      test_fail_msg("failed: tor_addr_compare_masked("a","b","#m") "#op" 0"); \
  STMT_END

/** Helper: assert that <b>xx</b> is parseable as a masked IPv6 address with
 * ports by tor_parse_mask_addr_ports(), with family <b>f</b>, IP address
 * as 4 32-bit words <b>ip1...ip4</b>, mask bits as <b>mm</b>, and port range
 * as <b>pt1..pt2</b>. */
#define test_addr_mask_ports_parse(xx, f, ip1, ip2, ip3, ip4, mm, pt1, pt2) \
  STMT_BEGIN                                                                \
    test_eq(tor_addr_parse_mask_ports(xx, 0, &t1, &mask, &port1, &port2),   \
            f);                                                             \
    p1=tor_inet_ntop(AF_INET6, &t1.addr.in6_addr, bug, sizeof(bug));        \
    test_eq(htonl(ip1), tor_addr_to_in6_addr32(&t1)[0]);            \
    test_eq(htonl(ip2), tor_addr_to_in6_addr32(&t1)[1]);            \
    test_eq(htonl(ip3), tor_addr_to_in6_addr32(&t1)[2]);            \
    test_eq(htonl(ip4), tor_addr_to_in6_addr32(&t1)[3]);            \
    test_eq(mask, mm);                                     \
    test_eq(port1, pt1);                                   \
    test_eq(port2, pt2);                                   \
  STMT_END

/** Run unit tests for IPv6 encoding/decoding/manipulation functions. */
static void
test_addr_ip6_helpers(void)
{
  char buf[TOR_ADDR_BUF_LEN], bug[TOR_ADDR_BUF_LEN];
  char rbuf[REVERSE_LOOKUP_NAME_BUF_LEN];
  struct in6_addr a1, a2;
  tor_addr_t t1, t2;
  int r, i;
  uint16_t port1, port2;
  maskbits_t mask;
  const char *p1;
  struct sockaddr_storage sa_storage;
  struct sockaddr_in *sin;
  struct sockaddr_in6 *sin6;

  /* Test tor_inet_ntop and tor_inet_pton: IPv6 */
  {
    const char *ip = "2001::1234";
    const char *ip_ffff = "::ffff:192.168.1.2";

    /* good round trip */
    test_eq(tor_inet_pton(AF_INET6, ip, &a1), 1);
    test_eq_ptr(tor_inet_ntop(AF_INET6, &a1, buf, sizeof(buf)), &buf);
    test_streq(buf, ip);

    /* good round trip - ::ffff:0:0 style */
    test_eq(tor_inet_pton(AF_INET6, ip_ffff, &a2), 1);
    test_eq_ptr(tor_inet_ntop(AF_INET6, &a2, buf, sizeof(buf)), &buf);
    test_streq(buf, ip_ffff);

    /* just long enough buffer (remember \0) */
    test_streq(tor_inet_ntop(AF_INET6, &a1, buf, strlen(ip)+1), ip);
    test_streq(tor_inet_ntop(AF_INET6, &a2, buf, strlen(ip_ffff)+1),
               ip_ffff);

    /* too short buffer (remember \0) */
    test_eq_ptr(tor_inet_ntop(AF_INET6, &a1, buf, strlen(ip)), NULL);
    test_eq_ptr(tor_inet_ntop(AF_INET6, &a2, buf, strlen(ip_ffff)), NULL);
  }

  /* ==== Converting to and from sockaddr_t. */
  sin = (struct sockaddr_in *)&sa_storage;
  sin->sin_family = AF_INET;
  sin->sin_port = 9090;
  sin->sin_addr.s_addr = htonl(0x7f7f0102); /*127.127.1.2*/
  tor_addr_from_sockaddr(&t1, (struct sockaddr *)sin, NULL);
  test_eq(tor_addr_family(&t1), AF_INET);
  test_eq(tor_addr_to_ipv4h(&t1), 0x7f7f0102);

  memset(&sa_storage, 0, sizeof(sa_storage));
  test_eq(sizeof(struct sockaddr_in),
          tor_addr_to_sockaddr(&t1, 1234, (struct sockaddr *)&sa_storage,
                               sizeof(sa_storage)));
  test_eq(1234, ntohs(sin->sin_port));
  test_eq(0x7f7f0102, ntohl(sin->sin_addr.s_addr));

  memset(&sa_storage, 0, sizeof(sa_storage));
  sin6 = (struct sockaddr_in6 *)&sa_storage;
  sin6->sin6_family = AF_INET6;
  sin6->sin6_port = htons(7070);
  sin6->sin6_addr.s6_addr[0] = 128;
  tor_addr_from_sockaddr(&t1, (struct sockaddr *)sin6, NULL);
  test_eq(tor_addr_family(&t1), AF_INET6);
  p1 = tor_addr_to_str(buf, &t1, sizeof(buf), 0);
  test_streq(p1, "8000::");

  memset(&sa_storage, 0, sizeof(sa_storage));
  test_eq(sizeof(struct sockaddr_in6),
          tor_addr_to_sockaddr(&t1, 9999, (struct sockaddr *)&sa_storage,
                               sizeof(sa_storage)));
  test_eq(AF_INET6, sin6->sin6_family);
  test_eq(9999, ntohs(sin6->sin6_port));
  test_eq(0x80000000, ntohl(S6_ADDR32(sin6->sin6_addr)[0]));

  /* ==== tor_addr_lookup: static cases.  (Can't test dns without knowing we
   * have a good resolver. */
  test_eq(0, tor_addr_lookup("127.128.129.130", AF_UNSPEC, &t1));
  test_eq(AF_INET, tor_addr_family(&t1));
  test_eq(tor_addr_to_ipv4h(&t1), 0x7f808182);

  test_eq(0, tor_addr_lookup("9000::5", AF_UNSPEC, &t1));
  test_eq(AF_INET6, tor_addr_family(&t1));
  test_eq(0x90, tor_addr_to_in6_addr8(&t1)[0]);
  test_assert(tor_mem_is_zero((char*)tor_addr_to_in6_addr8(&t1)+1, 14));
  test_eq(0x05, tor_addr_to_in6_addr8(&t1)[15]);

  /* === Test pton: valid af_inet6 */
  /* Simple, valid parsing. */
  r = tor_inet_pton(AF_INET6,
                    "0102:0304:0506:0708:090A:0B0C:0D0E:0F10", &a1);
  test_assert(r==1);
  for (i=0;i<16;++i) { test_eq(i+1, (int)a1.s6_addr[i]); }
  /* ipv4 ending. */
  test_pton6_same("0102:0304:0506:0708:090A:0B0C:0D0E:0F10",
                  "0102:0304:0506:0708:090A:0B0C:13.14.15.16");
  /* shortened words. */
  test_pton6_same("0001:0099:BEEF:0000:0123:FFFF:0001:0001",
                  "1:99:BEEF:0:0123:FFFF:1:1");
  /* zeros at the beginning */
  test_pton6_same("0000:0000:0000:0000:0009:C0A8:0001:0001",
                  "::9:c0a8:1:1");
  test_pton6_same("0000:0000:0000:0000:0009:C0A8:0001:0001",
                  "::9:c0a8:0.1.0.1");
  /* zeros in the middle. */
  test_pton6_same("fe80:0000:0000:0000:0202:1111:0001:0001",
                  "fe80::202:1111:1:1");
  /* zeros at the end. */
  test_pton6_same("1000:0001:0000:0007:0000:0000:0000:0000",
                  "1000:1:0:7::");

  /* === Test ntop: af_inet6 */
  test_ntop6_reduces("0:0:0:0:0:0:0:0", "::");

  test_ntop6_reduces("0001:0099:BEEF:0006:0123:FFFF:0001:0001",
                     "1:99:beef:6:123:ffff:1:1");

  //test_ntop6_reduces("0:0:0:0:0:0:c0a8:0101", "::192.168.1.1");
  test_ntop6_reduces("0:0:0:0:0:ffff:c0a8:0101", "::ffff:192.168.1.1");
  test_ntop6_reduces("002:0:0000:0:3::4", "2::3:0:0:4");
  test_ntop6_reduces("0:0::1:0:3", "::1:0:3");
  test_ntop6_reduces("008:0::0", "8::");
  test_ntop6_reduces("0:0:0:0:0:ffff::1", "::ffff:0.0.0.1");
  test_ntop6_reduces("abcd:0:0:0:0:0:7f00::", "abcd::7f00:0");
  test_ntop6_reduces("0000:0000:0000:0000:0009:C0A8:0001:0001",
                     "::9:c0a8:1:1");
  test_ntop6_reduces("fe80:0000:0000:0000:0202:1111:0001:0001",
                     "fe80::202:1111:1:1");
  test_ntop6_reduces("1000:0001:0000:0007:0000:0000:0000:0000",
                     "1000:1:0:7::");

  /* Bad af param */
  test_eq(tor_inet_pton(AF_UNSPEC, 0, 0), -1);

  /* === Test pton: invalid in6. */
  test_pton6_bad("foobar.");
  test_pton6_bad("-1::");
  test_pton6_bad("00001::");
  test_pton6_bad("10000::");
  test_pton6_bad("::10000");
  test_pton6_bad("55555::");
  test_pton6_bad("9:-60::");
  test_pton6_bad("9:+60::");
  test_pton6_bad("9|60::");
  test_pton6_bad("0x60::");
  test_pton6_bad("::0x60");
  test_pton6_bad("9:0x60::");
  test_pton6_bad("1:2:33333:4:0002:3::");
  test_pton6_bad("1:2:3333:4:fish:3::");
  test_pton6_bad("1:2:3:4:5:6:7:8:9");
  test_pton6_bad("1:2:3:4:5:6:7");
  test_pton6_bad("1:2:3:4:5:6:1.2.3.4.5");
  test_pton6_bad("1:2:3:4:5:6:1.2.3");
  test_pton6_bad("::1.2.3");
  test_pton6_bad("::1.2.3.4.5");
  test_pton6_bad("::ffff:0xff.0.0.0");
  test_pton6_bad("::ffff:ff.0.0.0");
  test_pton6_bad("::ffff:256.0.0.0");
  test_pton6_bad("::ffff:-1.0.0.0");
  test_pton6_bad("99");
  test_pton6_bad("");
  test_pton6_bad(".");
  test_pton6_bad(":");
  test_pton6_bad("1::2::3:4");
  test_pton6_bad("a:::b:c");
  test_pton6_bad(":::a:b:c");
  test_pton6_bad("a:b:c:::");

  /* test internal checking */
  test_external_ip("fbff:ffff::2:7", 0);
  test_internal_ip("fc01::2:7", 0);
  test_internal_ip("fc01::02:7", 0);
  test_internal_ip("fc01::002:7", 0);
  test_internal_ip("fc01::0002:7", 0);
  test_internal_ip("fdff:ffff::f:f", 0);
  test_external_ip("fe00::3:f", 0);

  test_external_ip("fe7f:ffff::2:7", 0);
  test_internal_ip("fe80::2:7", 0);
  test_internal_ip("febf:ffff::f:f", 0);

  test_internal_ip("fec0::2:7:7", 0);
  test_internal_ip("feff:ffff::e:7:7", 0);
  test_external_ip("ff00::e:7:7", 0);

  test_internal_ip("::", 0);
  test_internal_ip("::1", 0);
  test_internal_ip("::1", 1);
  test_internal_ip("::", 0);
  test_external_ip("::", 1);
  test_external_ip("::2", 0);
  test_external_ip("2001::", 0);
  test_external_ip("ffff::", 0);

  test_external_ip("::ffff:0.0.0.0", 1);
  test_internal_ip("::ffff:0.0.0.0", 0);
  test_internal_ip("::ffff:0.255.255.255", 0);
  test_external_ip("::ffff:1.0.0.0", 0);

  test_external_ip("::ffff:9.255.255.255", 0);
  test_internal_ip("::ffff:10.0.0.0", 0);
  test_internal_ip("::ffff:10.255.255.255", 0);
  test_external_ip("::ffff:11.0.0.0", 0);

  test_external_ip("::ffff:126.255.255.255", 0);
  test_internal_ip("::ffff:127.0.0.0", 0);
  test_internal_ip("::ffff:127.255.255.255", 0);
  test_external_ip("::ffff:128.0.0.0", 0);

  test_external_ip("::ffff:172.15.255.255", 0);
  test_internal_ip("::ffff:172.16.0.0", 0);
  test_internal_ip("::ffff:172.31.255.255", 0);
  test_external_ip("::ffff:172.32.0.0", 0);

  test_external_ip("::ffff:192.167.255.255", 0);
  test_internal_ip("::ffff:192.168.0.0", 0);
  test_internal_ip("::ffff:192.168.255.255", 0);
  test_external_ip("::ffff:192.169.0.0", 0);

  test_external_ip("::ffff:169.253.255.255", 0);
  test_internal_ip("::ffff:169.254.0.0", 0);
  test_internal_ip("::ffff:169.254.255.255", 0);
  test_external_ip("::ffff:169.255.0.0", 0);
  test_assert(is_internal_IP(0x7f000001, 0));

  /* tor_addr_compare(tor_addr_t x2) */
  test_addr_compare("ffff::", ==, "ffff::0");
  test_addr_compare("0::3:2:1", <, "0::ffff:0.3.2.1");
  test_addr_compare("0::2:2:1", <, "0::ffff:0.3.2.1");
  test_addr_compare("0::ffff:0.3.2.1", >, "0::0:0:0");
  test_addr_compare("0::ffff:5.2.2.1", <, "::ffff:6.0.0.0"); /* XXXX wrong. */
  tor_addr_parse_mask_ports("[::ffff:2.3.4.5]", 0, &t1, NULL, NULL, NULL);
  tor_addr_parse_mask_ports("2.3.4.5", 0, &t2, NULL, NULL, NULL);
  test_assert(tor_addr_compare(&t1, &t2, CMP_SEMANTIC) == 0);
  tor_addr_parse_mask_ports("[::ffff:2.3.4.4]", 0, &t1, NULL, NULL, NULL);
  tor_addr_parse_mask_ports("2.3.4.5", 0, &t2, NULL, NULL, NULL);
  test_assert(tor_addr_compare(&t1, &t2, CMP_SEMANTIC) < 0);

  /* test compare_masked */
  test_addr_compare_masked("ffff::", ==, "ffff::0", 128);
  test_addr_compare_masked("ffff::", ==, "ffff::0", 64);
  test_addr_compare_masked("0::2:2:1", <, "0::8000:2:1", 81);
  test_addr_compare_masked("0::2:2:1", ==, "0::8000:2:1", 80);

  /* Test undecorated tor_addr_to_str */
  test_eq(AF_INET6, tor_addr_parse(&t1, "[123:45:6789::5005:11]"));
  p1 = tor_addr_to_str(buf, &t1, sizeof(buf), 0);
  test_streq(p1, "123:45:6789::5005:11");
  test_eq(AF_INET, tor_addr_parse(&t1, "18.0.0.1"));
  p1 = tor_addr_to_str(buf, &t1, sizeof(buf), 0);
  test_streq(p1, "18.0.0.1");

  /* Test decorated tor_addr_to_str */
  test_eq(AF_INET6, tor_addr_parse(&t1, "[123:45:6789::5005:11]"));
  p1 = tor_addr_to_str(buf, &t1, sizeof(buf), 1);
  test_streq(p1, "[123:45:6789::5005:11]");
  test_eq(AF_INET, tor_addr_parse(&t1, "18.0.0.1"));
  p1 = tor_addr_to_str(buf, &t1, sizeof(buf), 1);
  test_streq(p1, "18.0.0.1");

  /* Test buffer bounds checking of tor_addr_to_str */
  test_eq(AF_INET6, tor_addr_parse(&t1, "::")); /* 2 + \0 */
  test_eq_ptr(tor_addr_to_str(buf, &t1, 2, 0), NULL); /* too short buf */
  test_streq(tor_addr_to_str(buf, &t1, 3, 0), "::");
  test_eq_ptr(tor_addr_to_str(buf, &t1, 4, 1), NULL); /* too short buf */
  test_streq(tor_addr_to_str(buf, &t1, 5, 1), "[::]");

  test_eq(AF_INET6, tor_addr_parse(&t1, "2000::1337")); /* 10 + \0 */
  test_eq_ptr(tor_addr_to_str(buf, &t1, 10, 0), NULL); /* too short buf */
  test_streq(tor_addr_to_str(buf, &t1, 11, 0), "2000::1337");
  test_eq_ptr(tor_addr_to_str(buf, &t1, 12, 1), NULL); /* too short buf */
  test_streq(tor_addr_to_str(buf, &t1, 13, 1), "[2000::1337]");

  test_eq(AF_INET, tor_addr_parse(&t1, "1.2.3.4")); /* 7 + \0 */
  test_eq_ptr(tor_addr_to_str(buf, &t1, 7, 0), NULL); /* too short buf */
  test_streq(tor_addr_to_str(buf, &t1, 8, 0), "1.2.3.4");

  test_eq(AF_INET, tor_addr_parse(&t1, "255.255.255.255")); /* 15 + \0 */
  test_eq_ptr(tor_addr_to_str(buf, &t1, 15, 0), NULL); /* too short buf */
  test_streq(tor_addr_to_str(buf, &t1, 16, 0), "255.255.255.255");
  test_eq_ptr(tor_addr_to_str(buf, &t1, 15, 1), NULL); /* too short buf */
  test_streq(tor_addr_to_str(buf, &t1, 16, 1), "255.255.255.255");

  t1.family = AF_UNSPEC;
  test_eq_ptr(tor_addr_to_str(buf, &t1, sizeof(buf), 0), NULL);

  /* Test tor_addr_parse_PTR_name */
  i = tor_addr_parse_PTR_name(&t1, "Foobar.baz", AF_UNSPEC, 0);
  test_eq(0, i);
  i = tor_addr_parse_PTR_name(&t1, "Foobar.baz", AF_UNSPEC, 1);
  test_eq(0, i);
  i = tor_addr_parse_PTR_name(&t1, "1.0.168.192.in-addr.arpa",
                                         AF_UNSPEC, 1);
  test_eq(1, i);
  test_eq(tor_addr_family(&t1), AF_INET);
  p1 = tor_addr_to_str(buf, &t1, sizeof(buf), 1);
  test_streq(p1, "192.168.0.1");
  i = tor_addr_parse_PTR_name(&t1, "192.168.0.99", AF_UNSPEC, 0);
  test_eq(0, i);
  i = tor_addr_parse_PTR_name(&t1, "192.168.0.99", AF_UNSPEC, 1);
  test_eq(1, i);
  p1 = tor_addr_to_str(buf, &t1, sizeof(buf), 1);
  test_streq(p1, "192.168.0.99");
  memset(&t1, 0, sizeof(t1));
  i = tor_addr_parse_PTR_name(&t1,
                                         "0.1.2.3.4.5.6.7.8.9.a.b.c.d.e.f."
                                         "f.e.e.b.1.e.b.e.e.f.f.e.e.e.d.9."
                                         "ip6.ARPA",
                                         AF_UNSPEC, 0);
  test_eq(1, i);
  p1 = tor_addr_to_str(buf, &t1, sizeof(buf), 1);
  test_streq(p1, "[9dee:effe:ebe1:beef:fedc:ba98:7654:3210]");
  /* Failing cases. */
  i = tor_addr_parse_PTR_name(&t1,
                                         "6.7.8.9.a.b.c.d.e.f."
                                         "f.e.e.b.1.e.b.e.e.f.f.e.e.e.d.9."
                                         "ip6.ARPA",
                                         AF_UNSPEC, 0);
  test_eq(i, -1);
  i = tor_addr_parse_PTR_name(&t1,
                                         "6.7.8.9.a.b.c.d.e.f.a.b.c.d.e.f.0."
                                         "f.e.e.b.1.e.b.e.e.f.f.e.e.e.d.9."
                                         "ip6.ARPA",
                                         AF_UNSPEC, 0);
  test_eq(i, -1);
  i = tor_addr_parse_PTR_name(&t1,
                                         "6.7.8.9.a.b.c.d.e.f.X.0.0.0.0.9."
                                         "f.e.e.b.1.e.b.e.e.f.f.e.e.e.d.9."
                                         "ip6.ARPA",
                                         AF_UNSPEC, 0);
  test_eq(i, -1);
  i = tor_addr_parse_PTR_name(&t1, "32.1.1.in-addr.arpa",
                                         AF_UNSPEC, 0);
  test_eq(i, -1);
  i = tor_addr_parse_PTR_name(&t1, ".in-addr.arpa",
                                         AF_UNSPEC, 0);
  test_eq(i, -1);
  i = tor_addr_parse_PTR_name(&t1, "1.2.3.4.5.in-addr.arpa",
                                         AF_UNSPEC, 0);
  test_eq(i, -1);
  i = tor_addr_parse_PTR_name(&t1, "1.2.3.4.5.in-addr.arpa",
                                         AF_INET6, 0);
  test_eq(i, -1);
  i = tor_addr_parse_PTR_name(&t1,
                                         "6.7.8.9.a.b.c.d.e.f.a.b.c.d.e.0."
                                         "f.e.e.b.1.e.b.e.e.f.f.e.e.e.d.9."
                                         "ip6.ARPA",
                                         AF_INET, 0);
  test_eq(i, -1);

  /* === Test tor_addr_to_PTR_name */

  /* Stage IPv4 addr */
  memset(&sa_storage, 0, sizeof(sa_storage));
  sin = (struct sockaddr_in *)&sa_storage;
  sin->sin_family = AF_INET;
  sin->sin_addr.s_addr = htonl(0x7f010203); /* 127.1.2.3 */
  tor_addr_from_sockaddr(&t1, (struct sockaddr *)sin, NULL);

  /* Check IPv4 PTR - too short buffer */
  test_eq(tor_addr_to_PTR_name(rbuf, 1, &t1), -1);
  test_eq(tor_addr_to_PTR_name(rbuf,
                               strlen("3.2.1.127.in-addr.arpa") - 1,
                               &t1), -1);

  /* Check IPv4 PTR - valid addr */
  test_eq(tor_addr_to_PTR_name(rbuf, sizeof(rbuf), &t1),
          strlen("3.2.1.127.in-addr.arpa"));
  test_streq(rbuf, "3.2.1.127.in-addr.arpa");

  /* Invalid addr family */
  t1.family = AF_UNSPEC;
  test_eq(tor_addr_to_PTR_name(rbuf, sizeof(rbuf), &t1), -1);

  /* Stage IPv6 addr */
  memset(&sa_storage, 0, sizeof(sa_storage));
  sin6 = (struct sockaddr_in6 *)&sa_storage;
  sin6->sin6_family = AF_INET6;
  sin6->sin6_addr.s6_addr[0] = 0x80; /* 8000::abcd */
  sin6->sin6_addr.s6_addr[14] = 0xab;
  sin6->sin6_addr.s6_addr[15] = 0xcd;

  tor_addr_from_sockaddr(&t1, (struct sockaddr *)sin6, NULL);

  {
    const char* addr_PTR = "d.c.b.a.0.0.0.0.0.0.0.0.0.0.0.0."
      "0.0.0.0.0.0.0.0.0.0.0.0.0.0.0.8.ip6.arpa";

    /* Check IPv6 PTR - too short buffer */
    test_eq(tor_addr_to_PTR_name(rbuf, 0, &t1), -1);
    test_eq(tor_addr_to_PTR_name(rbuf, strlen(addr_PTR) - 1, &t1), -1);

    /* Check IPv6 PTR - valid addr */
    test_eq(tor_addr_to_PTR_name(rbuf, sizeof(rbuf), &t1),
            strlen(addr_PTR));
    test_streq(rbuf, addr_PTR);
  }

  /* XXXX turn this into a separate function; it's not all IPv6. */
  /* test tor_addr_parse_mask_ports */
  test_addr_mask_ports_parse("[::f]/17:47-95", AF_INET6,
                             0, 0, 0, 0x0000000f, 17, 47, 95);
  test_streq(p1, "::f");
  //test_addr_parse("[::fefe:4.1.1.7/120]:999-1000");
  //test_addr_parse_check("::fefe:401:107", 120, 999, 1000);
  test_addr_mask_ports_parse("[::ffff:4.1.1.7]/120:443", AF_INET6,
                             0, 0, 0x0000ffff, 0x04010107, 120, 443, 443);
  test_streq(p1, "::ffff:4.1.1.7");
  test_addr_mask_ports_parse("[abcd:2::44a:0]:2-65000", AF_INET6,
                             0xabcd0002, 0, 0, 0x044a0000, 128, 2, 65000);

  test_streq(p1, "abcd:2::44a:0");
  /* Try some long addresses. */
  r=tor_addr_parse_mask_ports("[ffff:1111:1111:1111:1111:1111:1111:1111]",
                              0, &t1, NULL, NULL, NULL);
  test_assert(r == AF_INET6);
  r=tor_addr_parse_mask_ports("[ffff:1111:1111:1111:1111:1111:1111:11111]",
                              0, &t1, NULL, NULL, NULL);
  test_assert(r == -1);
  r=tor_addr_parse_mask_ports("[ffff:1111:1111:1111:1111:1111:1111:1111:1]",
                              0, &t1, NULL, NULL, NULL);
  test_assert(r == -1);
  r=tor_addr_parse_mask_ports(
         "[ffff:1111:1111:1111:1111:1111:1111:ffff:"
         "ffff:ffff:ffff:ffff:ffff:ffff:ffff:ffff:ffff:ffff:ffff:ffff:ffff:"
         "ffff:ffff:ffff:ffff:ffff:ffff:ffff:ffff:ffff:ffff:ffff:ffff:ffff:"
         "ffff:ffff:ffff:ffff:ffff:ffff:ffff:ffff:ffff:ffff:ffff:ffff:ffff]",
         0, &t1, NULL, NULL, NULL);
  test_assert(r == -1);
  /* Try some failing cases. */
  r=tor_addr_parse_mask_ports("[fefef::]/112", 0, &t1, NULL, NULL, NULL);
  test_assert(r == -1);
  r=tor_addr_parse_mask_ports("[fefe::/112", 0, &t1, NULL, NULL, NULL);
  test_assert(r == -1);
  r=tor_addr_parse_mask_ports("[fefe::", 0, &t1, NULL, NULL, NULL);
  test_assert(r == -1);
  r=tor_addr_parse_mask_ports("[fefe::X]", 0, &t1, NULL, NULL, NULL);
  test_assert(r == -1);
  r=tor_addr_parse_mask_ports("efef::/112", 0, &t1, NULL, NULL, NULL);
  test_assert(r == -1);
  r=tor_addr_parse_mask_ports("[f:f:f:f:f:f:f:f::]",0,&t1, NULL, NULL, NULL);
  test_assert(r == -1);
  r=tor_addr_parse_mask_ports("[::f:f:f:f:f:f:f:f]",0,&t1, NULL, NULL, NULL);
  test_assert(r == -1);
  r=tor_addr_parse_mask_ports("[f:f:f:f:f:f:f:f:f]",0,&t1, NULL, NULL, NULL);
  test_assert(r == -1);
  r=tor_addr_parse_mask_ports("[f:f:f:f:f::]/fred",0,&t1,&mask, NULL, NULL);
  test_assert(r == -1);
  r=tor_addr_parse_mask_ports("[f:f:f:f:f::]/255.255.0.0",
                              0,&t1, NULL, NULL, NULL);
  test_assert(r == -1);
  /* This one will get rejected because it isn't a pure prefix. */
  r=tor_addr_parse_mask_ports("1.1.2.3/255.255.64.0",0,&t1, &mask,NULL,NULL);
  test_assert(r == -1);
  /* Test for V4-mapped address with mask < 96.  (arguably not valid) */
  r=tor_addr_parse_mask_ports("[::ffff:1.1.2.2/33]",0,&t1, &mask, NULL, NULL);
  test_assert(r == -1);
  r=tor_addr_parse_mask_ports("1.1.2.2/33",0,&t1, &mask, NULL, NULL);
  test_assert(r == -1);
  /* Try extended wildcard addresses with out TAPMP_EXTENDED_STAR*/
  r=tor_addr_parse_mask_ports("*4",0,&t1, &mask, NULL, NULL);
  test_assert(r == -1);
  r=tor_addr_parse_mask_ports("*6",0,&t1, &mask, NULL, NULL);
  test_assert(r == -1);
#if 0
  /* Try a mask with a wildcard. */
  r=tor_addr_parse_mask_ports("*/16",0,&t1, &mask, NULL, NULL);
  test_assert(r == -1);
  r=tor_addr_parse_mask_ports("*4/16",TAPMP_EXTENDED_STAR,
                              &t1, &mask, NULL, NULL);
  test_assert(r == -1);
  r=tor_addr_parse_mask_ports("*6/30",TAPMP_EXTENDED_STAR,
                              &t1, &mask, NULL, NULL);
  test_assert(r == -1);
#endif
  /* Basic mask tests*/
  r=tor_addr_parse_mask_ports("1.1.2.2/31",0,&t1, &mask, NULL, NULL);
  test_assert(r == AF_INET);
  tt_int_op(mask,==,31);
  tt_int_op(tor_addr_family(&t1),==,AF_INET);
  tt_int_op(tor_addr_to_ipv4h(&t1),==,0x01010202);
  r=tor_addr_parse_mask_ports("3.4.16.032:1-2",0,&t1, &mask, &port1, &port2);
  test_assert(r == AF_INET);
  tt_int_op(mask,==,32);
  tt_int_op(tor_addr_family(&t1),==,AF_INET);
  tt_int_op(tor_addr_to_ipv4h(&t1),==,0x03041020);
  test_assert(port1 == 1);
  test_assert(port2 == 2);
  r=tor_addr_parse_mask_ports("1.1.2.3/255.255.128.0",0,&t1, &mask,NULL,NULL);
  test_assert(r == AF_INET);
  tt_int_op(mask,==,17);
  tt_int_op(tor_addr_family(&t1),==,AF_INET);
  tt_int_op(tor_addr_to_ipv4h(&t1),==,0x01010203);
  r=tor_addr_parse_mask_ports("[efef::]/112",0,&t1, &mask, &port1, &port2);
  test_assert(r == AF_INET6);
  test_assert(port1 == 1);
  test_assert(port2 == 65535);
  /* Try regular wildcard behavior without TAPMP_EXTENDED_STAR */
  r=tor_addr_parse_mask_ports("*:80-443",0,&t1,&mask,&port1,&port2);
  tt_int_op(r,==,AF_INET); /* Old users of this always get inet */
  tt_int_op(tor_addr_family(&t1),==,AF_INET);
  tt_int_op(tor_addr_to_ipv4h(&t1),==,0);
  tt_int_op(mask,==,0);
  tt_int_op(port1,==,80);
  tt_int_op(port2,==,443);
  /* Now try wildcards *with* TAPMP_EXTENDED_STAR */
  r=tor_addr_parse_mask_ports("*:8000-9000",TAPMP_EXTENDED_STAR,
                              &t1,&mask,&port1,&port2);
  tt_int_op(r,==,AF_UNSPEC);
  tt_int_op(tor_addr_family(&t1),==,AF_UNSPEC);
  tt_int_op(mask,==,0);
  tt_int_op(port1,==,8000);
  tt_int_op(port2,==,9000);
  r=tor_addr_parse_mask_ports("*4:6667",TAPMP_EXTENDED_STAR,
                              &t1,&mask,&port1,&port2);
  tt_int_op(r,==,AF_INET);
  tt_int_op(tor_addr_family(&t1),==,AF_INET);
  tt_int_op(tor_addr_to_ipv4h(&t1),==,0);
  tt_int_op(mask,==,0);
  tt_int_op(port1,==,6667);
  tt_int_op(port2,==,6667);
  r=tor_addr_parse_mask_ports("*6",TAPMP_EXTENDED_STAR,
                              &t1,&mask,&port1,&port2);
  tt_int_op(r,==,AF_INET6);
  tt_int_op(tor_addr_family(&t1),==,AF_INET6);
  tt_assert(tor_mem_is_zero((const char*)tor_addr_to_in6_addr32(&t1), 16));
  tt_int_op(mask,==,0);
  tt_int_op(port1,==,1);
  tt_int_op(port2,==,65535);

  /* make sure inet address lengths >= max */
  test_assert(INET_NTOA_BUF_LEN >= sizeof("255.255.255.255"));
  test_assert(TOR_ADDR_BUF_LEN >=
              sizeof("ffff:ffff:ffff:ffff:ffff:ffff:255.255.255.255"));

  test_assert(sizeof(tor_addr_t) >= sizeof(struct in6_addr));

  /* get interface addresses */
  r = get_interface_address6(LOG_DEBUG, AF_INET, &t1);
  i = get_interface_address6(LOG_DEBUG, AF_INET6, &t2);

  TT_BLATHER(("v4 address: %s (family=%d)", fmt_addr(&t1),
              tor_addr_family(&t1)));
  TT_BLATHER(("v6 address: %s (family=%d)", fmt_addr(&t2),
              tor_addr_family(&t2)));

 done:
  ;
}

<<<<<<< HEAD
/** Test tor_addr_port_parse(). */
static void
test_addr_parse(void)
{
  int r;
  tor_addr_t addr;
  char buf[TOR_ADDR_BUF_LEN];
  uint16_t port = 0;

  /* Correct call. */
  r= tor_addr_port_parse(LOG_DEBUG,
                         "192.0.2.1:1234",
                         &addr, &port);
  test_assert(r == 0);
  tor_addr_to_str(buf, &addr, sizeof(buf), 0);
  test_streq(buf, "192.0.2.1");
  test_eq(port, 1234);

  /* Domain name. */
  r= tor_addr_port_parse(LOG_DEBUG,
                         "torproject.org:1234",
                         &addr, &port);
  test_assert(r == -1);

  /* Only IP. */
  r= tor_addr_port_parse(LOG_DEBUG,
                         "192.0.2.2",
                         &addr, &port);
  test_assert(r == -1);

  /* Bad port. */
  r= tor_addr_port_parse(LOG_DEBUG,
                         "192.0.2.2:66666",
                         &addr, &port);
  test_assert(r == -1);

  /* Only domain name */
  r= tor_addr_port_parse(LOG_DEBUG,
                         "torproject.org",
                         &addr, &port);
  test_assert(r == -1);

  /* Bad IP address */
  r= tor_addr_port_parse(LOG_DEBUG,
                         "192.0.2:1234",
                         &addr, &port);
  test_assert(r == -1);

 done:
  ;
}

static void
update_difference(int ipv6, uint8_t *d,
                  const tor_addr_t *a, const tor_addr_t *b)
{
  const int n_bytes = ipv6 ? 16 : 4;
  uint8_t a_tmp[4], b_tmp[4];
  const uint8_t *ba, *bb;
  int i;

  if (ipv6) {
    ba = tor_addr_to_in6_addr8(a);
    bb = tor_addr_to_in6_addr8(b);
  } else {
    set_uint32(a_tmp, tor_addr_to_ipv4n(a));
    set_uint32(b_tmp, tor_addr_to_ipv4n(b));
    ba = a_tmp; bb = b_tmp;
  }

  for (i = 0; i < n_bytes; ++i) {
    d[i] |= ba[i] ^ bb[i];
  }
}

static void
test_virtaddrmap(void *data)
{
  /* Let's start with a bunch of random addresses. */
  int ipv6, bits, iter, b;
  virtual_addr_conf_t cfg[2];
  uint8_t bytes[16];

  (void)data;

  tor_addr_parse(&cfg[0].addr, "64.65.0.0");
  tor_addr_parse(&cfg[1].addr, "3491:c0c0::");

  for (ipv6 = 0; ipv6 <= 1; ++ipv6) {
    for (bits = 0; bits < 18; ++bits) {
      tor_addr_t last_a;
      cfg[ipv6].bits = bits;
      memset(bytes, 0, sizeof(bytes));
      tor_addr_copy(&last_a, &cfg[ipv6].addr);
      /* Generate 128 addresses with each addr/bits combination. */
      for (iter = 0; iter < 128; ++iter) {
        tor_addr_t a;

        get_random_virtual_addr(&cfg[ipv6], &a);
        //printf("%s\n", fmt_addr(&a));
        /* Make sure that the first b bits match the configured network */
        tt_int_op(0, ==, tor_addr_compare_masked(&a, &cfg[ipv6].addr,
                                                 bits, CMP_EXACT));

        /* And track which bits have been different between pairs of
         * addresses */
        update_difference(ipv6, bytes, &last_a, &a);
      }

      /* Now make sure all but the first 'bits' bits of bytes are true */
      for (b = bits+1; b < (ipv6?128:32); ++b) {
        tt_assert(1 & (bytes[b/8] >> (7-(b&7))));
      }
    }
  }

=======
static void
test_addr_is_loopback(void *data)
{
  static const struct loopback_item {
    const char *name;
    int is_loopback;
  } loopback_items[] = {
    { "::1", 1 },
    { "127.0.0.1", 1 },
    { "127.99.100.101", 1 },
    { "128.99.100.101", 0 },
    { "8.8.8.8", 0 },
    { "0.0.0.0", 0 },
    { "::2", 0 },
    { "::", 0 },
    { "::1.0.0.0", 0 },
    { NULL, 0 }
  };

  int i;
  tor_addr_t addr;
  (void)data;

  for (i=0; loopback_items[i].name; ++i) {
    tt_int_op(tor_addr_parse(&addr, loopback_items[i].name), >=, 0);
    tt_int_op(tor_addr_is_loopback(&addr), ==, loopback_items[i].is_loopback);
  }

  tor_addr_make_unspec(&addr);
  tt_int_op(tor_addr_is_loopback(&addr), ==, 0);

>>>>>>> ebb95d0f
 done:
  ;
}

#define ADDR_LEGACY(name)                                               \
  { #name, legacy_test_helper, 0, &legacy_setup, test_addr_ ## name }

struct testcase_t addr_tests[] = {
  ADDR_LEGACY(basic),
  ADDR_LEGACY(ip6_helpers),
<<<<<<< HEAD
  ADDR_LEGACY(parse),
  { "virtaddr", test_virtaddrmap, 0, NULL, NULL },
=======
  { "is_loopback", test_addr_is_loopback, 0, NULL, NULL },
>>>>>>> ebb95d0f
  END_OF_TESTCASES
};
<|MERGE_RESOLUTION|>--- conflicted
+++ resolved
@@ -723,7 +723,6 @@
   ;
 }
 
-<<<<<<< HEAD
 /** Test tor_addr_port_parse(). */
 static void
 test_addr_parse(void)
@@ -840,7 +839,10 @@
     }
   }
 
-=======
+ done:
+  ;
+}
+
 static void
 test_addr_is_loopback(void *data)
 {
@@ -872,7 +874,6 @@
   tor_addr_make_unspec(&addr);
   tt_int_op(tor_addr_is_loopback(&addr), ==, 0);
 
->>>>>>> ebb95d0f
  done:
   ;
 }
@@ -883,11 +884,8 @@
 struct testcase_t addr_tests[] = {
   ADDR_LEGACY(basic),
   ADDR_LEGACY(ip6_helpers),
-<<<<<<< HEAD
   ADDR_LEGACY(parse),
   { "virtaddr", test_virtaddrmap, 0, NULL, NULL },
-=======
   { "is_loopback", test_addr_is_loopback, 0, NULL, NULL },
->>>>>>> ebb95d0f
   END_OF_TESTCASES
 };

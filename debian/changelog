--- conflicted
+++ resolved
@@ -1,6 +1,3 @@
-<<<<<<< HEAD
-tor (0.2.1.20-1) unstable; urgency=low
-=======
 tor (0.2.2.14-alpha-1) experimental; urgency=low
 
   * New upstream version.
@@ -122,11 +119,76 @@
  -- Peter Palfrader <weasel@debian.org>  Wed, 20 Jan 2010 19:29:08 +0100
 
 tor (0.2.2.6-alpha-1) experimental; urgency=low
->>>>>>> 3218a829
-
-  * New upstream version.
-
- -- Peter Palfrader <weasel@debian.org>  Fri, 13 Nov 2009 19:02:47 +0100
+
+  * New upstream version.
+    - Drop debian/patches/0a58567c-work-with-reneg-ssl.dpatch
+      (part of upstream).
+
+ -- Peter Palfrader <weasel@debian.org>  Mon, 23 Nov 2009 18:52:04 +0100
+
+tor (0.2.2.5-alpha-1) experimental; urgency=low
+
+  * New upstream version.
+  * Pick 0a58567ce3418f410cf1dd0143dd3e56b4a4bd1f from master git tree:
+    - work with libssl that has renegotiation disabled by default.
+    (debian/patches/0a58567c-work-with-reneg-ssl.dpatch)
+  * Therefore build-depend on libssl-dev >= 0.9.8k-6.  If we build against
+    earlier versions we will not work once libssl gets upgraded to a version
+    that disabled renegotiations.
+  * Change order of recommends from privoxy | polipo to polipo | privoxy.
+  * Allegedly echo -e is a bashism.  Remove it from debian/rules, we don't
+    need it anyways (closes: #478631).
+  * Change the dependency on tsocks to torsocks | tsocks (see: #554717).
+
+ -- Peter Palfrader <weasel@debian.org>  Sun, 15 Nov 2009 11:04:02 +0100
+
+tor (0.2.2.4-alpha-1) experimental; urgency=low
+
+  * New upstream version.
+  * The testsuite moved from src/or/test to src/test/test,
+    but let's call it using "make check" now.
+  * Upstream failed to ship src/test/test.h.  Ship it in debian/ and
+    manually copy it in place during configure and clean up in clean.
+    Let's not use the patch system as this will most likely be rectified
+    by next release.
+
+ -- Peter Palfrader <weasel@debian.org>  Sun, 11 Oct 2009 10:38:55 +0200
+
+tor (0.2.2.3-alpha-1) experimental; urgency=low
+
+  * New upstream version.
+
+ -- Peter Palfrader <weasel@debian.org>  Wed, 23 Sep 2009 10:27:40 +0200
+
+tor (0.2.2.2-alpha-1) experimental; urgency=low
+
+  * New upstream version.
+  * The files src/common/common_sha1.i src/or/or_sha1.i get changed
+    during the build - they contain the checksums of the individual
+    files that end up in the binary.  Of couse changes only end up
+    in the debian diff.gz after building a second time in the same
+    directory.  So, remove those files in clean to get both a cleaner
+    diff.gz and idempotent builds.
+  * If we have a debian/micro-revision.i, replace the one in src/or
+    with our copy so that this will be the revision that ends up in
+    the binary.  This is an informational only version string, but
+    it'd be kinda nice if it was (more) accurate nonetheless.
+    .
+    Of course this won't help if people manually patch around but
+    it's still preferable to claiming we are exactly upstream's source.
+    .
+    If we are building directly out of a git tree, update
+    debian/micro-revision.i in the clean target.
+
+ -- Peter Palfrader <weasel@debian.org>  Mon, 21 Sep 2009 14:51:20 +0200
+
+tor (0.2.2.1-alpha-1) experimental; urgency=low
+
+  * New upstream version.
+  * Forward port patches/03_tor_manpage_in_section_8.dpatch.
+  * Forward port patches/06_add_compile_time_defaults.dpatch.
+
+ -- Peter Palfrader <weasel@debian.org>  Thu, 03 Sep 2009 15:10:26 +0200
 
 tor (0.2.1.19-1) unstable; urgency=low
 

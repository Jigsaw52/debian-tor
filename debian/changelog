<<<<<<< HEAD
tor (0.2.3.16-alpha-1.tor1) experimental; urgency=low

  * Fix apparmor for some backports.

 -- Peter Palfrader <weasel@debian.org>  Wed, 13 Jun 2012 15:13:47 +0200
=======
tor (0.2.3.16-alpha-X) Xxperimental; urgency=low

  * apparmor policy:
    - allow access to /var/log/tor/* and not just /var/log/tor/log*,
    - restrict such access to append instead of general writes.

 -- Peter Palfrader <weasel@debian.org>  Thu, 14 Jun 2012 13:55:35 +0200
>>>>>>> 5df9d4dc

tor (0.2.3.16-alpha-1) experimental; urgency=medium

  * New upstream version.
    - Work around a bug in OpenSSL that broke renegotiation with TLS
      1.1 and TLS 1.2. Without this workaround, all attempts to speak
      the v2 Tor connection protocol when both sides were using OpenSSL
      1.0.1 would fail. Resolves ticket 6033.
    - and more - please consult upstream changelog.
  * Include apparmor profile.  Thanks to intrigeri (closes: #670525).

 -- Peter Palfrader <weasel@debian.org>  Wed, 06 Jun 2012 11:09:59 +0200

tor (0.2.3.15-alpha-1) experimental; urgency=low

  * New upstream version.

 -- Peter Palfrader <weasel@debian.org>  Mon, 30 Apr 2012 23:18:41 +0200

tor (0.2.3.14-alpha-1) experimental; urgency=low

  * New upstream version.
    - No longer need backported 45ace4844b020cb754d3bb65f1021bfeb5115f9e
      from master to fix a test suite stack overflow.
  * torify now no longer can use tsocks.  Change recommends from
    torsocks | tsocks to just torsocks.

 -- Peter Palfrader <weasel@debian.org>  Tue, 24 Apr 2012 08:34:05 +0200

tor (0.2.3.13-alpha-1) experimental; urgency=low

  * New upstream version.
  * When creating the debian-tor user that tor runs at, create it with
    a shell of /bin/false instead of /bin/bash.  Does not change shells
    of existing users (closes: #658358).
  * Include 45ace4844b020cb754d3bb65f1021bfeb5115f9e from master
    to fix a test suite stack overflow, just introduced.

 -- Peter Palfrader <weasel@debian.org>  Tue, 27 Mar 2012 14:12:37 +0200

tor (0.2.3.12-alpha-1) experimental; urgency=low

  * New upstream version.

 -- Peter Palfrader <weasel@debian.org>  Mon, 13 Feb 2012 19:09:58 +0100

tor (0.2.3.11-alpha-2) experimental; urgency=low

  * init script:  use the new defaults torrc file also for when we
    try to check our configuration (tor --verify-config) prior to starting
    tor.  (Might close TorBug#4954.)

 -- Peter Palfrader <weasel@debian.org>  Wed, 25 Jan 2012 22:52:03 +0100

tor (0.2.3.11-alpha-1) experimental; urgency=low

  * New upstream version.
  * No longer patch Tor to set DataDirectory, RunAsDaemon etc. when run
    as root or debian-tor.
    Instead ship with a file setting all these options in
    /usr/share/tor/tor-service-defaults-torrc and cause our init-script
    to pass --defaults-torrc <that-file> to the tor started by that script.
  * No longer fail postinst when the init script fails to restart tor.
    Patch provided by Carl Fuerstenberg (closes: #652884).

 -- Peter Palfrader <weasel@debian.org>  Mon, 23 Jan 2012 14:50:16 +0100

tor (0.2.3.10-alpha-1) experimental; urgency=high

  * New upstream version, fixing a heap overflow bug related to Tor's
    SOCKS code (CVE-2011-2778).

 -- Peter Palfrader <weasel@debian.org>  Thu, 15 Dec 2011 21:29:00 +0100

tor (0.2.3.9-alpha-1) experimental; urgency=low

  * New upstream version.
  * There no longer is a document called INSTALL to copy to
    usr/share/docs/tor, so get rid of the lintian override.  Since that was
    the only one in the tor package get rid of installing overrides for the
    tor package entirely - there's still one override in tor-geoipdb
    (closes Tor #4576).

 -- Peter Palfrader <weasel@debian.org>  Thu, 08 Dec 2011 22:30:31 +0100

tor (0.2.3.8-alpha-1) experimental; urgency=low

  * New upstream version.

 -- Peter Palfrader <weasel@debian.org>  Wed, 23 Nov 2011 12:38:51 +0100

tor (0.2.3.7-alpha-1) experimental; urgency=low

  * New upstream version.

 -- Peter Palfrader <weasel@debian.org>  Mon, 31 Oct 2011 00:06:14 +0100

tor (0.2.3.6-alpha-1) experimental; urgency=high

  * New upstream version, fixing a couple of security relevant bugs
    such as guard enumeration (CVE-2011-2768) and bridge enumeration
    (CVE-2011-2769) issues.  For details consult the upstream changelog.

 -- Peter Palfrader <weasel@debian.org>  Thu, 27 Oct 2011 15:59:44 +0200

tor (0.2.3.5-alpha-1) experimental; urgency=low

  * New upstream version.

 -- Peter Palfrader <weasel@debian.org>  Thu, 29 Sep 2011 09:38:34 +0200

tor (0.2.3.4-alpha-1) experimental; urgency=low

  * New upstream version.
  * Make patches/06_add_compile_time_defaults build without compiler warnings:
    - use config_find_option_mutable() instead of config_find_option()
      if we're going to mess with the return value,
    - Correctly declare functions as having no arguments instead of not
      telling the compiler which arguments it'll have.
  * Suggest tor-arm (closes: #640265).
  * Downgrade socat and polipo|privoxy to Suggests (closes: #640264).

 -- Peter Palfrader <weasel@debian.org>  Wed, 14 Sep 2011 09:00:30 +0200

tor (0.2.3.3-alpha-1) experimental; urgency=low

  * New upstream version.
  * Upload to experimental now that 0.2.2.x is out of rc and was uploaded to
    unstable.
  * Merged from debian-0.2.2: 0.2.2.29-beta-1
    - The postinst script changes /var/run/tor to mode 02750 if it exists,
      but the tor init script creates it with mode 02700 if it doesn't.
      Change the init script to also create the directory with a group
      writeable mode, the same as the postinst maintainer script, i.e. 02750.
      .
      This will allow users in the debian-tor group to access the control
      socket (re: #552556).
    - Enable Control Socket by default.  It lives in /var/run/tor/
      (closes: #552556).
  * Update context in patches/06_add_compile_time_defaults.
  * Forward port patches/07_log_to_file_by_default.

 -- Peter Palfrader <weasel@debian.org>  Sat, 03 Sep 2011 13:32:18 +0200

tor (0.2.3.1-alpha-1) tor-0.2.3.x; urgency=low

  * New upstream version.
  * Forward port debian/patches/14_fix_geoip_warning.

 -- Peter Palfrader <weasel@debian.org>  Fri, 06 May 2011 17:08:03 +0200

tor (0.2.2.25-alpha-1) experimental; urgency=low

  * New upstream version.
  * Add Vcs-* control fields. Patch by intrigeri@boum.org
    (closes: #623316).
  * Update mailinglist archive URLs in package description.
    Patch by intrigeri@boum.org (closes: #623318).

 -- Peter Palfrader <weasel@debian.org>  Sun, 01 May 2011 19:48:24 +0200

tor (0.2.2.24-alpha-1) experimental; urgency=low

  * New upstream version.
  * Forward port missing changes from the 0.2.1.x tree:
    - Add ${misc:Depends} for all three binary packages because debhelper
      might want to add stuff  [tor 0.2.1.26-1].
    - tor.postinst: Stop calling stat(1) with its full path  [tor 0.2.1.26-1].
    - No longer set ulimit -c to unlimited:
      Up until now the init script (or actually /etc/default/tor) raised
      the ulimit for coredumps to unlimited, so that Tor would produce
      coredumps on assert errors or segfaults.  Coredumps however can
      leak sensitive information, like cryptographic session keys and
      clients' data should the core files get into the wrong hands.  As
      such it seems prudent to only enable coredumps if the user or
      operator explicitly asks for them, and knows what to do with them.
      [tor 0.2.1.26-2]
    - Also include a cron.weekly job that removes old coredumps from
      /var/lib/tor.  This action can be disabled in /etc/default/tor.
      [tor 0.2.1.26-2]
    - Make sure the cronjob does not try to access a /var/lib/tor
      that has already been removed (due to for instance package removal).
      Thanks to Holger and piuparts for catching this.
      [tor 0.2.1.26-3]

 -- Peter Palfrader <weasel@debian.org>  Sun, 10 Apr 2011 19:08:27 +0200

tor (0.2.2.23-alpha-1) experimental; urgency=low

  * New upstream version.
  * The tor specification files are no longer shipped in the tarball,
    so /usr/share/doc/tor/spec is no more.  They can be found online
    at <URL:https://gitweb.torproject.org/torspec.git/tree>.

 -- Peter Palfrader <weasel@debian.org>  Wed, 09 Mar 2011 14:40:16 +0100

tor (0.2.2.22-alpha-1) experimental; urgency=low

  * New upstream version.

 -- Peter Palfrader <weasel@debian.org>  Wed, 26 Jan 2011 19:20:21 +0100

tor (0.2.2.21-alpha-1) experimental; urgency=high

  * New upstream version, including several security related fixes.  See
    upstream changelog for details.  Addresses CVE-2011-0427.
  * Forward port patches/03_tor_manpage_in_section_8.

 -- Peter Palfrader <weasel@debian.org>  Sun, 16 Jan 2011 18:40:27 +0100

tor (0.2.2.20-alpha-1) experimental; urgency=high

  * New upstream version.
    - Fix a remotely exploitable bug that could be used to crash instances
      of Tor remotely by overflowing on the heap. Remote-code execution
      hasn't been confirmed, but can't be ruled out (CVE-2010-1676).
  * Since the dawn of time (0.0.2pre19-1, January 2004, initial release
    of the debian package), the postinst script has changed ownership and
    permissions of various trees like /var/lib/tor, /var/run/tor, and
    /var/log/tor, sometimes recursively.
    .
    It turns out this actually is a security issue, so try to be more
    conservative when fixing up modes and only chown/chgrp
    /var/{lib,log,run}/tor directly, never recursively.
  * Remove /var/run/tor, recursively, on purge.  We already do this
    for /var/lib/tor and /var/log/tor.

 -- Peter Palfrader <weasel@debian.org>  Sat, 18 Dec 2010 13:35:26 +0100

tor (0.2.2.19-alpha-1) experimental; urgency=low

  * New upstream version.
    - remove debian/patches/15_tlsext_host_name (already included in new
      upstream version).

 -- Peter Palfrader <weasel@debian.org>  Mon, 29 Nov 2010 13:46:10 +0100

tor (0.2.2.18-alpha-2) experimental; urgency=low

  * If we overwrite src/or/micro-revision.i in during build,
    clean it out in the clean target.
  * Add debian/patches/15_tlsext_host_name: Work around change in libssl0.9.8
    (0.9.8g-15+lenny9 and 0.9.8o-3), taken from 0.2.1.27 (closes: #604198):
    .
    Do not set the tlsext_host_name extension on server SSL objects; only on
    client SSL objects.  We set it to immitate a browser, not a vhosting
    server. This resolves an incompatibility with openssl 0.9.8p and openssl
    1.0.0b.  Fixes bug 2204; bugfix on 0.2.1.1-alpha.

 -- Peter Palfrader <weasel@debian.org>  Sun, 21 Nov 2010 23:39:32 +0100

tor (0.2.2.18-alpha-1) experimental; urgency=low

  * New upstream version.

 -- Peter Palfrader <weasel@debian.org>  Tue, 16 Nov 2010 20:01:23 +0100

tor (0.2.2.17-alpha-1) experimental; urgency=low

  * New upstream version.

 -- Peter Palfrader <weasel@debian.org>  Fri, 01 Oct 2010 12:33:28 +0200

tor (0.2.2.16-alpha-1) experimental; urgency=low

  * New upstream version.
  * Downgrade torsocks/tsocks dependency to a recommends.  That tool
    is not needed if you only run a relay, or if you access Tor only
    using polipo or privoxy.  The torify(1) wrapper that makes use
    of torsocks or tsocks already handles their absense and emmits a
    proper message telling the user what they are missing (closes: #595898).
  * Remove suggests of mixminion which is no longer in the archive
    (closes: #594207), and also of anon-proxy which appears to not
    have been updated in at least two years.
  * Add xul-ext-torbutton to suggests.

 -- Peter Palfrader <weasel@debian.org>  Sat, 18 Sep 2010 19:49:23 +0200

tor (0.2.2.15-alpha-1) experimental; urgency=low

  * New upstream version.
  * Forward port 06_add_compile_time_defaults.

 -- Peter Palfrader <weasel@debian.org>  Sat, 21 Aug 2010 10:39:41 +0200

tor (0.2.2.14-alpha-1) experimental; urgency=low

  * New upstream version.
    Among many other things:
    - New config option "WarnUnsafeSocks 0" disables the warning that
      occurs whenever Tor receives only an IP address instead of a
      hostname. Setups that do DNS locally over Tor are fine, and we
      shouldn't spam the logs in that case. (Closes: #497466)

 -- Peter Palfrader <weasel@debian.org>  Thu, 15 Jul 2010 14:41:10 +0200

tor (0.2.2.13-alpha-1) experimental; urgency=low

  * New upstream version.

 -- Peter Palfrader <weasel@debian.org>  Sat, 24 Apr 2010 12:12:11 +0200

tor (0.2.2.12-alpha-1) experimental; urgency=low

  * New upstream version.

 -- Peter Palfrader <weasel@debian.org>  Tue, 20 Apr 2010 12:23:00 +0200

tor (0.2.2.11-alpha-1) experimental; urgency=low

  * New upstream version.

 -- Peter Palfrader <weasel@debian.org>  Sat, 17 Apr 2010 21:49:19 +0200

tor (0.2.2.10-alpha-2) experimental; urgency=low

  * In /etc/default/tor also source /etc/default/tor.vidalia if it exists
    and if vidalia is installed.  We do this so that the vidalia package
    can override some of our settings: People who have vidalia installed might
    not want to run Tor as a system service. The vidalia .deb can ask them
    that and then set run-daemon to no.

 -- Peter Palfrader <weasel@debian.org>  Sat, 03 Apr 2010 15:24:11 +0200

tor (0.2.2.10-alpha-1) experimental; urgency=low

  * New upstream version.
  * debian/rules:
    - make manpage building properly depend on patch-stamp,
    - Fix building in the absence of a debian/micro-revision.i file.

 -- Peter Palfrader <weasel@debian.org>  Tue, 09 Mar 2010 14:06:48 +0100

tor (0.2.2.9-alpha-1) experimental; urgency=low

  * New upstream version.
    - We no longer need to build-depend on a recent libssl-dev because
      Tor now detects whether we need to explicitly turn on
      autonegotiation at run-time rather than compile time.  Good.
      (This also means we no longer need to conflict with newer
       libssls when we built against an old one on backports.)
    - The manpages are now built with asciidoc.  While the upstream
      tarball already ships with the output of asciidoc, we instead
      build the manpages during package build time so we can patch them.
      + Therefore build-depend on asciidoc (>= 8.2), docbook-xml,
        docbook-xsl, and xmlto.
      + update 03_tor_manpage_in_section_8 to patch the .txt files now.
      + Remove tor.1.in torify.1.in tor-gencert.1.in tor-resolve.1.in in
        the doc directory during clean.
      + And try to work around missing (and if it wasn't, broken)
        build-system for the manpages.
      + The torify.1 manpage gets installed by upstream, no longer need
        to do it manually in debian/rules.
    - The original design paper is no longer shipped with Tor.
      + Remove debian/hexdump-*.pdf (which we used to work around
        fig2dev bugs).
      + No longer build the paper in debian/rules, and remove it from
        debian/tor.docs.
      + No longer build-depend on texlive-base-bin, texlive-latex-base,
        texlive-fonts-recommended, transfig and ghostscript.
    - Upstream tarballs no longer ship an AUTHORS file, or the website,
      Removed these from debian/tor.docs.  No longer shipping parts of
      the website also closes: #443560.
    - Also no longer distribute doc/TODO and doc/HACKING in the debian
      package.
  * Move from comm to section net, where it might fit slightly better
    (closes: #482801).
  * Ship contrib/tor-exit-notice.html in the tor package (put it into
    usr/share/doc/tor; closes: #568934).
  * Add stark README.polipo with the instructions from Juliusz Chroboczek.
    (closes: #413730)
  * 0.2.2.4-alpha failed to ship test.h so we had included it in the
    debian diff.  The upstream bug has long since been fixed so we should
    probably stop shipping our own copy of test.h.
  * Finally apply Peter Eisentraut's patch for tor's init script to support
    status as an argument (closes: #526371).

 -- Peter Palfrader <weasel@debian.org>  Sun, 28 Feb 2010 10:58:10 +0100

tor (0.2.2.8-alpha-1) experimental; urgency=low

  * New upstream version.

 -- Peter Palfrader <weasel@debian.org>  Fri, 29 Jan 2010 23:22:35 +0100

tor (0.2.2.7-alpha-2) experimental; urgency=low

  * debian/rules: Minor cleanup (use a single variable for making up our
    configure flags, not two).
  * debian/rules: Remove logic that ignores the result of unit tests if
    localhost does not resolve (or not to 127.0.0.1).  This should no
    longer be necessary as our build chroots have gotten a lot better.
  * Depend on and enable hardening-includes for building.

 -- Peter Palfrader <weasel@debian.org>  Sun, 24 Jan 2010 13:22:26 +0100

tor (0.2.2.7-alpha-1) experimental; urgency=medium

  * New upstream version.
    - Rotate keys (both v3 identity and relay identity) for moria1
      and gabelmoo.
    [and more]

 -- Peter Palfrader <weasel@debian.org>  Wed, 20 Jan 2010 19:29:08 +0100

tor (0.2.2.6-alpha-1) experimental; urgency=low

  * New upstream version.
    - Drop debian/patches/0a58567c-work-with-reneg-ssl.dpatch
      (part of upstream).

 -- Peter Palfrader <weasel@debian.org>  Mon, 23 Nov 2009 18:52:04 +0100

tor (0.2.2.5-alpha-1) experimental; urgency=low

  * New upstream version.
  * Pick 0a58567ce3418f410cf1dd0143dd3e56b4a4bd1f from master git tree:
    - work with libssl that has renegotiation disabled by default.
    (debian/patches/0a58567c-work-with-reneg-ssl.dpatch)
  * Therefore build-depend on libssl-dev >= 0.9.8k-6.  If we build against
    earlier versions we will not work once libssl gets upgraded to a version
    that disabled renegotiations.
  * Change order of recommends from privoxy | polipo to polipo | privoxy.
  * Allegedly echo -e is a bashism.  Remove it from debian/rules, we don't
    need it anyways (closes: #478631).
  * Change the dependency on tsocks to torsocks | tsocks (see: #554717).

 -- Peter Palfrader <weasel@debian.org>  Sun, 15 Nov 2009 11:04:02 +0100

tor (0.2.2.4-alpha-1) experimental; urgency=low

  * New upstream version.
  * The testsuite moved from src/or/test to src/test/test,
    but let's call it using "make check" now.
  * Upstream failed to ship src/test/test.h.  Ship it in debian/ and
    manually copy it in place during configure and clean up in clean.
    Let's not use the patch system as this will most likely be rectified
    by next release.

 -- Peter Palfrader <weasel@debian.org>  Sun, 11 Oct 2009 10:38:55 +0200

tor (0.2.2.3-alpha-1) experimental; urgency=low

  * New upstream version.

 -- Peter Palfrader <weasel@debian.org>  Wed, 23 Sep 2009 10:27:40 +0200

tor (0.2.2.2-alpha-1) experimental; urgency=low

  * New upstream version.
  * The files src/common/common_sha1.i src/or/or_sha1.i get changed
    during the build - they contain the checksums of the individual
    files that end up in the binary.  Of couse changes only end up
    in the debian diff.gz after building a second time in the same
    directory.  So, remove those files in clean to get both a cleaner
    diff.gz and idempotent builds.
  * If we have a debian/micro-revision.i, replace the one in src/or
    with our copy so that this will be the revision that ends up in
    the binary.  This is an informational only version string, but
    it'd be kinda nice if it was (more) accurate nonetheless.
    .
    Of course this won't help if people manually patch around but
    it's still preferable to claiming we are exactly upstream's source.
    .
    If we are building directly out of a git tree, update
    debian/micro-revision.i in the clean target.

 -- Peter Palfrader <weasel@debian.org>  Mon, 21 Sep 2009 14:51:20 +0200

tor (0.2.2.1-alpha-1) experimental; urgency=low

  * New upstream version.
  * Forward port patches/03_tor_manpage_in_section_8.dpatch.
  * Forward port patches/06_add_compile_time_defaults.dpatch.

 -- Peter Palfrader <weasel@debian.org>  Thu, 03 Sep 2009 15:10:26 +0200

tor (0.2.1.19-1) unstable; urgency=low

  * New upstream version.
    - Make accessing hidden services on 0.2.1.x work right (closes: #538960).
    [More items are in the upstream changelog.]

 -- Peter Palfrader <weasel@debian.org>  Wed, 29 Jul 2009 12:49:03 +0200

tor (0.2.1.18-1) unstable; urgency=low

  * New upstream version.

 -- Peter Palfrader <weasel@debian.org>  Sat, 25 Jul 2009 11:15:11 +0200

tor (0.2.1.17-rc-1) experimental; urgency=low

  * New upstream version.
  * Update upstream URL in debian/copyright.

 -- Peter Palfrader <weasel@debian.org>  Mon, 13 Jul 2009 23:37:37 +0200

tor (0.2.1.16-rc-1) experimental; urgency=low

  * New upstream version.
  * No longer inform the user if/when we re-create the /var/run/tor
    directory in the init script.  With /var/run on tmpfs this is
    completely normal now so our message was just noise.
  * Stop shipping /var/run/tor in the package.
  * Only clean up permissions of /var/run/tor in postinst if the
    directory actually exists.
  * Update Standards-Version from 3.8.0 to 3.8.1.  No real changes
    required, we already support nocheck in DEB_BUILD_OPTIONS since
    August 2004, and we already create our var/run directory in the
    init script (tho we now no longer ship it either - see above).
  * Change debhelper compatibility version from 4 to 5:
    - Change dh_strip call from --dbg-package=tor
      to --dbg-package=tor-dbg.
    - Update versioned build time dependency on debhelper.
  * Forward port 06_add_compile_time_defaults.

 -- Peter Palfrader <weasel@debian.org>  Sat, 20 Jun 2009 13:16:02 +0200

tor (0.2.1.15-rc-1) experimental; urgency=low

  * New upstream version.
  * Change build time dependency on gs to ghostscript.

 -- Peter Palfrader <weasel@debian.org>  Sat, 30 May 2009 21:10:03 +0200

tor (0.2.1.14-rc-1) experimental; urgency=low

  * New upstream version.
  * Change Section of tor-dbg to debug.

 -- Peter Palfrader <weasel@debian.org>  Thu, 16 Apr 2009 19:54:19 +0200

tor (0.2.1.13-alpha-1) experimental; urgency=low

  * New upstream version.

 -- Peter Palfrader <weasel@debian.org>  Sun, 15 Mar 2009 00:58:07 +0100

tor (0.2.1.12-alpha-1) experimental; urgency=low

  * New upstream version, fixing several security relevant bugs:
     - Avoid a potential crash on exit nodes when processing malformed
       input.  Remote DoS opportunity (closes: #514579).
     - Fix a temporary DoS vulnerability that could be performed by
       a directory mirror (closes: #514580).
  * patches/06_add_compile_time_defaults: Only set the User option in
    the config if we run as root.  Do not set it when run as debian-tor
    as Tor then always insists on changing users which will fail.  (If
    we run as any other user we don't set our debian defaults anyway.)

 -- Peter Palfrader <weasel@debian.org>  Tue, 10 Feb 2009 00:19:53 +0100

tor (0.2.1.11-alpha-1) experimental; urgency=high

  * New upstream version:
    - Fixes a possible remote heap buffer overflow bug.
    - torify(1) manpage mentions DNS leaks now (closes: #495829).
  * README.Debian: No longer claim we change the default 'Group' setting
    when run as debian-user.  That setting no longer exists.
  * Forward port 03_tor_manpage_in_section_8.dpatch.

 -- Peter Palfrader <weasel@debian.org>  Wed, 21 Jan 2009 01:00:15 +0100

tor (0.2.1.10-alpha-1) experimental; urgency=low

  * New alpha release.
  * Forward port 03_tor_manpage_in_section_8.dpatch.

 -- Peter Palfrader <weasel@debian.org>  Sun, 11 Jan 2009 12:06:28 +0100

tor (0.2.1.9-alpha-1) experimental; urgency=low

  * New alpha release.

 -- Peter Palfrader <weasel@debian.org>  Fri, 26 Dec 2008 20:51:53 +0100

tor (0.2.1.8-alpha-1) experimental; urgency=low

  * New alpha release.

 -- Peter Palfrader <weasel@debian.org>  Mon, 15 Dec 2008 23:00:32 +0100

tor (0.2.1.7-alpha-2) experimental; urgency=low

  * No longer set now obsolete Group setting in built-in debian config.

 -- Peter Palfrader <weasel@debian.org>  Mon, 10 Nov 2008 16:28:31 +0100

tor (0.2.1.7-alpha-1) experimental; urgency=low

  * New alpha release.

 -- Peter Palfrader <weasel@debian.org>  Mon, 10 Nov 2008 09:39:30 +0100

tor (0.2.1.6-alpha-1) experimental; urgency=low

  * New alpha release.
  * Forward port 14_fix_geoip_warning.dpatch.

 -- Peter Palfrader <weasel@debian.org>  Tue, 30 Sep 2008 14:37:26 +0200

tor (0.2.1.5-alpha-1) experimental; urgency=low

  * New alpha release.

 -- Peter Palfrader <weasel@debian.org>  Tue, 02 Sep 2008 00:18:55 +0200

tor (0.2.1.4-alpha-1) experimental; urgency=low

  * New alpha release.
  * Do not build with openbsd's malloc unless enable-openbsd-malloc is in
    DEB_BUILD_OPTIONS.

 -- Peter Palfrader <weasel@debian.org>  Tue, 05 Aug 2008 12:33:23 +0200

tor (0.2.1.2-alpha-1) experimental; urgency=low

  * New alpha release.

 -- Peter Palfrader <weasel@debian.org>  Wed, 16 Jul 2008 13:05:45 +0200

tor (0.2.0.30-1) unstable; urgency=low

  * New upstream version.

 -- Peter Palfrader <weasel@debian.org>  Wed, 16 Jul 2008 02:19:08 +0200

tor (0.2.0.29-rc-2) unstable; urgency=low

  * Upload to unstable.

 -- Peter Palfrader <weasel@debian.org>  Tue, 15 Jul 2008 22:16:08 +0200

tor (0.2.0.29-rc-1) experimental; urgency=low

  * New upstream version.
  * Warn the admin if the number of file descriptors on his system is
    tiny.

 -- Peter Palfrader <weasel@debian.org>  Wed, 09 Jul 2008 14:02:06 +0200

tor (0.2.0.28-rc-1) experimental; urgency=low

  * New upstream version.
  * Remove debian/patches/11_tor_as_root_more_helpful.dpatch as
    it is no longer needed:  We now setuid() to the Tor user
    when run as root and it all just works.
  * Add comments to the dpatch headers so lintian shuts up.
  * Add patches/14_fix_geoip_warning: Change geoipdb open failed message.
  * Require unit tests to pass again.

 -- Peter Palfrader <weasel@debian.org>  Fri, 13 Jun 2008 10:28:36 +0200

tor (0.2.0.27-rc-1) experimental; urgency=low

  * New upstream version.
  * Add tor-geoipdb arch: all package for the geoip database.
  * Update debian/rules so that there now is a binary-common target
    and the binary-indep and binary-arch targets call make with
    proper DH_OPTIONS options.  This is taken from the template
    that dh_make nowadays uses for multi-binary packages.
  * Unit tests are broken, yay.
  * Use ${binary:Version} to depend on the right tor binary package from
    the tor-dbg package instead of ${Source-Version}.  Some guy on the
    internet said the latter was deprecated.
  * Add Homepage: https://www.torproject.org/ field to control file.
  * And mention www.tp.o instead of the old tor.eff.org in the long
    description.
  * No longer ignore failure of make clean in the clean target.
  * Support passing of parallel=<n> in build options.
  * Change declared Standards-Version to 3.8.0.

 -- Peter Palfrader <weasel@debian.org>  Fri, 06 Jun 2008 01:11:33 +0200

tor (0.2.0.26-rc-1) experimental; urgency=critical

  * New upstream version.
  * Conflict with old libssls.
  * On upgrading from versions prior to, including, 0.1.2.19-2, or
    from versions later than 0.2.0 and prior to 0.2.0.26-rc do the
    following, and if we are a server (we have a /var/lib/tor/keys
    directory)
    - move /var/lib/tor/keys/secret_onion_key out of the way.
    - move /var/lib/tor/keys/secret_onion_key.old out of the way.
    - move /var/lib/tor/keys/secret_id_key out of the way if it was
      created on or after 2006-09-17, which is the day the bad
      libssl was uploaded to Debian unstable.
  * Add a NEWS file explaining this change.

 -- Peter Palfrader <weasel@debian.org>  Tue, 13 May 2008 16:11:21 +0200

tor (0.2.0.24-rc-1) experimental; urgency=low

  * New upstream version.

 -- Peter Palfrader <weasel@debian.org>  Wed, 23 Apr 2008 02:25:22 +0200

tor (0.2.0.23-rc-1) experimental; urgency=low

  * New upstream version.
  * Mention OpenBSD_malloc_Linux.c in debian/copyright.
  * Add a recommends on logrotate.

 -- Peter Palfrader <weasel@debian.org>  Tue, 25 Mar 2008 09:34:37 +0100

tor (0.2.0.22-rc-1) experimental; urgency=low

  * New upstream version.
  * Work around fig2dev failing to build the images on all archs
    (re #457568).
  * Build with --enable-openbsd-malloc, unless no-enable-openbsd-malloc is
    found in DEB_BUILD_OPTIONS.  Hopefully this deals with some of the
    horrible memory fragmentation that glibc's malloc causes.

 -- Peter Palfrader <weasel@debian.org>  Wed, 19 Mar 2008 08:03:47 +0100

tor (0.2.0.21-rc-1) experimental; urgency=low

  * New upstream version.
  * Run --verify-config before start/reload/restart as root.  No longer
    su - to debian-tor tor run it.  Given that we now even start Tor as
    root (it setuids later on) this should be fine (closes: #468566).

 -- Peter Palfrader <weasel@debian.org>  Mon,  3 Mar 2008 13:36:59 +0100

tor (0.2.0.20-rc-1) experimental; urgency=low

  * New upstream version.
  * Change the default for MAX_FILEDESCRIPTORS in our init script to depend
    on the number of system-wide available file descriptors:
    /proc/sys/fs/file-max is bigger than 80k, set ulimit -n to 32k, if it's
    greater than 40k set the limit to 16k, and when greater than 10k our limit
    shall be 8k descriptors.  If there are less than 20k FDs in the entire
    system default to a limit of only 1024.

    Big servers at the moment regularly use more than 10k FDs, so our old
    default of 8k no longer is sufficient.  On the other hand we don't want
    lower end systems to run out of FDs on Tor's account.
  * If we run as root also apply debian defaults.
  * Add User=debian-tor and Group=debian-tor to debian defaults.  That allows
    us to start Tor as root and have it setuid/setgid to the target user.
  * Change the init script to start Tor as root.  Now we should be able to
    bind to low port.

 -- Peter Palfrader <weasel@debian.org>  Mon, 25 Feb 2008 13:54:58 +0100

tor (0.2.0.19-alpha-1) experimental; urgency=low

  * New upstream version.
  * It's 2008.  Now is the time to add copyright statements for 2007.
  * Forward port 03_tor_manpage_in_section_8.dpatch.

 -- Peter Palfrader <weasel@debian.org>  Sun, 10 Feb 2008 01:12:04 +0100

tor (0.2.0.18-alpha-2) experimental; urgency=low

  * Work around fig2dev failing to build the images on mipsel like we do on
    sparc and s390 (re #457568)
  * Fix postinst find command that chowns stuff to the right user.  Find
    does weird things in the presence of !.

 -- Peter Palfrader <weasel@debian.org>  Sun,  3 Feb 2008 18:17:16 +0100

tor (0.2.0.18-alpha-1) experimental; urgency=low

  * New upstream version.
  * postinst: Remove the check that requires the debian-tor user
    to have a uid between 100 and 999.  There is no good reason
    to require this.  If the local admin moves the system users/uid-space
    to some other range then they probably have a good reason for that.
  * postinst: change wording if debian-tor's homedir is wrong, do not
    print anything if it is ok.
  * postinst: We were only fixing the permissions of /var/{lib,run,log}/tor
    when we were not upgrading.  Unfortunately the check doesn't work all
    that well usually in cases where the package was removed (not purged)
    and then later re-installed again.  Now we ensure proper ownership
    and modes for all the directories and files below /var/{lib,run,log}/tor
    (the dirs themselves included) every time we run postinst.
  * postinst: if we reboot between unpacking and configuring on some smart
    systems this will mean that we just lost /var/run/tor - creating it
    in the maintainer script if it doesn't exist.
  * Create logfiles in logrotate so that they come into the world with the
    correct mode (o-r).

 -- Peter Palfrader <weasel@debian.org>  Thu, 24 Jan 2008 15:15:32 +0100

tor (0.2.0.17-alpha-1) experimental; urgency=low

  * New upstream version.

 -- Peter Palfrader <weasel@debian.org>  Thu, 17 Jan 2008 21:42:25 +0100

tor (0.2.0.15-alpha-1) experimental; urgency=low

  * New upstream version.

 -- Peter Palfrader <weasel@debian.org>  Tue, 25 Dec 2007 08:53:25 +0100

tor (0.2.0.14-alpha-1) experimental; urgency=low

  * New upstream version.
  * Remove 13_r12907-fix-unit-tests.dpatch (Fix unit tests from HEAD) again -
    it's included upstream.
  * Work around fig2dev failing to build the images on sparc like we do on
    s390.

 -- Peter Palfrader <weasel@debian.org>  Sun, 23 Dec 2007 13:45:41 +0100

tor (0.2.0.13-alpha-1) experimental; urgency=low

  * New upstream version.
  * Fix unit tests from HEAD (13_r12907-fix-unit-tests.dpatch).

 -- Peter Palfrader <weasel@debian.org>  Fri, 21 Dec 2007 11:52:43 +0100

tor (0.2.0.12-alpha-1) experimental; urgency=low

  * New upstream version.

 -- Peter Palfrader <weasel@debian.org>  Sun, 18 Nov 2007 11:49:06 +0100

tor (0.2.0.11-alpha-1) experimental; urgency=low

  * New upstream version.
  * remove 12_r12235_do_not_crash_when_myfamily_is_set again, it's
    now part of upstream.

 -- Peter Palfrader <weasel@debian.org>  Thu, 15 Nov 2007 11:07:06 +0100

tor (0.2.0.9-alpha-2) experimental; urgency=low

  * Do not separate required lsb facilities with commas in the
    init script (closes: #448001).
  * Add 12_r12235_do_not_crash_when_myfamily_is_set.dpatch,
    from trunk/head.

 -- Peter Palfrader <weasel@debian.org>  Sun, 28 Oct 2007 00:03:21 +0200

tor (0.2.0.9-alpha-1) experimental; urgency=low

  * New upstream version.
  * Only create pid dir if we are about to start Tor (Luca Capello,
    closes: #447508).

 -- Peter Palfrader <weasel@debian.org>  Fri, 26 Oct 2007 14:29:56 +0200

tor (0.2.0.8-alpha-1) experimental; urgency=low

  * New upstream version.

 -- Peter Palfrader <weasel@debian.org>  Sat, 13 Oct 2007 16:27:04 +0200

tor (0.2.0.7-alpha-1) experimental; urgency=low

  * New upstream version.

 -- Peter Palfrader <weasel@debian.org>  Mon, 24 Sep 2007 23:50:14 +0200

tor (0.2.0.6-alpha-1) experimental; urgency=low

  * New upstream version.

 -- Peter Palfrader <weasel@debian.org>  Mon, 27 Aug 2007 15:41:31 +0200

tor (0.2.0.5-alpha-1) experimental; urgency=low

  * New upstream version.

 -- Peter Palfrader <weasel@debian.org>  Sun, 19 Aug 2007 15:10:49 +0200

tor (0.2.0.4-alpha-1) experimental; urgency=high

  * New upstream version.

 -- Peter Palfrader <weasel@debian.org>  Thu,  2 Aug 2007 07:09:36 +0200

tor (0.2.0.3-alpha-1) experimental; urgency=low

  * New upstream version.

 -- Peter Palfrader <weasel@debian.org>  Tue, 31 Jul 2007 07:03:00 +0200

tor (0.2.0.2-alpha-1) experimental; urgency=low

  * New upstream version.

 -- Peter Palfrader <weasel@debian.org>  Sun,  3 Jun 2007 02:31:29 +0200

tor (0.2.0.1-alpha-1) experimental; urgency=low

  * New upstream version.
  * Forward port 06_add_compile_time_defaults.
  * teTeX is no more, long live TeX Live:
    - remove build depends on tetex-bin, tetex-extra,
    - add build depends on texlive-base-bin for dvips and bibtex,
      texlive-latex-base for latex, and texlive-fonts-recommended for fonts
      like ptmr7t.

 -- Peter Palfrader <weasel@debian.org>  Sat,  2 Jun 2007 14:31:15 +0200

tor (0.1.2.19-1) unstable; urgency=low

  * New upstream version.

 -- Peter Palfrader <weasel@debian.org>  Thu, 17 Jan 2008 20:57:42 +0100

tor (0.1.2.18-1) unstable; urgency=low

  * New upstream version.

 -- Peter Palfrader <weasel@debian.org>  Mon, 29 Oct 2007 20:36:38 +0100

tor (0.1.2.17-1) unstable; urgency=low

  * New upstream version.

 -- Peter Palfrader <weasel@debian.org>  Fri, 31 Aug 2007 03:14:33 +0200

tor (0.1.2.16-1) unstable; urgency=high

  * New upstream version.

 -- Peter Palfrader <weasel@debian.org>  Thu,  2 Aug 2007 06:43:09 +0200

tor (0.1.2.15-1) unstable; urgency=low

  * New upstream version.
  * Change build-depends from tetex to texlive suite.

 -- Peter Palfrader <weasel@debian.org>  Thu, 19 Jul 2007 22:33:43 +0200

tor (0.1.2.14-1) unstable; urgency=low

  * New upstream version.

 -- Peter Palfrader <weasel@debian.org>  Fri, 25 May 2007 21:49:20 +0200

tor (0.1.2.13-3) unstable; urgency=low

  * Always give a shell (/bin/sh) when we use su(1) in our init script
    (closes: #421465).

 -- Peter Palfrader <weasel@debian.org>  Sun,  6 May 2007 14:44:11 +0200

tor (0.1.2.13-2) unstable; urgency=low

  * In options_init_from_torrc()'s error path only config_free() options
    if they already have been initialized (closes: #421235).

 -- Peter Palfrader <weasel@debian.org>  Fri, 27 Apr 2007 13:06:37 +0200

tor (0.1.2.13-1) unstable; urgency=low

  * New upstream version.

 -- Peter Palfrader <weasel@debian.org>  Tue, 24 Apr 2007 21:21:10 +0200

tor (0.1.2.12-rc-1) experimental; urgency=low

  * New upstream version.

 -- Peter Palfrader <weasel@debian.org>  Sat, 17 Mar 2007 11:35:31 +0100

tor (0.1.2.10-rc-1) experimental; urgency=low

  * New upstream version.
  * Change recommends on privoxy to privoxy | polipo (>= 1) (closes: #413728).

 -- Peter Palfrader <weasel@debian.org>  Fri,  9 Mar 2007 10:57:40 +0100

tor (0.1.2.8-beta-1) experimental; urgency=low

  * New upstream version.

 -- Peter Palfrader <weasel@debian.org>  Mon, 26 Feb 2007 11:50:49 +0100

tor (0.1.2.7-alpha-1) experimental; urgency=low

  * New upstream version.
  * Install all the spec files into usr/share/doc/tor/spec now.
    They moved to doc/spec/* from just doc/* in the source too.

 -- Peter Palfrader <weasel@debian.org>  Tue, 13 Feb 2007 18:51:14 +0100

tor (0.1.2.6-alpha-1) experimental; urgency=low

  * New upstream version.

 -- Peter Palfrader <weasel@debian.org>  Tue,  9 Jan 2007 17:39:15 +0100

tor (0.1.2.5-alpha-1) experimental; urgency=low

  * New upstream version.
  * Disable 02_add_debian_files_in_manpage.dpatch for now.

 -- Peter Palfrader <weasel@debian.org>  Sun,  7 Jan 2007 13:57:37 +0100

tor (0.1.2.4-alpha-1) experimental; urgency=low

  * New upstream version.

 -- Peter Palfrader <weasel@debian.org>  Mon,  4 Dec 2006 00:13:37 +0100

tor (0.1.2.3-alpha-1) experimental; urgency=low

  * New upstream version.

 -- Peter Palfrader <weasel@debian.org>  Mon, 30 Oct 2006 11:06:52 +0100

tor (0.1.2.2-alpha-1) experimental; urgency=low

  [ Peter Palfrader ]
  * New upstream version.

  [ Roger Dingledine ]
  * Minor update of debian/copyright.

 -- Peter Palfrader <weasel@debian.org>  Tue, 10 Oct 2006 03:26:00 +0200

tor (0.1.2.1-alpha-1) experimental; urgency=low

  * Forward port 07_log_to_file_by_default.dpatch.
  * Previously our defaults for DataDirectory, PidFile, RunAsDaemon, and
    Log differed from upstreams.  Now Tor behaves just like before (with
    our own DataDirectory and all) only when run as the debian-tor user.
    If invoked as any other user, Tor will behave just like the pristine
    upstream version.
  * Tell users about the init script when they try to run Tor as root.
    Should we also do this when they try to run their Tor as any other
    (non root, non debian-tor) user? - add 11_tor_as_root_more_helpful
  * Use tor --verify-config before start and reload.  Abort init script
    with exit 1 if config does not verify.
  * Change Standards-Version to 3.7.2.  No changes required.

 -- Peter Palfrader <weasel@debian.org>  Tue, 29 Aug 2006 22:38:29 +0200

tor (0.1.1.26-1) unstable; urgency=high

  * New upstream version (Stop sending the HttpProxyAuthenticator string to
    directory servers when directory connections are tunnelled through Tor).

 -- Peter Palfrader <weasel@debian.org>  Fri, 15 Dec 2006 20:24:07 +0100

tor (0.1.1.25-1) unstable; urgency=low

  * New upstream version.

 -- Peter Palfrader <weasel@debian.org>  Sat,  4 Nov 2006 17:16:08 +0100

tor (0.1.1.24-1) unstable; urgency=low

  * New upstream version.
  * Update debian/copyright:
    - tree.h has vanished somewhere along the current branch
    - ht.h is new and credits Christopher Clark
    - We didn't mention Matej Pfajfar's copyright before.
  * Forward port 07_log_to_file_by_default.

 -- Peter Palfrader <weasel@debian.org>  Fri,  6 Oct 2006 23:32:45 +0200

tor (0.1.1.23-1) unstable; urgency=medium

  * New upstream version.

 -- Peter Palfrader <weasel@debian.org>  Thu,  3 Aug 2006 03:13:24 +0200

tor (0.1.1.22-1) unstable; urgency=low

  * New upstream version.

 -- Peter Palfrader <weasel@debian.org>  Thu,  6 Jul 2006 02:55:37 +0200

tor (0.1.1.21-1) unstable; urgency=low

  * New upstream version.

 -- Peter Palfrader <weasel@debian.org>  Sun, 11 Jun 2006 18:27:13 +0200

tor (0.1.1.20-1) unstable; urgency=low

  * New upstream stable release: The 0.1.1.x tree is now the new stable
    tree.  Upload to unstable rather than experimental.

 -- Peter Palfrader <weasel@debian.org>  Tue, 23 May 2006 20:16:25 +0200

tor (0.1.1.19-rc-1) experimental; urgency=low

  * New upstream version.
  * Remove support for my nodoc DEB_BUILD_OPTIONS variable.  It clutters
    stuff and I haven't used it in ages.
  * Update debian/tor.docs file.

 -- Peter Palfrader <weasel@debian.org>  Fri,  5 May 2006 16:27:48 +0200

tor (0.1.1.18-rc-1) experimental; urgency=low

  * New upstream version.
  * update debian/tor.doc:
    - no longer ship INSTALL and README files, they are useless now.
    - doc/stylesheet.css, doc/tor-doc-server.html, doc/tor-doc-unix.html,
      doc/tor-hidden-service.html, doc/tor-switchproxy.html got replaced
      by doc/website/stylesheet.css and doc/website/tor-* which is more
      or less the same, only taken from the website.  Some links are
      probably broken still, but this should get fixed eventually.

 -- Peter Palfrader <weasel@debian.org>  Mon, 10 Apr 2006 12:00:50 +0200

tor (0.1.1.17-rc-1) experimental; urgency=low

  * New upstream version.
  * Forward port patches/07_log_to_file_by_default.

 -- Peter Palfrader <weasel@debian.org>  Tue, 28 Mar 2006 09:48:04 +0200

tor (0.1.1.16-rc-1) experimental; urgency=low

  * New upstream version.

 -- Peter Palfrader <weasel@debian.org>  Mon, 20 Mar 2006 02:03:29 +0100

tor (0.1.1.15-rc-1) experimental; urgency=low

  * New upstream version.
  * Apparently passing --host to configure when not cross-compiling
    is evil now and greatly confuses configure.  So don't do it unless it
    actually differs from --build host.

 -- Peter Palfrader <weasel@debian.org>  Sat, 11 Mar 2006 20:04:36 +0100

tor (0.1.1.14-alpha-1) experimental; urgency=low

  * New upstream version.
  * Include 0.1.0.17 changelog in experimental tree.
  * doc/FAQ is no longer shipped, so remove it from debian/tor.docs.

 -- Peter Palfrader <weasel@debian.org>  Tue, 21 Feb 2006 05:16:21 +0100

tor (0.1.1.13-alpha-1) experimental; urgency=low

  * New upstream version.
  * Forward port patches/02_add_debian_files_in_manpage.
  * Forward port patches/03_tor_manpage_in_section_8.
  * Create /var/run/tor on init script start if it does
    not exist already.
  * Set default ulimit -n to 8k instead of 4k in /etc/default/tor.
  * Print that we're raising the ulimit to stdout in the init script.
  * Add CVE numbers to past issues in the changelog where applicable.

 -- Peter Palfrader <weasel@debian.org>  Fri, 10 Feb 2006 14:38:11 +0100

tor (0.1.1.12-alpha-1) experimental; urgency=low

  * New upstream version, that was a quick one. :)
  * Forward port patches/02_add_debian_files_in_manpage.

 -- Peter Palfrader <weasel@debian.org>  Thu, 12 Jan 2006 02:53:27 +0100

tor (0.1.1.11-alpha-1) experimental; urgency=low

  * New upstream version.
    - Implement "entry guards": automatically choose a handful of entry
      nodes and stick with them for all circuits.  This will increase
      security dramatically against certain end-point attacks
      (closes: #349283, CVE-2006-0414).
  * Forward port patches/07_log_to_file_by_default.
  * Forward port 0.1.0.16 changelog and change to copyright file.

 -- Peter Palfrader <weasel@debian.org>  Wed, 11 Jan 2006 12:08:25 +0100

tor (0.1.1.10-alpha-1) experimental; urgency=low

  * New upstream version.
  * doc/tor-doc.css and doc/tor-doc.html are no longer in the upstream
    tarball, remove them from debian/tor.docs.
  * add the following new files to tor.docs: doc/socks-extensions.txt,
    doc/stylesheet.css, doc/tor-doc-server.html, doc/tor-doc-unix.html

 -- Peter Palfrader <weasel@debian.org>  Sun, 11 Dec 2005 14:02:41 +0100

tor (0.1.1.9-alpha-1) experimental; urgency=low

  * New upstream version.
  * Remove 08_add_newlines_between_serverdescriptors.dpatch.
  * Update 06_add_compile_time_defaults.dpatch
  * Use bin/bash for the init script instead of bin/sh.  We are using
    ulimit -n which is not POSIX  (closes: #338797).
  * Remove the EVENT_NOEPOLL block from etc/default/tor.
  * Add an ARGS block to etc/default/tor as suggested in #338425.

 -- Peter Palfrader <weasel@debian.org>  Tue, 15 Nov 2005 23:29:54 +0100

tor (0.1.1.8-alpha-1) experimental; urgency=low

  * New upstream version.
  * Add patch from CVS to
    "Insert a newline between all router descriptors when generating (old
    style) signed directories, in case somebody was counting on that".
    r1.247 of dirserv.c, <20051008060243.85F41140808C@moria.seul.org>

 -- Peter Palfrader <weasel@debian.org>  Sat,  8 Oct 2005 20:24:39 +0200

tor (0.1.1.7-alpha-1) experimental; urgency=low

  * New upstream version.
  * More merging from 0.1.0.14+XXXX:
    - The tor-dbg package does not really need its own copy of copyright
      and changelog in usr/share/doc/tor-dbg.
  * Forward port 03_tor_manpage_in_section_8.dpatch

 -- Peter Palfrader <weasel@debian.org>  Wed, 14 Sep 2005 17:52:35 +0200

tor (0.1.1.6-alpha-2) experimental; urgency=low

  * Merge 0.1.0.14+XXXX changes.

 -- Peter Palfrader <weasel@debian.org>  Wed, 14 Sep 2005 15:05:16 +0200

tor (0.1.1.6-alpha-1) experimental; urgency=low

  * Experimental upstream version.

 -- Peter Palfrader <weasel@debian.org>  Sat, 10 Sep 2005 10:17:43 +0200

tor (0.1.1.5-alpha-cvs-1) UNRELEASED; urgency=low

  * Even more experimental cvs snapshot.
  * Testsuite is mandatory again.
  * Forward port 03_tor_manpage_in_section_8.dpatch
  * Forward port 06_add_compile_time_defaults.dpatch

 -- Peter Palfrader <weasel@debian.org>  Fri,  9 Sep 2005 23:22:38 +0200

tor (0.1.1.5-alpha-1) UNRELEASED; urgency=low

  * Experimental upstream version.
  * Allow test suite to fail, it's broken in this version.
  * Update list of files from doc/ that should be installed.
  * Forward port debian/ patches.

 -- Peter Palfrader <weasel@debian.org>  Fri, 12 Aug 2005 17:02:23 +0200

tor (0.1.0.17-1) unstable; urgency=low

  * New upstream version.

 -- Peter Palfrader <weasel@debian.org>  Sat, 18 Feb 2006 02:49:45 +0100

tor (0.1.0.16-1) unstable; urgency=low

  * New upstream version.
  * Update copyright file for 2006.

 -- Peter Palfrader <weasel@debian.org>  Tue,  3 Jan 2006 13:59:34 +0100

tor (0.1.0.15-1) unstable; urgency=low

  * New upstream release.
  * Forward port 03_tor_manpage_in_section_8.

 -- Peter Palfrader <weasel@debian.org>  Sat, 24 Sep 2005 15:15:34 +0200

tor (0.1.0.14-2) unstable; urgency=low

  * Ship debugging information in a separate package now, instead
    of simply not stripping tor.  This is still useful while tor is
    young.  Ideally it would go away some time.
  * Add LSB comments to init script as suggested by Petter Reinholdtsen
    on the debian-devel list:
    - http://lists.debian.org/debian-devel/2005/08/msg01172.html
    - http://wiki.debian.net/?LSBInitScripts
  * Work around broken chroots that do not resolve localhost or resolve
    it to the wrong IP.  We now catch such cases in debian/rules, shout
    at the buildd maintainer, and ignore the result of our test suite.

 -- Peter Palfrader <weasel@debian.org>  Wed, 21 Sep 2005 10:23:25 +0200

tor (0.1.0.14-1) unstable; urgency=high

  * New upstream version - changes, among others:
    - Fixes the other half of the bug with crypto handshakes (CVE-2005-2643).
  * Since gs-gpl on s390 is broken (#321435) and unable to
    build PDFs of our images for the design paper this version
    ships them in the source and uses them on s390, should building
    them from source really fail.
  * Increase standards-version from 3.6.1 to 3.6.2.  No changes
    necessary.

 -- Peter Palfrader <weasel@debian.org>  Mon,  8 Aug 2005 23:55:05 +0200

tor (0.1.0.13-1) unstable; urgency=high

  * New upstream version:
    - Explicitly set no-unaligned-access for sparc in configure.in.
      it turns out the new gcc's let you compile broken code, but
      that doesn't make it not-broken (closes: #320140).
    - Fix a critical bug in the security of our crypto handshakes.
      (Therefore set urgency to high).
    and more (see upstream changelog).
  * Slightly improve init script to give you proper error messages when
    you do not run it as root.

 -- Peter Palfrader <weasel@debian.org>  Fri,  5 Aug 2005 01:27:49 +0200

tor (0.1.0.12-1) unstable; urgency=medium

  * New upstream version:
    - New IP for tor26 directory server,
    - fix a possible double-free in tor_gzip_uncompress,
    - and more (see upstream changelog).

 -- Peter Palfrader <weasel@debian.org>  Tue, 19 Jul 2005 17:36:24 +0200

tor (0.1.0.11-1) unstable; urgency=high

  * New upstream version (closes: #316753):
    - Fixes a serious bug: servers now honor their exit policies -
      In 0.1.0.x only clients enforced them so far.  0.0.9.x is
      not affected.
  * Build depend on libevent-dev >= 1.1.
  * Urgency high because 0.0.9.10-1 did not make it into testing after
    like 3 weeks because of an impending ftp-master move.  So I might
    just as well upload this one.

 -- Peter Palfrader <weasel@debian.org>  Mon,  4 Jul 2005 17:53:48 +0200

tor (0.1.0.10-0.pre.1) UNRELEASED; urgency=low

  * New upstream version.
  * Add a watch file.
  * Forward port 03_tor_manpage_in_section_8.
  * Forward port 06_add_compile_time_defaults.
  * Add libevent-dev to build-depends.
  * Update URL to tor in debian/control and debian/copyright.
  * Add a snippet to disable epoll in etc/default/tor, commented out.
  * Add a snippet to set nice level in etc/default/tor.
  * Wait for 60 seconds in init stop.  35 is too little.
  * Don't depend on python anymore - tor-resolve is C now.
  * If "with-dmalloc" is in DEB_BUILD_OPTIONS we build against libdmalloc4.
    Of course the -dev package needs to be installed.
  * Update README.Debian to say that upstream now does have a default
    for DataDirectory.
  * Don't fail in the init script when we cannot raise the ulimit.
    Instead just warn a bit (closes: #312882).

 -- Peter Palfrader <weasel@debian.org>  Wed, 15 Jun 2005 16:38:06 +0200

tor (0.0.9.10-1) unstable; urgency=high

  * While we're waiting for a newer libevent to enter sid, make another
    upload of the 0.0.9.x tree:
    - Refuse relay cells that claim to have a length larger than the
      maximum allowed. This prevents a potential attack that could read
      arbitrary memory (e.g. keys) from an exit server's process
      (CVE-2005-2050).

 -- Peter Palfrader <weasel@debian.org>  Thu, 16 Jun 2005 22:56:11 +0200

tor (0.0.9.9-1) unstable; urgency=low

  * New upstream version.

 -- Peter Palfrader <weasel@debian.org>  Sat, 23 Apr 2005 23:58:47 +0200

tor (0.0.9.8-1) unstable; urgency=low

  * New upstream version.

 -- Peter Palfrader <weasel@debian.org>  Fri,  8 Apr 2005 09:11:34 +0200

tor (0.0.9.7-1) unstable; urgency=low

  * New upstream version.

 -- Peter Palfrader <weasel@debian.org>  Fri,  1 Apr 2005 09:52:12 +0200

tor (0.0.9.6-1) unstable; urgency=low

  * New upstream version.
  * Upstream used newer auto* tools, so hopefully the new config.sub
    and config.guess files (2003-08-18) are good enough to build
    tor on ppc64 (closes: #300376: FTBFS on ppc64).

 -- Peter Palfrader <weasel@debian.org>  Fri, 25 Mar 2005 01:34:28 +0100

tor (0.0.9.5-1) unstable; urgency=low

  * New upstream version.

 -- Peter Palfrader <weasel@debian.org>  Thu, 24 Feb 2005 09:45:52 +0100

tor (0.0.9.4-1) unstable; urgency=low

  * New upstream version.
  * Set ulimit for file descriptors to 4096 in our init
    script.
  * Use SIGINT to shutdown tor.  That way - if you are a server -
    tor will stop accepting new connections immediately, and
    give existing connections a grace period of 30 seconds in
    which they might complete their task.  If you just run a
    client it should make no difference.

 -- Peter Palfrader <weasel@debian.org>  Fri,  4 Feb 2005 00:20:25 +0100

tor (0.0.9.3-1) unstable; urgency=low

  * New upstream version.
  * Forward port 07_log_to_file_by_default.

 -- Peter Palfrader <weasel@debian.org>  Sun, 23 Jan 2005 16:01:58 +0100

tor (0.0.9.2-1) unstable; urgency=low

  * New upstream version.
  * Update debian/copyright (it's 2005).
  * Add sharedscripts tor logrotate.d/tor.

 -- Peter Palfrader <weasel@debian.org>  Tue,  4 Jan 2005 11:14:03 +0100

tor (0.0.9.1-1) unstable; urgency=low

  * New upstream version.

 -- Peter Palfrader <weasel@debian.org>  Thu, 16 Dec 2004 00:16:47 +0100

tor (0.0.8+0.0.9rc7-1) unstable; urgency=medium

  * New upstream release (candidate).
    For real this time.  Looks like our rc6 orig.tar.gz
    was in fact the rc5 one.
  * forward port patches/07_log_to_file_by_default

 -- Peter Palfrader <weasel@debian.org>  Wed,  8 Dec 2004 15:22:44 +0100

tor (0.0.8+0.0.9rc6-1) unstable; urgency=medium

  * New upstream release (candidate).
    - cleans up more integer underflows that don't look exploitable.
      But one never knows (-> medium).
  * Remove those 'date' calls in debian/rules again that were
    added in rc5-1.

 -- Peter Palfrader <weasel@debian.org>  Mon,  6 Dec 2004 11:11:23 +0100

tor (0.0.8+0.0.9rc5-1) unstable; urgency=medium

  * New upstream release (candidate).
    - medium because it fixes an integer overflow that might
      be exploitable, but doesn't seem to be currently.
  * Add a few 'date' calls in debian/rules, so I can see how long
    building the docs take on autobuilders.

 -- Peter Palfrader <weasel@debian.org>  Wed,  1 Dec 2004 10:02:08 +0100

tor (0.0.8+0.0.9rc3-1) unstable; urgency=low

  * New upstream release (candidate).

 -- Peter Palfrader <weasel@debian.org>  Thu, 25 Nov 2004 10:33:42 +0100

tor (0.0.8+0.0.9rc2-1) unstable; urgency=low

  * New upstream release (candidate).
  * Nick's patch is now part of upstream, remove it from
    the debian diff.

 -- Peter Palfrader <weasel@debian.org>  Wed, 24 Nov 2004 09:03:13 +0100

tor (0.0.8+0.0.9rc1-1) unstable; urgency=low

  * New upstream release (candidate).
  * Apply nick's patch against config.c (1.267) to handle
    absense of units in BandwidthRate.

 -- Peter Palfrader <weasel@debian.org>  Tue, 23 Nov 2004 11:57:49 +0100

tor (0.0.8+0.0.9pre6-1) unstable; urgency=low

  * New upstream (pre)release.
  * Install control-spec.txt into usr/share/doc/tor/.

 -- Peter Palfrader <weasel@debian.org>  Tue, 16 Nov 2004 04:49:32 +0100

tor (0.0.8+0.0.9pre5-2) unstable; urgency=low

  * Symlink tor(8) manpage to torrc(5).
  * Make logs readable by the system administrators (group adm).
  * Point to /var/log/tor (the directory) instead of a single
    file (/var/log/tor/log) in the debian patch of the manpage.
  * Do not patch the default torrc to include settings we really want.
    Instead modify the compiled in default options.  Those settings are

    - RunAsDaemon is enabled by default.
    - PidFile is set to /var/run/tor/tor.pid.  No default upstream.
    - default logging goes to /var/log/tor/log instead of stdout.
    - DataDirectory is set to /var/lib/tor by default.  No default upstream.

    This is also documented in the new debian/README.Debian.
  * Remove /usr/bin/tor-control.py from the binary package, it is
    not really useful yet, and wasn't meant to be installed by
    default.
  * Change init startup script to properly deal with tor
    printing stuff on startup.

 -- Peter Palfrader <weasel@debian.org>  Fri, 12 Nov 2004 18:30:50 +0100

tor (0.0.8+0.0.9pre5-1) unstable; urgency=low

  * New upstream (pre)release.
  * 04_fix_test can be backed out again.
  * Make sure all patches apply cleanly.
  * No longer use --pidfile, --logfile, and --runasdaemon
    command line options.  Set them in the configfile instead.
  * Change the description slightly, to say "don't rely on the current Tor
    network if you really need strong anonymity", instead of "Tor will not
    provide anonymity currently".

 -- Peter Palfrader <weasel@debian.org>  Wed, 10 Nov 2004 04:43:10 +0100

tor (0.0.8+0.0.9pre4-1) unstable; urgency=low

  * New upstream (pre)release.
  * Apply patch from cvs to fix a segfault in src/or/test
    (test.c, 1.131).

 -- Peter Palfrader <weasel@debian.org>  Sun, 17 Oct 2004 19:04:31 +0200

tor (0.0.8+0.0.9pre3-1) unstable; urgency=high

  * New upstream (pre)release.
  * Fixes at least one segfault that can be triggered remotely,
    a format string vulnerability which probably is not exploitable,
    and several assert bugs.

 -- Peter Palfrader <weasel@debian.org>  Thu, 14 Oct 2004 13:36:45 +0200

tor (0.0.8+0.0.9pre2-1) unstable; urgency=low

  * New upstream (pre)release.

 -- Peter Palfrader <weasel@debian.org>  Sun,  3 Oct 2004 01:29:13 +0200

tor (0.0.8+0.0.9pre1-1) unstable; urgency=low

  * New upstream (pre)release.
  * Built depend on zlib1g-dev.

 -- Peter Palfrader <weasel@debian.org>  Fri,  1 Oct 2004 21:28:49 +0200

tor (0.0.8-1) unstable; urgency=low

  * New upstream release.

 -- Peter Palfrader <weasel@debian.org>  Fri, 27 Aug 2004 14:08:10 +0200

tor (0.0.7.2+0.0.8rc1-1) unstable; urgency=low

  * New upstream release candidate.
  * Install design paper in usr/share/doc/tor, not usr/share/doc.  Ooops.

 -- Peter Palfrader <weasel@debian.org>  Wed, 18 Aug 2004 09:59:13 +0200

tor (0.0.7.2+0.0.8pre3-1) unstable; urgency=low

  * New upstream (pre)release.
  * Ship AUTHORS, doc/CLIENTS, doc/FAQ, doc/HACKING, doc/TODO,
    doc/tor-doc.{css,html}, doc/{rend,tor}-spec.txt with the binary package.
  * Build tor-design.{pdf,ps}, wich adds new build-dependencies:
    tetex-{bin,extra}, transfig, and gs.
  * Support DEB_BUILD_OPTIONS option 'nodoc' to skip building tor-design.
    With nodoc the build will not need tetex-{bin,extra}, transfig, and gs.
  * Support DEB_BUILD_OPTIONS option 'nocheck' to skip unittests
    ('notest' is an alias')
  * Enable coredumps by default, this is still development code.
  * Modify 02_add_debian_files_in_manpage to still apply.

 -- Peter Palfrader <weasel@debian.org>  Sun,  8 Aug 2004 15:03:32 +0200

tor (0.0.7.2+0.0.8pre2-1) unstable; urgency=low

  * New upstream (pre)release.
  * Depend on python as we now have a python script: tor_resolve

 -- Peter Palfrader <weasel@debian.org>  Wed,  4 Aug 2004 20:09:26 +0200

tor (0.0.7.2-1) unstable; urgency=medium

  * New upstream release.
    Fixes another instance of that remote crash bug.
  * Mention another reason why stop/reload may fail in the init script.

 -- Peter Palfrader <weasel@debian.org>  Thu,  8 Jul 2004 03:21:32 +0200

tor (0.0.7.1-1) unstable; urgency=medium

  * New upstream release.
    Fixes a bug that allows a remote crash on exit nodes.
  * Logrotate var/log/tor/*log instead of just var/log/tor/log, in
    case the admin wants several logs.

 -- Peter Palfrader <weasel@debian.org>  Mon,  5 Jul 2004 19:18:12 +0200

tor (0.0.7-1) unstable; urgency=low

  * New upstream version
    closes: #249893: FTBFS on ia64

 -- Peter Palfrader <weasel@debian.org>  Mon,  7 Jun 2004 21:46:08 +0200

tor (0.0.6.2-1) unstable; urgency=medium

  * New upstream release (breaks backwards compatibility yet again).
  * Recommend socat.
  * Since tor is in /usr/sbin, the manpage should be in section 8, not
    in section 1.  Move it there, including updating the section in
    the manpage itself and the reference in torify(1).
  * Update debian/copyright file.

 -- Peter Palfrader <weasel@debian.org>  Sun, 16 May 2004 10:47:20 +0200

tor (0.0.6.1-1) unstable; urgency=medium

  * New upstream release (breaks backwards compatibility).

 -- Peter Palfrader <weasel@debian.org>  Fri,  7 May 2004 00:24:49 +0200

tor (0.0.6-1) unstable; urgency=low

  * New upstream release (breaks backwards compatibility).

 -- Peter Palfrader <weasel@debian.org>  Sun,  2 May 2004 23:58:36 +0200

tor (0.0.5+0.0.6rc4-1) unstable; urgency=low

  * New upstream release candidate.

 -- Peter Palfrader <weasel@debian.org>  Sun,  2 May 2004 14:36:59 +0200

tor (0.0.5+0.0.6rc3-1) unstable; urgency=low

  * New upstream release candidate.

 -- Peter Palfrader <weasel@debian.org>  Thu, 29 Apr 2004 11:52:07 +0200

tor (0.0.5+0.0.6rc2-1) unstable; urgency=low

  * New upstream release candidate.
  * Mention upstream website and mailinglist archives in long
    description.

 -- Peter Palfrader <weasel@debian.org>  Mon, 26 Apr 2004 12:23:20 +0200

tor (0.0.5-1) unstable; urgency=low

  * New upstream release.
  * Upstream installs a torrc.sample file now, rather than torrc.
    Keep using torrc as dpkg handles conffile upgrades.

 -- Peter Palfrader <weasel@debian.org>  Tue, 30 Mar 2004 20:54:00 +0200

tor (0.0.4-1) unstable; urgency=low

  * New upstream release (how the version numbers fly by :).

 -- Peter Palfrader <weasel@debian.org>  Fri, 26 Mar 2004 23:46:09 +0100

tor (0.0.3-1) unstable; urgency=low

  * New upstream release.
  * Also mention that tree.h is by Niels Provos in debian/copyright.

 -- Peter Palfrader <weasel@debian.org>  Fri, 26 Mar 2004 20:36:08 +0100

tor (0.0.2-1) unstable; urgency=low

  * New upstream release.
  * Uses strlcpy and strlcat by Todd C. Miller, mention him in
    debian/copyright.

 -- Peter Palfrader <weasel@debian.org>  Fri, 19 Mar 2004 12:37:17 +0100

tor (0.0.1+0.0.2pre27-1) unstable; urgency=low

  * New upstream release.

 -- Peter Palfrader <weasel@debian.org>  Mon, 15 Mar 2004 05:19:16 +0100

tor (0.0.1+0.0.2pre26-1) unstable; urgency=low

  * New upstream release.
  * Mention log and pidfile location in tor.1.

 -- Peter Palfrader <weasel@debian.org>  Mon, 15 Mar 2004 02:21:29 +0100

tor (0.0.1+0.0.2pre25-1) unstable; urgency=low

  * New upstream release.

 -- Peter Palfrader <weasel@debian.org>  Thu,  4 Mar 2004 23:05:38 +0100

tor (0.0.1+0.0.2pre24-1) unstable; urgency=low

  * New upstream release.
  * Do not strip binaries for now.
  * Add "# ulimit -c unlimited" to tor.default
  * Always enable DataDirectory.
  * Actually use dpatch now (to modify upstream torrc.in)
  * Wait for tor to die in init stop.  Let the user know if it doesn't.

 -- Peter Palfrader <weasel@debian.org>  Wed,  3 Mar 2004 14:10:25 +0100

tor (0.0.1+0.0.2pre23-1) unstable; urgency=low

  * New upstream release.
  * The one test that always failed has been fixed:  removed comment from
    rules file.

 -- Peter Palfrader <weasel@debian.org>  Sun, 29 Feb 2004 12:36:33 +0100

tor (0.0.1+0.0.2pre22-1) unstable; urgency=low

  * New upstream release.
  * Upstream has moved tor back to usr/bin, but we will keep it in
    usr/sbin.  That's the right place and it doesn't break my tab
    completion there.

 -- Peter Palfrader <weasel@debian.org>  Fri, 27 Feb 2004 01:59:09 +0100

tor (0.0.1+0.0.2pre21-1) unstable; urgency=low

  * New upstream release.
  * 0.0.2pre20-2 removed the Recommends: on privoxy rather
    than tsocks (which is now required) by mistake.  Fix that.
  * package description: Mention that the package starts the OP by default and
    that OR can be enabled in the config.
  * tor moved to sbin, updating init script.

 -- Peter Palfrader <weasel@debian.org>  Wed, 18 Feb 2004 10:08:12 +0100

tor (0.0.1+0.0.2pre20-2) unstable; urgency=low

  * Add torify script, documentation, and config file.  Means we also
    depend on tsocks now rather than just recommending it.  Right now
    we install it in debian/rules, but upcoming versions might install
    it in upstream's make install target.
  * There's an upstream ChangeLog file now.  Enjoy!
  * Add a README.privoxy file that explains how to setup privoxy to
    go over tor.
  * As is the case too often, the INSTALL file not only covers
    installation, but also basic usage and configuration.  Therefore
    include it in the docs dir.
  * Add a lintian override for the INSTALL file.

 -- Peter Palfrader <weasel@debian.org>  Tue, 17 Feb 2004 02:32:00 +0100

tor (0.0.1+0.0.2pre20-1) unstable; urgency=low

  * New upstream version.
    - various design paper updates
    - resolve cygwin warnings
    - split the token bucket into "rate" and "burst" params
    - try to resolve discrepency between bytes transmitted over TLS and actual
      bandwidth use
    - setuid to user _before_ complaining about running as root
    - fix several memleaks and double frees
    - minor logging fixes
    - add more debugging for logs.
    - various documentation fixes and improvements
    - for perforcmance testing, paths are always 3 hops, not "3 or more"
      (this will go away at a later date again)
  * Add dependency on adduser which was previously missing.
  * Change short description to a nicer one.

 -- Peter Palfrader <weasel@debian.org>  Sat, 31 Jan 2004 10:10:45 +0100

tor (0.0.1+0.0.2pre19-1) unstable; urgency=low

  * Initial Release  (closes: #216611).

 -- Peter Palfrader <weasel@debian.org>  Sat, 10 Jan 2004 11:20:06 +0100
<|MERGE_RESOLUTION|>--- conflicted
+++ resolved
@@ -1,18 +1,16 @@
-<<<<<<< HEAD
-tor (0.2.3.16-alpha-1.tor1) experimental; urgency=low
-
-  * Fix apparmor for some backports.
-
- -- Peter Palfrader <weasel@debian.org>  Wed, 13 Jun 2012 15:13:47 +0200
-=======
-tor (0.2.3.16-alpha-X) Xxperimental; urgency=low
+tor (0.2.3.16-alpha-1.tor2) experimental; urgency=low
 
   * apparmor policy:
     - allow access to /var/log/tor/* and not just /var/log/tor/log*,
     - restrict such access to append instead of general writes.
 
  -- Peter Palfrader <weasel@debian.org>  Thu, 14 Jun 2012 13:55:35 +0200
->>>>>>> 5df9d4dc
+
+tor (0.2.3.16-alpha-1.tor1) experimental; urgency=low
+
+  * Fix apparmor for some backports.
+
+ -- Peter Palfrader <weasel@debian.org>  Wed, 13 Jun 2012 15:13:47 +0200
 
 tor (0.2.3.16-alpha-1) experimental; urgency=medium
 

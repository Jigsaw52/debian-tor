--- conflicted
+++ resolved
@@ -1,19 +1,6 @@
-<<<<<<< HEAD
-tor (0.2.4.12-alpha-1) experimental; urgency=low
-
-  * New upstream version.
-  * Forward port 03_tor_manpage_in_section_8.dpatch: torify.1 no longer
-    references tsocks.
-  * No longer install contrib/tor-tsocks.conf - it was dropped upstream.
-  * Update year in debian/copyright.
-
- -- Peter Palfrader <weasel@debian.org>  Thu, 18 Apr 2013 16:04:29 +0200
-=======
-tor (0.2.5.0-alpha-dev-1) UNRELEASED; urgency=low
+tor (0.2.4.12-alpha-2) UNRELEASED; urgency=low
 
   * No longer change tor manpage to be in section 8.
-  * No longer install contrib/tor-tsocks.conf into /etc/tor - it was
-    dropped upstream.
   * No longer move tor from usr/bin to /usr/sbin after make install.
     We now install tor into the same place as upstream.  Having it in
     the default user path makes it easier for users who want to run
@@ -24,7 +11,16 @@
   * Update debian/watch file.
 
  -- Peter Palfrader <weasel@debian.org>  Wed, 10 Apr 2013 10:33:02 +0200
->>>>>>> f4f37a8f
+
+tor (0.2.4.12-alpha-1) experimental; urgency=low
+
+  * New upstream version.
+  * Forward port 03_tor_manpage_in_section_8.dpatch: torify.1 no longer
+    references tsocks.
+  * No longer install contrib/tor-tsocks.conf - it was dropped upstream.
+  * Update year in debian/copyright.
+
+ -- Peter Palfrader <weasel@debian.org>  Thu, 18 Apr 2013 16:04:29 +0200
 
 tor (0.2.4.11-alpha-1) experimental; urgency=low
 

<<<<<<< HEAD
tor (0.2.3.21-rc-1) unstable; urgency=low

  * New upstream version, changes including:
    - Tear down the circuit if we get an unexpected SENDME cell. Clients
      could use this trick to make their circuits receive cells faster
      than our flow control would have allowed, or to gum up the network,
      or possibly to do targeted memory denial-of-service attacks on
      entry nodes.
    - Reject any attempt to extend to an internal address. Without
      this fix, a router could be used to probe addresses on an internal
      network to see whether they were accepting connections.
    - Do not crash when comparing an address with port value 0 to an
      address policy.
    For details please see the upstream changelog.

 -- Peter Palfrader <weasel@debian.org>  Fri, 07 Sep 2012 12:25:17 +0200
=======
tor (0.2.3.20-rc-2) UNRELEASED; urgency=low

  [Stefano Zacchiroli]
  * README.privoxy, README.polipo: explicitly set socks type to socks5.

 -- Peter Palfrader <weasel@debian.org>  Wed, 29 Aug 2012 11:23:53 +0200
>>>>>>> 8c1171f7

tor (0.2.3.20-rc-1) unstable; urgency=low

  * New upstream version, including a couple security fixes:
    - Avoid read-from-freed-memory and double-free bugs that could occur
      when a DNS request fails while launching it. Fixes bug 6480.
    - Avoid an uninitialized memory read when reading a vote or consensus
      document that has an unrecognized flavor name. This read could
      lead to a remote crash bug. Fixes bug 6530.
    - Try to leak less information about what relays a client is
      choosing to a side-channel attacker.
  * Suggest the tor-arm controller.
  * Improve long descriptions with Roger's help.
  * Use https:// instead of git:// for the Vcs-Git URL.

 -- Peter Palfrader <weasel@debian.org>  Tue, 07 Aug 2012 23:13:18 +0200

tor (0.2.3.19-rc-1) unstable; urgency=low

  * New upstream version.

 -- Peter Palfrader <weasel@debian.org>  Sat, 07 Jul 2012 12:15:49 +0200

tor (0.2.3.18-rc-1) unstable; urgency=low

  * New upstream version.
  * Remove debian/patches/15_longer_test_timeout - something similar has been
    incorporated upstream (Re: Tor#6227).
  * Re-enable apparmor, if available:  Instead of confining /usr/sbin/tor by
    default, we now only confine the daemon that is launched from the init
    script.  We do this by calling aa-exec with the appropriate flags, if it
    is installed.  Therefore also suggest apparmor-utils.

 -- Peter Palfrader <weasel@debian.org>  Fri, 29 Jun 2012 12:03:30 +0200

tor (0.2.3.17-beta-3) unstable; urgency=low

  * Apply the correct SE-Linux label to /var/run/tor when creating the
    directory in the init script (closes: #678362).  Thanks to Russell Coker.
  * Hack up the unit tests to wait longer for the thread test to finish.
    This is not a real fix, but it will probably make it more likely that
    we successfully build on our mips/octeon machines (Re: Tor#6227).

 -- Peter Palfrader <weasel@debian.org>  Sun, 24 Jun 2012 16:13:35 +0200

tor (0.2.3.17-beta-2) unstable; urgency=low

  * Shipping and enabling the apparmor policy by default causes Tor to
    break for users who have apparmor enabled in enforcind mode and
    that, either in addition to or instead of running Tor as a system
    service (i.e. /etc/init.d/tor), also run Tor as their user or in
    some other means like launched from vidalia.  Therefore:
    .
    - No longer install apparmor policy by default.  It can be found in
      /usr/share/doc/tor if anybody is interested.
    - No longer build-depend on dh-apparmor, or suggest apparmor.
    - Also, clean up and remove old /etc/apparmor.d/usr.sbin.tor files
      on upgrade if they have not been changed by the user.
    .
    These changes relate to Debian Bug #670525 and fixes Tor ticket #6188.

 -- Peter Palfrader <weasel@debian.org>  Mon, 18 Jun 2012 14:21:36 +0200

tor (0.2.3.17-beta-1) unstable; urgency=low

  * New upstream version.
  * apparmor policy:
    - allow access to /var/log/tor/* and not just /var/log/tor/log*,
  * No longer create /var/run/tor in postint if it does not exist -
    the init script should take care of that.
  * Change the output of the init script to use lsb* functions:
    - Depend on lsb-base.
    - Makes the output pretty (closes: #676843)
  * Also, in the init script we are now less verbose, unless VERBOSE is
    set to yes in /etc/default/rcS (see the rcS(5) manual page):
    - pass --hush to tor on startup, so only warnings and errors are
      displayed, hiding any notice level log output,
    - do not report raising ulimit -n.

 -- Peter Palfrader <weasel@debian.org>  Fri, 15 Jun 2012 15:26:38 +0200

tor (0.2.3.16-alpha-1) experimental; urgency=medium

  * New upstream version.
    - Work around a bug in OpenSSL that broke renegotiation with TLS
      1.1 and TLS 1.2. Without this workaround, all attempts to speak
      the v2 Tor connection protocol when both sides were using OpenSSL
      1.0.1 would fail. Resolves ticket 6033.
    - and more - please consult upstream changelog.
  * Include apparmor profile.  Thanks to intrigeri (closes: #670525).

 -- Peter Palfrader <weasel@debian.org>  Wed, 06 Jun 2012 11:09:59 +0200

tor (0.2.3.15-alpha-1) experimental; urgency=low

  * New upstream version.

 -- Peter Palfrader <weasel@debian.org>  Mon, 30 Apr 2012 23:18:41 +0200

tor (0.2.3.14-alpha-1) experimental; urgency=low

  * New upstream version.
    - No longer need backported 45ace4844b020cb754d3bb65f1021bfeb5115f9e
      from master to fix a test suite stack overflow.
  * torify now no longer can use tsocks.  Change recommends from
    torsocks | tsocks to just torsocks.

 -- Peter Palfrader <weasel@debian.org>  Tue, 24 Apr 2012 08:34:05 +0200

tor (0.2.3.13-alpha-1) experimental; urgency=low

  * New upstream version.
  * When creating the debian-tor user that tor runs at, create it with
    a shell of /bin/false instead of /bin/bash.  Does not change shells
    of existing users (closes: #658358).
  * Include 45ace4844b020cb754d3bb65f1021bfeb5115f9e from master
    to fix a test suite stack overflow, just introduced.

 -- Peter Palfrader <weasel@debian.org>  Tue, 27 Mar 2012 14:12:37 +0200

tor (0.2.3.12-alpha-1) experimental; urgency=low

  * New upstream version.

 -- Peter Palfrader <weasel@debian.org>  Mon, 13 Feb 2012 19:09:58 +0100

tor (0.2.3.11-alpha-2) experimental; urgency=low

  * init script:  use the new defaults torrc file also for when we
    try to check our configuration (tor --verify-config) prior to starting
    tor.  (Might close TorBug#4954.)

 -- Peter Palfrader <weasel@debian.org>  Wed, 25 Jan 2012 22:52:03 +0100

tor (0.2.3.11-alpha-1) experimental; urgency=low

  * New upstream version.
  * No longer patch Tor to set DataDirectory, RunAsDaemon etc. when run
    as root or debian-tor.
    Instead ship with a file setting all these options in
    /usr/share/tor/tor-service-defaults-torrc and cause our init-script
    to pass --defaults-torrc <that-file> to the tor started by that script.
  * No longer fail postinst when the init script fails to restart tor.
    Patch provided by Carl Fuerstenberg (closes: #652884).

 -- Peter Palfrader <weasel@debian.org>  Mon, 23 Jan 2012 14:50:16 +0100

tor (0.2.3.10-alpha-1) experimental; urgency=high

  * New upstream version, fixing a heap overflow bug related to Tor's
    SOCKS code (CVE-2011-2778).

 -- Peter Palfrader <weasel@debian.org>  Thu, 15 Dec 2011 21:29:00 +0100

tor (0.2.3.9-alpha-1) experimental; urgency=low

  * New upstream version.
  * There no longer is a document called INSTALL to copy to
    usr/share/docs/tor, so get rid of the lintian override.  Since that was
    the only one in the tor package get rid of installing overrides for the
    tor package entirely - there's still one override in tor-geoipdb
    (closes Tor #4576).

 -- Peter Palfrader <weasel@debian.org>  Thu, 08 Dec 2011 22:30:31 +0100

tor (0.2.3.8-alpha-1) experimental; urgency=low

  * New upstream version.

 -- Peter Palfrader <weasel@debian.org>  Wed, 23 Nov 2011 12:38:51 +0100

tor (0.2.3.7-alpha-1) experimental; urgency=low

  * New upstream version.

 -- Peter Palfrader <weasel@debian.org>  Mon, 31 Oct 2011 00:06:14 +0100

tor (0.2.3.6-alpha-1) experimental; urgency=high

  * New upstream version, fixing a couple of security relevant bugs
    such as guard enumeration (CVE-2011-2768) and bridge enumeration
    (CVE-2011-2769) issues.  For details consult the upstream changelog.

 -- Peter Palfrader <weasel@debian.org>  Thu, 27 Oct 2011 15:59:44 +0200

tor (0.2.3.5-alpha-1) experimental; urgency=low

  * New upstream version.

 -- Peter Palfrader <weasel@debian.org>  Thu, 29 Sep 2011 09:38:34 +0200

tor (0.2.3.4-alpha-1) experimental; urgency=low

  * New upstream version.
  * Make patches/06_add_compile_time_defaults build without compiler warnings:
    - use config_find_option_mutable() instead of config_find_option()
      if we're going to mess with the return value,
    - Correctly declare functions as having no arguments instead of not
      telling the compiler which arguments it'll have.
  * Suggest tor-arm (closes: #640265).
  * Downgrade socat and polipo|privoxy to Suggests (closes: #640264).

 -- Peter Palfrader <weasel@debian.org>  Wed, 14 Sep 2011 09:00:30 +0200

tor (0.2.3.3-alpha-1) experimental; urgency=low

  * New upstream version.
  * Upload to experimental now that 0.2.2.x is out of rc and was uploaded to
    unstable.
  * Merged from debian-0.2.2: 0.2.2.29-beta-1
    - The postinst script changes /var/run/tor to mode 02750 if it exists,
      but the tor init script creates it with mode 02700 if it doesn't.
      Change the init script to also create the directory with a group
      writeable mode, the same as the postinst maintainer script, i.e. 02750.
      .
      This will allow users in the debian-tor group to access the control
      socket (re: #552556).
    - Enable Control Socket by default.  It lives in /var/run/tor/
      (closes: #552556).
  * Update context in patches/06_add_compile_time_defaults.
  * Forward port patches/07_log_to_file_by_default.

 -- Peter Palfrader <weasel@debian.org>  Sat, 03 Sep 2011 13:32:18 +0200

tor (0.2.3.1-alpha-1) tor-0.2.3.x; urgency=low

  * New upstream version.
  * Forward port debian/patches/14_fix_geoip_warning.

 -- Peter Palfrader <weasel@debian.org>  Fri, 06 May 2011 17:08:03 +0200

tor (0.2.2.25-alpha-1) experimental; urgency=low

  * New upstream version.
  * Add Vcs-* control fields. Patch by intrigeri@boum.org
    (closes: #623316).
  * Update mailinglist archive URLs in package description.
    Patch by intrigeri@boum.org (closes: #623318).

 -- Peter Palfrader <weasel@debian.org>  Sun, 01 May 2011 19:48:24 +0200

tor (0.2.2.24-alpha-1) experimental; urgency=low

  * New upstream version.
  * Forward port missing changes from the 0.2.1.x tree:
    - Add ${misc:Depends} for all three binary packages because debhelper
      might want to add stuff  [tor 0.2.1.26-1].
    - tor.postinst: Stop calling stat(1) with its full path  [tor 0.2.1.26-1].
    - No longer set ulimit -c to unlimited:
      Up until now the init script (or actually /etc/default/tor) raised
      the ulimit for coredumps to unlimited, so that Tor would produce
      coredumps on assert errors or segfaults.  Coredumps however can
      leak sensitive information, like cryptographic session keys and
      clients' data should the core files get into the wrong hands.  As
      such it seems prudent to only enable coredumps if the user or
      operator explicitly asks for them, and knows what to do with them.
      [tor 0.2.1.26-2]
    - Also include a cron.weekly job that removes old coredumps from
      /var/lib/tor.  This action can be disabled in /etc/default/tor.
      [tor 0.2.1.26-2]
    - Make sure the cronjob does not try to access a /var/lib/tor
      that has already been removed (due to for instance package removal).
      Thanks to Holger and piuparts for catching this.
      [tor 0.2.1.26-3]

 -- Peter Palfrader <weasel@debian.org>  Sun, 10 Apr 2011 19:08:27 +0200

tor (0.2.2.23-alpha-1) experimental; urgency=low

  * New upstream version.
  * The tor specification files are no longer shipped in the tarball,
    so /usr/share/doc/tor/spec is no more.  They can be found online
    at <URL:https://gitweb.torproject.org/torspec.git/tree>.

 -- Peter Palfrader <weasel@debian.org>  Wed, 09 Mar 2011 14:40:16 +0100

tor (0.2.2.22-alpha-1) experimental; urgency=low

  * New upstream version.

 -- Peter Palfrader <weasel@debian.org>  Wed, 26 Jan 2011 19:20:21 +0100

tor (0.2.2.21-alpha-1) experimental; urgency=high

  * New upstream version, including several security related fixes.  See
    upstream changelog for details.  Addresses CVE-2011-0427.
  * Forward port patches/03_tor_manpage_in_section_8.

 -- Peter Palfrader <weasel@debian.org>  Sun, 16 Jan 2011 18:40:27 +0100

tor (0.2.2.20-alpha-1) experimental; urgency=high

  * New upstream version.
    - Fix a remotely exploitable bug that could be used to crash instances
      of Tor remotely by overflowing on the heap. Remote-code execution
      hasn't been confirmed, but can't be ruled out (CVE-2010-1676).
  * Since the dawn of time (0.0.2pre19-1, January 2004, initial release
    of the debian package), the postinst script has changed ownership and
    permissions of various trees like /var/lib/tor, /var/run/tor, and
    /var/log/tor, sometimes recursively.
    .
    It turns out this actually is a security issue, so try to be more
    conservative when fixing up modes and only chown/chgrp
    /var/{lib,log,run}/tor directly, never recursively.
  * Remove /var/run/tor, recursively, on purge.  We already do this
    for /var/lib/tor and /var/log/tor.

 -- Peter Palfrader <weasel@debian.org>  Sat, 18 Dec 2010 13:35:26 +0100

tor (0.2.2.19-alpha-1) experimental; urgency=low

  * New upstream version.
    - remove debian/patches/15_tlsext_host_name (already included in new
      upstream version).

 -- Peter Palfrader <weasel@debian.org>  Mon, 29 Nov 2010 13:46:10 +0100

tor (0.2.2.18-alpha-2) experimental; urgency=low

  * If we overwrite src/or/micro-revision.i in during build,
    clean it out in the clean target.
  * Add debian/patches/15_tlsext_host_name: Work around change in libssl0.9.8
    (0.9.8g-15+lenny9 and 0.9.8o-3), taken from 0.2.1.27 (closes: #604198):
    .
    Do not set the tlsext_host_name extension on server SSL objects; only on
    client SSL objects.  We set it to immitate a browser, not a vhosting
    server. This resolves an incompatibility with openssl 0.9.8p and openssl
    1.0.0b.  Fixes bug 2204; bugfix on 0.2.1.1-alpha.

 -- Peter Palfrader <weasel@debian.org>  Sun, 21 Nov 2010 23:39:32 +0100

tor (0.2.2.18-alpha-1) experimental; urgency=low

  * New upstream version.

 -- Peter Palfrader <weasel@debian.org>  Tue, 16 Nov 2010 20:01:23 +0100

tor (0.2.2.17-alpha-1) experimental; urgency=low

  * New upstream version.

 -- Peter Palfrader <weasel@debian.org>  Fri, 01 Oct 2010 12:33:28 +0200

tor (0.2.2.16-alpha-1) experimental; urgency=low

  * New upstream version.
  * Downgrade torsocks/tsocks dependency to a recommends.  That tool
    is not needed if you only run a relay, or if you access Tor only
    using polipo or privoxy.  The torify(1) wrapper that makes use
    of torsocks or tsocks already handles their absense and emmits a
    proper message telling the user what they are missing (closes: #595898).
  * Remove suggests of mixminion which is no longer in the archive
    (closes: #594207), and also of anon-proxy which appears to not
    have been updated in at least two years.
  * Add xul-ext-torbutton to suggests.

 -- Peter Palfrader <weasel@debian.org>  Sat, 18 Sep 2010 19:49:23 +0200

tor (0.2.2.15-alpha-1) experimental; urgency=low

  * New upstream version.
  * Forward port 06_add_compile_time_defaults.

 -- Peter Palfrader <weasel@debian.org>  Sat, 21 Aug 2010 10:39:41 +0200

tor (0.2.2.14-alpha-1) experimental; urgency=low

  * New upstream version.
    Among many other things:
    - New config option "WarnUnsafeSocks 0" disables the warning that
      occurs whenever Tor receives only an IP address instead of a
      hostname. Setups that do DNS locally over Tor are fine, and we
      shouldn't spam the logs in that case. (Closes: #497466)

 -- Peter Palfrader <weasel@debian.org>  Thu, 15 Jul 2010 14:41:10 +0200

tor (0.2.2.13-alpha-1) experimental; urgency=low

  * New upstream version.

 -- Peter Palfrader <weasel@debian.org>  Sat, 24 Apr 2010 12:12:11 +0200

tor (0.2.2.12-alpha-1) experimental; urgency=low

  * New upstream version.

 -- Peter Palfrader <weasel@debian.org>  Tue, 20 Apr 2010 12:23:00 +0200

tor (0.2.2.11-alpha-1) experimental; urgency=low

  * New upstream version.

 -- Peter Palfrader <weasel@debian.org>  Sat, 17 Apr 2010 21:49:19 +0200

tor (0.2.2.10-alpha-2) experimental; urgency=low

  * In /etc/default/tor also source /etc/default/tor.vidalia if it exists
    and if vidalia is installed.  We do this so that the vidalia package
    can override some of our settings: People who have vidalia installed might
    not want to run Tor as a system service. The vidalia .deb can ask them
    that and then set run-daemon to no.

 -- Peter Palfrader <weasel@debian.org>  Sat, 03 Apr 2010 15:24:11 +0200

tor (0.2.2.10-alpha-1) experimental; urgency=low

  * New upstream version.
  * debian/rules:
    - make manpage building properly depend on patch-stamp,
    - Fix building in the absence of a debian/micro-revision.i file.

 -- Peter Palfrader <weasel@debian.org>  Tue, 09 Mar 2010 14:06:48 +0100

tor (0.2.2.9-alpha-1) experimental; urgency=low

  * New upstream version.
    - We no longer need to build-depend on a recent libssl-dev because
      Tor now detects whether we need to explicitly turn on
      autonegotiation at run-time rather than compile time.  Good.
      (This also means we no longer need to conflict with newer
       libssls when we built against an old one on backports.)
    - The manpages are now built with asciidoc.  While the upstream
      tarball already ships with the output of asciidoc, we instead
      build the manpages during package build time so we can patch them.
      + Therefore build-depend on asciidoc (>= 8.2), docbook-xml,
        docbook-xsl, and xmlto.
      + update 03_tor_manpage_in_section_8 to patch the .txt files now.
      + Remove tor.1.in torify.1.in tor-gencert.1.in tor-resolve.1.in in
        the doc directory during clean.
      + And try to work around missing (and if it wasn't, broken)
        build-system for the manpages.
      + The torify.1 manpage gets installed by upstream, no longer need
        to do it manually in debian/rules.
    - The original design paper is no longer shipped with Tor.
      + Remove debian/hexdump-*.pdf (which we used to work around
        fig2dev bugs).
      + No longer build the paper in debian/rules, and remove it from
        debian/tor.docs.
      + No longer build-depend on texlive-base-bin, texlive-latex-base,
        texlive-fonts-recommended, transfig and ghostscript.
    - Upstream tarballs no longer ship an AUTHORS file, or the website,
      Removed these from debian/tor.docs.  No longer shipping parts of
      the website also closes: #443560.
    - Also no longer distribute doc/TODO and doc/HACKING in the debian
      package.
  * Move from comm to section net, where it might fit slightly better
    (closes: #482801).
  * Ship contrib/tor-exit-notice.html in the tor package (put it into
    usr/share/doc/tor; closes: #568934).
  * Add stark README.polipo with the instructions from Juliusz Chroboczek.
    (closes: #413730)
  * 0.2.2.4-alpha failed to ship test.h so we had included it in the
    debian diff.  The upstream bug has long since been fixed so we should
    probably stop shipping our own copy of test.h.
  * Finally apply Peter Eisentraut's patch for tor's init script to support
    status as an argument (closes: #526371).

 -- Peter Palfrader <weasel@debian.org>  Sun, 28 Feb 2010 10:58:10 +0100

tor (0.2.2.8-alpha-1) experimental; urgency=low

  * New upstream version.

 -- Peter Palfrader <weasel@debian.org>  Fri, 29 Jan 2010 23:22:35 +0100

tor (0.2.2.7-alpha-2) experimental; urgency=low

  * debian/rules: Minor cleanup (use a single variable for making up our
    configure flags, not two).
  * debian/rules: Remove logic that ignores the result of unit tests if
    localhost does not resolve (or not to 127.0.0.1).  This should no
    longer be necessary as our build chroots have gotten a lot better.
  * Depend on and enable hardening-includes for building.

 -- Peter Palfrader <weasel@debian.org>  Sun, 24 Jan 2010 13:22:26 +0100

tor (0.2.2.7-alpha-1) experimental; urgency=medium

  * New upstream version.
    - Rotate keys (both v3 identity and relay identity) for moria1
      and gabelmoo.
    [and more]

 -- Peter Palfrader <weasel@debian.org>  Wed, 20 Jan 2010 19:29:08 +0100

tor (0.2.2.6-alpha-1) experimental; urgency=low

  * New upstream version.
    - Drop debian/patches/0a58567c-work-with-reneg-ssl.dpatch
      (part of upstream).

 -- Peter Palfrader <weasel@debian.org>  Mon, 23 Nov 2009 18:52:04 +0100

tor (0.2.2.5-alpha-1) experimental; urgency=low

  * New upstream version.
  * Pick 0a58567ce3418f410cf1dd0143dd3e56b4a4bd1f from master git tree:
    - work with libssl that has renegotiation disabled by default.
    (debian/patches/0a58567c-work-with-reneg-ssl.dpatch)
  * Therefore build-depend on libssl-dev >= 0.9.8k-6.  If we build against
    earlier versions we will not work once libssl gets upgraded to a version
    that disabled renegotiations.
  * Change order of recommends from privoxy | polipo to polipo | privoxy.
  * Allegedly echo -e is a bashism.  Remove it from debian/rules, we don't
    need it anyways (closes: #478631).
  * Change the dependency on tsocks to torsocks | tsocks (see: #554717).

 -- Peter Palfrader <weasel@debian.org>  Sun, 15 Nov 2009 11:04:02 +0100

tor (0.2.2.4-alpha-1) experimental; urgency=low

  * New upstream version.
  * The testsuite moved from src/or/test to src/test/test,
    but let's call it using "make check" now.
  * Upstream failed to ship src/test/test.h.  Ship it in debian/ and
    manually copy it in place during configure and clean up in clean.
    Let's not use the patch system as this will most likely be rectified
    by next release.

 -- Peter Palfrader <weasel@debian.org>  Sun, 11 Oct 2009 10:38:55 +0200

tor (0.2.2.3-alpha-1) experimental; urgency=low

  * New upstream version.

 -- Peter Palfrader <weasel@debian.org>  Wed, 23 Sep 2009 10:27:40 +0200

tor (0.2.2.2-alpha-1) experimental; urgency=low

  * New upstream version.
  * The files src/common/common_sha1.i src/or/or_sha1.i get changed
    during the build - they contain the checksums of the individual
    files that end up in the binary.  Of couse changes only end up
    in the debian diff.gz after building a second time in the same
    directory.  So, remove those files in clean to get both a cleaner
    diff.gz and idempotent builds.
  * If we have a debian/micro-revision.i, replace the one in src/or
    with our copy so that this will be the revision that ends up in
    the binary.  This is an informational only version string, but
    it'd be kinda nice if it was (more) accurate nonetheless.
    .
    Of course this won't help if people manually patch around but
    it's still preferable to claiming we are exactly upstream's source.
    .
    If we are building directly out of a git tree, update
    debian/micro-revision.i in the clean target.

 -- Peter Palfrader <weasel@debian.org>  Mon, 21 Sep 2009 14:51:20 +0200

tor (0.2.2.1-alpha-1) experimental; urgency=low

  * New upstream version.
  * Forward port patches/03_tor_manpage_in_section_8.dpatch.
  * Forward port patches/06_add_compile_time_defaults.dpatch.

 -- Peter Palfrader <weasel@debian.org>  Thu, 03 Sep 2009 15:10:26 +0200

tor (0.2.1.19-1) unstable; urgency=low

  * New upstream version.
    - Make accessing hidden services on 0.2.1.x work right (closes: #538960).
    [More items are in the upstream changelog.]

 -- Peter Palfrader <weasel@debian.org>  Wed, 29 Jul 2009 12:49:03 +0200

tor (0.2.1.18-1) unstable; urgency=low

  * New upstream version.

 -- Peter Palfrader <weasel@debian.org>  Sat, 25 Jul 2009 11:15:11 +0200

tor (0.2.1.17-rc-1) experimental; urgency=low

  * New upstream version.
  * Update upstream URL in debian/copyright.

 -- Peter Palfrader <weasel@debian.org>  Mon, 13 Jul 2009 23:37:37 +0200

tor (0.2.1.16-rc-1) experimental; urgency=low

  * New upstream version.
  * No longer inform the user if/when we re-create the /var/run/tor
    directory in the init script.  With /var/run on tmpfs this is
    completely normal now so our message was just noise.
  * Stop shipping /var/run/tor in the package.
  * Only clean up permissions of /var/run/tor in postinst if the
    directory actually exists.
  * Update Standards-Version from 3.8.0 to 3.8.1.  No real changes
    required, we already support nocheck in DEB_BUILD_OPTIONS since
    August 2004, and we already create our var/run directory in the
    init script (tho we now no longer ship it either - see above).
  * Change debhelper compatibility version from 4 to 5:
    - Change dh_strip call from --dbg-package=tor
      to --dbg-package=tor-dbg.
    - Update versioned build time dependency on debhelper.
  * Forward port 06_add_compile_time_defaults.

 -- Peter Palfrader <weasel@debian.org>  Sat, 20 Jun 2009 13:16:02 +0200

tor (0.2.1.15-rc-1) experimental; urgency=low

  * New upstream version.
  * Change build time dependency on gs to ghostscript.

 -- Peter Palfrader <weasel@debian.org>  Sat, 30 May 2009 21:10:03 +0200

tor (0.2.1.14-rc-1) experimental; urgency=low

  * New upstream version.
  * Change Section of tor-dbg to debug.

 -- Peter Palfrader <weasel@debian.org>  Thu, 16 Apr 2009 19:54:19 +0200

tor (0.2.1.13-alpha-1) experimental; urgency=low

  * New upstream version.

 -- Peter Palfrader <weasel@debian.org>  Sun, 15 Mar 2009 00:58:07 +0100

tor (0.2.1.12-alpha-1) experimental; urgency=low

  * New upstream version, fixing several security relevant bugs:
     - Avoid a potential crash on exit nodes when processing malformed
       input.  Remote DoS opportunity (closes: #514579).
     - Fix a temporary DoS vulnerability that could be performed by
       a directory mirror (closes: #514580).
  * patches/06_add_compile_time_defaults: Only set the User option in
    the config if we run as root.  Do not set it when run as debian-tor
    as Tor then always insists on changing users which will fail.  (If
    we run as any other user we don't set our debian defaults anyway.)

 -- Peter Palfrader <weasel@debian.org>  Tue, 10 Feb 2009 00:19:53 +0100

tor (0.2.1.11-alpha-1) experimental; urgency=high

  * New upstream version:
    - Fixes a possible remote heap buffer overflow bug.
    - torify(1) manpage mentions DNS leaks now (closes: #495829).
  * README.Debian: No longer claim we change the default 'Group' setting
    when run as debian-user.  That setting no longer exists.
  * Forward port 03_tor_manpage_in_section_8.dpatch.

 -- Peter Palfrader <weasel@debian.org>  Wed, 21 Jan 2009 01:00:15 +0100

tor (0.2.1.10-alpha-1) experimental; urgency=low

  * New alpha release.
  * Forward port 03_tor_manpage_in_section_8.dpatch.

 -- Peter Palfrader <weasel@debian.org>  Sun, 11 Jan 2009 12:06:28 +0100

tor (0.2.1.9-alpha-1) experimental; urgency=low

  * New alpha release.

 -- Peter Palfrader <weasel@debian.org>  Fri, 26 Dec 2008 20:51:53 +0100

tor (0.2.1.8-alpha-1) experimental; urgency=low

  * New alpha release.

 -- Peter Palfrader <weasel@debian.org>  Mon, 15 Dec 2008 23:00:32 +0100

tor (0.2.1.7-alpha-2) experimental; urgency=low

  * No longer set now obsolete Group setting in built-in debian config.

 -- Peter Palfrader <weasel@debian.org>  Mon, 10 Nov 2008 16:28:31 +0100

tor (0.2.1.7-alpha-1) experimental; urgency=low

  * New alpha release.

 -- Peter Palfrader <weasel@debian.org>  Mon, 10 Nov 2008 09:39:30 +0100

tor (0.2.1.6-alpha-1) experimental; urgency=low

  * New alpha release.
  * Forward port 14_fix_geoip_warning.dpatch.

 -- Peter Palfrader <weasel@debian.org>  Tue, 30 Sep 2008 14:37:26 +0200

tor (0.2.1.5-alpha-1) experimental; urgency=low

  * New alpha release.

 -- Peter Palfrader <weasel@debian.org>  Tue, 02 Sep 2008 00:18:55 +0200

tor (0.2.1.4-alpha-1) experimental; urgency=low

  * New alpha release.
  * Do not build with openbsd's malloc unless enable-openbsd-malloc is in
    DEB_BUILD_OPTIONS.

 -- Peter Palfrader <weasel@debian.org>  Tue, 05 Aug 2008 12:33:23 +0200

tor (0.2.1.2-alpha-1) experimental; urgency=low

  * New alpha release.

 -- Peter Palfrader <weasel@debian.org>  Wed, 16 Jul 2008 13:05:45 +0200

tor (0.2.0.30-1) unstable; urgency=low

  * New upstream version.

 -- Peter Palfrader <weasel@debian.org>  Wed, 16 Jul 2008 02:19:08 +0200

tor (0.2.0.29-rc-2) unstable; urgency=low

  * Upload to unstable.

 -- Peter Palfrader <weasel@debian.org>  Tue, 15 Jul 2008 22:16:08 +0200

tor (0.2.0.29-rc-1) experimental; urgency=low

  * New upstream version.
  * Warn the admin if the number of file descriptors on his system is
    tiny.

 -- Peter Palfrader <weasel@debian.org>  Wed, 09 Jul 2008 14:02:06 +0200

tor (0.2.0.28-rc-1) experimental; urgency=low

  * New upstream version.
  * Remove debian/patches/11_tor_as_root_more_helpful.dpatch as
    it is no longer needed:  We now setuid() to the Tor user
    when run as root and it all just works.
  * Add comments to the dpatch headers so lintian shuts up.
  * Add patches/14_fix_geoip_warning: Change geoipdb open failed message.
  * Require unit tests to pass again.

 -- Peter Palfrader <weasel@debian.org>  Fri, 13 Jun 2008 10:28:36 +0200

tor (0.2.0.27-rc-1) experimental; urgency=low

  * New upstream version.
  * Add tor-geoipdb arch: all package for the geoip database.
  * Update debian/rules so that there now is a binary-common target
    and the binary-indep and binary-arch targets call make with
    proper DH_OPTIONS options.  This is taken from the template
    that dh_make nowadays uses for multi-binary packages.
  * Unit tests are broken, yay.
  * Use ${binary:Version} to depend on the right tor binary package from
    the tor-dbg package instead of ${Source-Version}.  Some guy on the
    internet said the latter was deprecated.
  * Add Homepage: https://www.torproject.org/ field to control file.
  * And mention www.tp.o instead of the old tor.eff.org in the long
    description.
  * No longer ignore failure of make clean in the clean target.
  * Support passing of parallel=<n> in build options.
  * Change declared Standards-Version to 3.8.0.

 -- Peter Palfrader <weasel@debian.org>  Fri, 06 Jun 2008 01:11:33 +0200

tor (0.2.0.26-rc-1) experimental; urgency=critical

  * New upstream version.
  * Conflict with old libssls.
  * On upgrading from versions prior to, including, 0.1.2.19-2, or
    from versions later than 0.2.0 and prior to 0.2.0.26-rc do the
    following, and if we are a server (we have a /var/lib/tor/keys
    directory)
    - move /var/lib/tor/keys/secret_onion_key out of the way.
    - move /var/lib/tor/keys/secret_onion_key.old out of the way.
    - move /var/lib/tor/keys/secret_id_key out of the way if it was
      created on or after 2006-09-17, which is the day the bad
      libssl was uploaded to Debian unstable.
  * Add a NEWS file explaining this change.

 -- Peter Palfrader <weasel@debian.org>  Tue, 13 May 2008 16:11:21 +0200

tor (0.2.0.24-rc-1) experimental; urgency=low

  * New upstream version.

 -- Peter Palfrader <weasel@debian.org>  Wed, 23 Apr 2008 02:25:22 +0200

tor (0.2.0.23-rc-1) experimental; urgency=low

  * New upstream version.
  * Mention OpenBSD_malloc_Linux.c in debian/copyright.
  * Add a recommends on logrotate.

 -- Peter Palfrader <weasel@debian.org>  Tue, 25 Mar 2008 09:34:37 +0100

tor (0.2.0.22-rc-1) experimental; urgency=low

  * New upstream version.
  * Work around fig2dev failing to build the images on all archs
    (re #457568).
  * Build with --enable-openbsd-malloc, unless no-enable-openbsd-malloc is
    found in DEB_BUILD_OPTIONS.  Hopefully this deals with some of the
    horrible memory fragmentation that glibc's malloc causes.

 -- Peter Palfrader <weasel@debian.org>  Wed, 19 Mar 2008 08:03:47 +0100

tor (0.2.0.21-rc-1) experimental; urgency=low

  * New upstream version.
  * Run --verify-config before start/reload/restart as root.  No longer
    su - to debian-tor tor run it.  Given that we now even start Tor as
    root (it setuids later on) this should be fine (closes: #468566).

 -- Peter Palfrader <weasel@debian.org>  Mon,  3 Mar 2008 13:36:59 +0100

tor (0.2.0.20-rc-1) experimental; urgency=low

  * New upstream version.
  * Change the default for MAX_FILEDESCRIPTORS in our init script to depend
    on the number of system-wide available file descriptors:
    /proc/sys/fs/file-max is bigger than 80k, set ulimit -n to 32k, if it's
    greater than 40k set the limit to 16k, and when greater than 10k our limit
    shall be 8k descriptors.  If there are less than 20k FDs in the entire
    system default to a limit of only 1024.

    Big servers at the moment regularly use more than 10k FDs, so our old
    default of 8k no longer is sufficient.  On the other hand we don't want
    lower end systems to run out of FDs on Tor's account.
  * If we run as root also apply debian defaults.
  * Add User=debian-tor and Group=debian-tor to debian defaults.  That allows
    us to start Tor as root and have it setuid/setgid to the target user.
  * Change the init script to start Tor as root.  Now we should be able to
    bind to low port.

 -- Peter Palfrader <weasel@debian.org>  Mon, 25 Feb 2008 13:54:58 +0100

tor (0.2.0.19-alpha-1) experimental; urgency=low

  * New upstream version.
  * It's 2008.  Now is the time to add copyright statements for 2007.
  * Forward port 03_tor_manpage_in_section_8.dpatch.

 -- Peter Palfrader <weasel@debian.org>  Sun, 10 Feb 2008 01:12:04 +0100

tor (0.2.0.18-alpha-2) experimental; urgency=low

  * Work around fig2dev failing to build the images on mipsel like we do on
    sparc and s390 (re #457568)
  * Fix postinst find command that chowns stuff to the right user.  Find
    does weird things in the presence of !.

 -- Peter Palfrader <weasel@debian.org>  Sun,  3 Feb 2008 18:17:16 +0100

tor (0.2.0.18-alpha-1) experimental; urgency=low

  * New upstream version.
  * postinst: Remove the check that requires the debian-tor user
    to have a uid between 100 and 999.  There is no good reason
    to require this.  If the local admin moves the system users/uid-space
    to some other range then they probably have a good reason for that.
  * postinst: change wording if debian-tor's homedir is wrong, do not
    print anything if it is ok.
  * postinst: We were only fixing the permissions of /var/{lib,run,log}/tor
    when we were not upgrading.  Unfortunately the check doesn't work all
    that well usually in cases where the package was removed (not purged)
    and then later re-installed again.  Now we ensure proper ownership
    and modes for all the directories and files below /var/{lib,run,log}/tor
    (the dirs themselves included) every time we run postinst.
  * postinst: if we reboot between unpacking and configuring on some smart
    systems this will mean that we just lost /var/run/tor - creating it
    in the maintainer script if it doesn't exist.
  * Create logfiles in logrotate so that they come into the world with the
    correct mode (o-r).

 -- Peter Palfrader <weasel@debian.org>  Thu, 24 Jan 2008 15:15:32 +0100

tor (0.2.0.17-alpha-1) experimental; urgency=low

  * New upstream version.

 -- Peter Palfrader <weasel@debian.org>  Thu, 17 Jan 2008 21:42:25 +0100

tor (0.2.0.15-alpha-1) experimental; urgency=low

  * New upstream version.

 -- Peter Palfrader <weasel@debian.org>  Tue, 25 Dec 2007 08:53:25 +0100

tor (0.2.0.14-alpha-1) experimental; urgency=low

  * New upstream version.
  * Remove 13_r12907-fix-unit-tests.dpatch (Fix unit tests from HEAD) again -
    it's included upstream.
  * Work around fig2dev failing to build the images on sparc like we do on
    s390.

 -- Peter Palfrader <weasel@debian.org>  Sun, 23 Dec 2007 13:45:41 +0100

tor (0.2.0.13-alpha-1) experimental; urgency=low

  * New upstream version.
  * Fix unit tests from HEAD (13_r12907-fix-unit-tests.dpatch).

 -- Peter Palfrader <weasel@debian.org>  Fri, 21 Dec 2007 11:52:43 +0100

tor (0.2.0.12-alpha-1) experimental; urgency=low

  * New upstream version.

 -- Peter Palfrader <weasel@debian.org>  Sun, 18 Nov 2007 11:49:06 +0100

tor (0.2.0.11-alpha-1) experimental; urgency=low

  * New upstream version.
  * remove 12_r12235_do_not_crash_when_myfamily_is_set again, it's
    now part of upstream.

 -- Peter Palfrader <weasel@debian.org>  Thu, 15 Nov 2007 11:07:06 +0100

tor (0.2.0.9-alpha-2) experimental; urgency=low

  * Do not separate required lsb facilities with commas in the
    init script (closes: #448001).
  * Add 12_r12235_do_not_crash_when_myfamily_is_set.dpatch,
    from trunk/head.

 -- Peter Palfrader <weasel@debian.org>  Sun, 28 Oct 2007 00:03:21 +0200

tor (0.2.0.9-alpha-1) experimental; urgency=low

  * New upstream version.
  * Only create pid dir if we are about to start Tor (Luca Capello,
    closes: #447508).

 -- Peter Palfrader <weasel@debian.org>  Fri, 26 Oct 2007 14:29:56 +0200

tor (0.2.0.8-alpha-1) experimental; urgency=low

  * New upstream version.

 -- Peter Palfrader <weasel@debian.org>  Sat, 13 Oct 2007 16:27:04 +0200

tor (0.2.0.7-alpha-1) experimental; urgency=low

  * New upstream version.

 -- Peter Palfrader <weasel@debian.org>  Mon, 24 Sep 2007 23:50:14 +0200

tor (0.2.0.6-alpha-1) experimental; urgency=low

  * New upstream version.

 -- Peter Palfrader <weasel@debian.org>  Mon, 27 Aug 2007 15:41:31 +0200

tor (0.2.0.5-alpha-1) experimental; urgency=low

  * New upstream version.

 -- Peter Palfrader <weasel@debian.org>  Sun, 19 Aug 2007 15:10:49 +0200

tor (0.2.0.4-alpha-1) experimental; urgency=high

  * New upstream version.

 -- Peter Palfrader <weasel@debian.org>  Thu,  2 Aug 2007 07:09:36 +0200

tor (0.2.0.3-alpha-1) experimental; urgency=low

  * New upstream version.

 -- Peter Palfrader <weasel@debian.org>  Tue, 31 Jul 2007 07:03:00 +0200

tor (0.2.0.2-alpha-1) experimental; urgency=low

  * New upstream version.

 -- Peter Palfrader <weasel@debian.org>  Sun,  3 Jun 2007 02:31:29 +0200

tor (0.2.0.1-alpha-1) experimental; urgency=low

  * New upstream version.
  * Forward port 06_add_compile_time_defaults.
  * teTeX is no more, long live TeX Live:
    - remove build depends on tetex-bin, tetex-extra,
    - add build depends on texlive-base-bin for dvips and bibtex,
      texlive-latex-base for latex, and texlive-fonts-recommended for fonts
      like ptmr7t.

 -- Peter Palfrader <weasel@debian.org>  Sat,  2 Jun 2007 14:31:15 +0200

tor (0.1.2.19-1) unstable; urgency=low

  * New upstream version.

 -- Peter Palfrader <weasel@debian.org>  Thu, 17 Jan 2008 20:57:42 +0100

tor (0.1.2.18-1) unstable; urgency=low

  * New upstream version.

 -- Peter Palfrader <weasel@debian.org>  Mon, 29 Oct 2007 20:36:38 +0100

tor (0.1.2.17-1) unstable; urgency=low

  * New upstream version.

 -- Peter Palfrader <weasel@debian.org>  Fri, 31 Aug 2007 03:14:33 +0200

tor (0.1.2.16-1) unstable; urgency=high

  * New upstream version.

 -- Peter Palfrader <weasel@debian.org>  Thu,  2 Aug 2007 06:43:09 +0200

tor (0.1.2.15-1) unstable; urgency=low

  * New upstream version.
  * Change build-depends from tetex to texlive suite.

 -- Peter Palfrader <weasel@debian.org>  Thu, 19 Jul 2007 22:33:43 +0200

tor (0.1.2.14-1) unstable; urgency=low

  * New upstream version.

 -- Peter Palfrader <weasel@debian.org>  Fri, 25 May 2007 21:49:20 +0200

tor (0.1.2.13-3) unstable; urgency=low

  * Always give a shell (/bin/sh) when we use su(1) in our init script
    (closes: #421465).

 -- Peter Palfrader <weasel@debian.org>  Sun,  6 May 2007 14:44:11 +0200

tor (0.1.2.13-2) unstable; urgency=low

  * In options_init_from_torrc()'s error path only config_free() options
    if they already have been initialized (closes: #421235).

 -- Peter Palfrader <weasel@debian.org>  Fri, 27 Apr 2007 13:06:37 +0200

tor (0.1.2.13-1) unstable; urgency=low

  * New upstream version.

 -- Peter Palfrader <weasel@debian.org>  Tue, 24 Apr 2007 21:21:10 +0200

tor (0.1.2.12-rc-1) experimental; urgency=low

  * New upstream version.

 -- Peter Palfrader <weasel@debian.org>  Sat, 17 Mar 2007 11:35:31 +0100

tor (0.1.2.10-rc-1) experimental; urgency=low

  * New upstream version.
  * Change recommends on privoxy to privoxy | polipo (>= 1) (closes: #413728).

 -- Peter Palfrader <weasel@debian.org>  Fri,  9 Mar 2007 10:57:40 +0100

tor (0.1.2.8-beta-1) experimental; urgency=low

  * New upstream version.

 -- Peter Palfrader <weasel@debian.org>  Mon, 26 Feb 2007 11:50:49 +0100

tor (0.1.2.7-alpha-1) experimental; urgency=low

  * New upstream version.
  * Install all the spec files into usr/share/doc/tor/spec now.
    They moved to doc/spec/* from just doc/* in the source too.

 -- Peter Palfrader <weasel@debian.org>  Tue, 13 Feb 2007 18:51:14 +0100

tor (0.1.2.6-alpha-1) experimental; urgency=low

  * New upstream version.

 -- Peter Palfrader <weasel@debian.org>  Tue,  9 Jan 2007 17:39:15 +0100

tor (0.1.2.5-alpha-1) experimental; urgency=low

  * New upstream version.
  * Disable 02_add_debian_files_in_manpage.dpatch for now.

 -- Peter Palfrader <weasel@debian.org>  Sun,  7 Jan 2007 13:57:37 +0100

tor (0.1.2.4-alpha-1) experimental; urgency=low

  * New upstream version.

 -- Peter Palfrader <weasel@debian.org>  Mon,  4 Dec 2006 00:13:37 +0100

tor (0.1.2.3-alpha-1) experimental; urgency=low

  * New upstream version.

 -- Peter Palfrader <weasel@debian.org>  Mon, 30 Oct 2006 11:06:52 +0100

tor (0.1.2.2-alpha-1) experimental; urgency=low

  [ Peter Palfrader ]
  * New upstream version.

  [ Roger Dingledine ]
  * Minor update of debian/copyright.

 -- Peter Palfrader <weasel@debian.org>  Tue, 10 Oct 2006 03:26:00 +0200

tor (0.1.2.1-alpha-1) experimental; urgency=low

  * Forward port 07_log_to_file_by_default.dpatch.
  * Previously our defaults for DataDirectory, PidFile, RunAsDaemon, and
    Log differed from upstreams.  Now Tor behaves just like before (with
    our own DataDirectory and all) only when run as the debian-tor user.
    If invoked as any other user, Tor will behave just like the pristine
    upstream version.
  * Tell users about the init script when they try to run Tor as root.
    Should we also do this when they try to run their Tor as any other
    (non root, non debian-tor) user? - add 11_tor_as_root_more_helpful
  * Use tor --verify-config before start and reload.  Abort init script
    with exit 1 if config does not verify.
  * Change Standards-Version to 3.7.2.  No changes required.

 -- Peter Palfrader <weasel@debian.org>  Tue, 29 Aug 2006 22:38:29 +0200

tor (0.1.1.26-1) unstable; urgency=high

  * New upstream version (Stop sending the HttpProxyAuthenticator string to
    directory servers when directory connections are tunnelled through Tor).

 -- Peter Palfrader <weasel@debian.org>  Fri, 15 Dec 2006 20:24:07 +0100

tor (0.1.1.25-1) unstable; urgency=low

  * New upstream version.

 -- Peter Palfrader <weasel@debian.org>  Sat,  4 Nov 2006 17:16:08 +0100

tor (0.1.1.24-1) unstable; urgency=low

  * New upstream version.
  * Update debian/copyright:
    - tree.h has vanished somewhere along the current branch
    - ht.h is new and credits Christopher Clark
    - We didn't mention Matej Pfajfar's copyright before.
  * Forward port 07_log_to_file_by_default.

 -- Peter Palfrader <weasel@debian.org>  Fri,  6 Oct 2006 23:32:45 +0200

tor (0.1.1.23-1) unstable; urgency=medium

  * New upstream version.

 -- Peter Palfrader <weasel@debian.org>  Thu,  3 Aug 2006 03:13:24 +0200

tor (0.1.1.22-1) unstable; urgency=low

  * New upstream version.

 -- Peter Palfrader <weasel@debian.org>  Thu,  6 Jul 2006 02:55:37 +0200

tor (0.1.1.21-1) unstable; urgency=low

  * New upstream version.

 -- Peter Palfrader <weasel@debian.org>  Sun, 11 Jun 2006 18:27:13 +0200

tor (0.1.1.20-1) unstable; urgency=low

  * New upstream stable release: The 0.1.1.x tree is now the new stable
    tree.  Upload to unstable rather than experimental.

 -- Peter Palfrader <weasel@debian.org>  Tue, 23 May 2006 20:16:25 +0200

tor (0.1.1.19-rc-1) experimental; urgency=low

  * New upstream version.
  * Remove support for my nodoc DEB_BUILD_OPTIONS variable.  It clutters
    stuff and I haven't used it in ages.
  * Update debian/tor.docs file.

 -- Peter Palfrader <weasel@debian.org>  Fri,  5 May 2006 16:27:48 +0200

tor (0.1.1.18-rc-1) experimental; urgency=low

  * New upstream version.
  * update debian/tor.doc:
    - no longer ship INSTALL and README files, they are useless now.
    - doc/stylesheet.css, doc/tor-doc-server.html, doc/tor-doc-unix.html,
      doc/tor-hidden-service.html, doc/tor-switchproxy.html got replaced
      by doc/website/stylesheet.css and doc/website/tor-* which is more
      or less the same, only taken from the website.  Some links are
      probably broken still, but this should get fixed eventually.

 -- Peter Palfrader <weasel@debian.org>  Mon, 10 Apr 2006 12:00:50 +0200

tor (0.1.1.17-rc-1) experimental; urgency=low

  * New upstream version.
  * Forward port patches/07_log_to_file_by_default.

 -- Peter Palfrader <weasel@debian.org>  Tue, 28 Mar 2006 09:48:04 +0200

tor (0.1.1.16-rc-1) experimental; urgency=low

  * New upstream version.

 -- Peter Palfrader <weasel@debian.org>  Mon, 20 Mar 2006 02:03:29 +0100

tor (0.1.1.15-rc-1) experimental; urgency=low

  * New upstream version.
  * Apparently passing --host to configure when not cross-compiling
    is evil now and greatly confuses configure.  So don't do it unless it
    actually differs from --build host.

 -- Peter Palfrader <weasel@debian.org>  Sat, 11 Mar 2006 20:04:36 +0100

tor (0.1.1.14-alpha-1) experimental; urgency=low

  * New upstream version.
  * Include 0.1.0.17 changelog in experimental tree.
  * doc/FAQ is no longer shipped, so remove it from debian/tor.docs.

 -- Peter Palfrader <weasel@debian.org>  Tue, 21 Feb 2006 05:16:21 +0100

tor (0.1.1.13-alpha-1) experimental; urgency=low

  * New upstream version.
  * Forward port patches/02_add_debian_files_in_manpage.
  * Forward port patches/03_tor_manpage_in_section_8.
  * Create /var/run/tor on init script start if it does
    not exist already.
  * Set default ulimit -n to 8k instead of 4k in /etc/default/tor.
  * Print that we're raising the ulimit to stdout in the init script.
  * Add CVE numbers to past issues in the changelog where applicable.

 -- Peter Palfrader <weasel@debian.org>  Fri, 10 Feb 2006 14:38:11 +0100

tor (0.1.1.12-alpha-1) experimental; urgency=low

  * New upstream version, that was a quick one. :)
  * Forward port patches/02_add_debian_files_in_manpage.

 -- Peter Palfrader <weasel@debian.org>  Thu, 12 Jan 2006 02:53:27 +0100

tor (0.1.1.11-alpha-1) experimental; urgency=low

  * New upstream version.
    - Implement "entry guards": automatically choose a handful of entry
      nodes and stick with them for all circuits.  This will increase
      security dramatically against certain end-point attacks
      (closes: #349283, CVE-2006-0414).
  * Forward port patches/07_log_to_file_by_default.
  * Forward port 0.1.0.16 changelog and change to copyright file.

 -- Peter Palfrader <weasel@debian.org>  Wed, 11 Jan 2006 12:08:25 +0100

tor (0.1.1.10-alpha-1) experimental; urgency=low

  * New upstream version.
  * doc/tor-doc.css and doc/tor-doc.html are no longer in the upstream
    tarball, remove them from debian/tor.docs.
  * add the following new files to tor.docs: doc/socks-extensions.txt,
    doc/stylesheet.css, doc/tor-doc-server.html, doc/tor-doc-unix.html

 -- Peter Palfrader <weasel@debian.org>  Sun, 11 Dec 2005 14:02:41 +0100

tor (0.1.1.9-alpha-1) experimental; urgency=low

  * New upstream version.
  * Remove 08_add_newlines_between_serverdescriptors.dpatch.
  * Update 06_add_compile_time_defaults.dpatch
  * Use bin/bash for the init script instead of bin/sh.  We are using
    ulimit -n which is not POSIX  (closes: #338797).
  * Remove the EVENT_NOEPOLL block from etc/default/tor.
  * Add an ARGS block to etc/default/tor as suggested in #338425.

 -- Peter Palfrader <weasel@debian.org>  Tue, 15 Nov 2005 23:29:54 +0100

tor (0.1.1.8-alpha-1) experimental; urgency=low

  * New upstream version.
  * Add patch from CVS to
    "Insert a newline between all router descriptors when generating (old
    style) signed directories, in case somebody was counting on that".
    r1.247 of dirserv.c, <20051008060243.85F41140808C@moria.seul.org>

 -- Peter Palfrader <weasel@debian.org>  Sat,  8 Oct 2005 20:24:39 +0200

tor (0.1.1.7-alpha-1) experimental; urgency=low

  * New upstream version.
  * More merging from 0.1.0.14+XXXX:
    - The tor-dbg package does not really need its own copy of copyright
      and changelog in usr/share/doc/tor-dbg.
  * Forward port 03_tor_manpage_in_section_8.dpatch

 -- Peter Palfrader <weasel@debian.org>  Wed, 14 Sep 2005 17:52:35 +0200

tor (0.1.1.6-alpha-2) experimental; urgency=low

  * Merge 0.1.0.14+XXXX changes.

 -- Peter Palfrader <weasel@debian.org>  Wed, 14 Sep 2005 15:05:16 +0200

tor (0.1.1.6-alpha-1) experimental; urgency=low

  * Experimental upstream version.

 -- Peter Palfrader <weasel@debian.org>  Sat, 10 Sep 2005 10:17:43 +0200

tor (0.1.1.5-alpha-cvs-1) UNRELEASED; urgency=low

  * Even more experimental cvs snapshot.
  * Testsuite is mandatory again.
  * Forward port 03_tor_manpage_in_section_8.dpatch
  * Forward port 06_add_compile_time_defaults.dpatch

 -- Peter Palfrader <weasel@debian.org>  Fri,  9 Sep 2005 23:22:38 +0200

tor (0.1.1.5-alpha-1) UNRELEASED; urgency=low

  * Experimental upstream version.
  * Allow test suite to fail, it's broken in this version.
  * Update list of files from doc/ that should be installed.
  * Forward port debian/ patches.

 -- Peter Palfrader <weasel@debian.org>  Fri, 12 Aug 2005 17:02:23 +0200

tor (0.1.0.17-1) unstable; urgency=low

  * New upstream version.

 -- Peter Palfrader <weasel@debian.org>  Sat, 18 Feb 2006 02:49:45 +0100

tor (0.1.0.16-1) unstable; urgency=low

  * New upstream version.
  * Update copyright file for 2006.

 -- Peter Palfrader <weasel@debian.org>  Tue,  3 Jan 2006 13:59:34 +0100

tor (0.1.0.15-1) unstable; urgency=low

  * New upstream release.
  * Forward port 03_tor_manpage_in_section_8.

 -- Peter Palfrader <weasel@debian.org>  Sat, 24 Sep 2005 15:15:34 +0200

tor (0.1.0.14-2) unstable; urgency=low

  * Ship debugging information in a separate package now, instead
    of simply not stripping tor.  This is still useful while tor is
    young.  Ideally it would go away some time.
  * Add LSB comments to init script as suggested by Petter Reinholdtsen
    on the debian-devel list:
    - http://lists.debian.org/debian-devel/2005/08/msg01172.html
    - http://wiki.debian.net/?LSBInitScripts
  * Work around broken chroots that do not resolve localhost or resolve
    it to the wrong IP.  We now catch such cases in debian/rules, shout
    at the buildd maintainer, and ignore the result of our test suite.

 -- Peter Palfrader <weasel@debian.org>  Wed, 21 Sep 2005 10:23:25 +0200

tor (0.1.0.14-1) unstable; urgency=high

  * New upstream version - changes, among others:
    - Fixes the other half of the bug with crypto handshakes (CVE-2005-2643).
  * Since gs-gpl on s390 is broken (#321435) and unable to
    build PDFs of our images for the design paper this version
    ships them in the source and uses them on s390, should building
    them from source really fail.
  * Increase standards-version from 3.6.1 to 3.6.2.  No changes
    necessary.

 -- Peter Palfrader <weasel@debian.org>  Mon,  8 Aug 2005 23:55:05 +0200

tor (0.1.0.13-1) unstable; urgency=high

  * New upstream version:
    - Explicitly set no-unaligned-access for sparc in configure.in.
      it turns out the new gcc's let you compile broken code, but
      that doesn't make it not-broken (closes: #320140).
    - Fix a critical bug in the security of our crypto handshakes.
      (Therefore set urgency to high).
    and more (see upstream changelog).
  * Slightly improve init script to give you proper error messages when
    you do not run it as root.

 -- Peter Palfrader <weasel@debian.org>  Fri,  5 Aug 2005 01:27:49 +0200

tor (0.1.0.12-1) unstable; urgency=medium

  * New upstream version:
    - New IP for tor26 directory server,
    - fix a possible double-free in tor_gzip_uncompress,
    - and more (see upstream changelog).

 -- Peter Palfrader <weasel@debian.org>  Tue, 19 Jul 2005 17:36:24 +0200

tor (0.1.0.11-1) unstable; urgency=high

  * New upstream version (closes: #316753):
    - Fixes a serious bug: servers now honor their exit policies -
      In 0.1.0.x only clients enforced them so far.  0.0.9.x is
      not affected.
  * Build depend on libevent-dev >= 1.1.
  * Urgency high because 0.0.9.10-1 did not make it into testing after
    like 3 weeks because of an impending ftp-master move.  So I might
    just as well upload this one.

 -- Peter Palfrader <weasel@debian.org>  Mon,  4 Jul 2005 17:53:48 +0200

tor (0.1.0.10-0.pre.1) UNRELEASED; urgency=low

  * New upstream version.
  * Add a watch file.
  * Forward port 03_tor_manpage_in_section_8.
  * Forward port 06_add_compile_time_defaults.
  * Add libevent-dev to build-depends.
  * Update URL to tor in debian/control and debian/copyright.
  * Add a snippet to disable epoll in etc/default/tor, commented out.
  * Add a snippet to set nice level in etc/default/tor.
  * Wait for 60 seconds in init stop.  35 is too little.
  * Don't depend on python anymore - tor-resolve is C now.
  * If "with-dmalloc" is in DEB_BUILD_OPTIONS we build against libdmalloc4.
    Of course the -dev package needs to be installed.
  * Update README.Debian to say that upstream now does have a default
    for DataDirectory.
  * Don't fail in the init script when we cannot raise the ulimit.
    Instead just warn a bit (closes: #312882).

 -- Peter Palfrader <weasel@debian.org>  Wed, 15 Jun 2005 16:38:06 +0200

tor (0.0.9.10-1) unstable; urgency=high

  * While we're waiting for a newer libevent to enter sid, make another
    upload of the 0.0.9.x tree:
    - Refuse relay cells that claim to have a length larger than the
      maximum allowed. This prevents a potential attack that could read
      arbitrary memory (e.g. keys) from an exit server's process
      (CVE-2005-2050).

 -- Peter Palfrader <weasel@debian.org>  Thu, 16 Jun 2005 22:56:11 +0200

tor (0.0.9.9-1) unstable; urgency=low

  * New upstream version.

 -- Peter Palfrader <weasel@debian.org>  Sat, 23 Apr 2005 23:58:47 +0200

tor (0.0.9.8-1) unstable; urgency=low

  * New upstream version.

 -- Peter Palfrader <weasel@debian.org>  Fri,  8 Apr 2005 09:11:34 +0200

tor (0.0.9.7-1) unstable; urgency=low

  * New upstream version.

 -- Peter Palfrader <weasel@debian.org>  Fri,  1 Apr 2005 09:52:12 +0200

tor (0.0.9.6-1) unstable; urgency=low

  * New upstream version.
  * Upstream used newer auto* tools, so hopefully the new config.sub
    and config.guess files (2003-08-18) are good enough to build
    tor on ppc64 (closes: #300376: FTBFS on ppc64).

 -- Peter Palfrader <weasel@debian.org>  Fri, 25 Mar 2005 01:34:28 +0100

tor (0.0.9.5-1) unstable; urgency=low

  * New upstream version.

 -- Peter Palfrader <weasel@debian.org>  Thu, 24 Feb 2005 09:45:52 +0100

tor (0.0.9.4-1) unstable; urgency=low

  * New upstream version.
  * Set ulimit for file descriptors to 4096 in our init
    script.
  * Use SIGINT to shutdown tor.  That way - if you are a server -
    tor will stop accepting new connections immediately, and
    give existing connections a grace period of 30 seconds in
    which they might complete their task.  If you just run a
    client it should make no difference.

 -- Peter Palfrader <weasel@debian.org>  Fri,  4 Feb 2005 00:20:25 +0100

tor (0.0.9.3-1) unstable; urgency=low

  * New upstream version.
  * Forward port 07_log_to_file_by_default.

 -- Peter Palfrader <weasel@debian.org>  Sun, 23 Jan 2005 16:01:58 +0100

tor (0.0.9.2-1) unstable; urgency=low

  * New upstream version.
  * Update debian/copyright (it's 2005).
  * Add sharedscripts tor logrotate.d/tor.

 -- Peter Palfrader <weasel@debian.org>  Tue,  4 Jan 2005 11:14:03 +0100

tor (0.0.9.1-1) unstable; urgency=low

  * New upstream version.

 -- Peter Palfrader <weasel@debian.org>  Thu, 16 Dec 2004 00:16:47 +0100

tor (0.0.8+0.0.9rc7-1) unstable; urgency=medium

  * New upstream release (candidate).
    For real this time.  Looks like our rc6 orig.tar.gz
    was in fact the rc5 one.
  * forward port patches/07_log_to_file_by_default

 -- Peter Palfrader <weasel@debian.org>  Wed,  8 Dec 2004 15:22:44 +0100

tor (0.0.8+0.0.9rc6-1) unstable; urgency=medium

  * New upstream release (candidate).
    - cleans up more integer underflows that don't look exploitable.
      But one never knows (-> medium).
  * Remove those 'date' calls in debian/rules again that were
    added in rc5-1.

 -- Peter Palfrader <weasel@debian.org>  Mon,  6 Dec 2004 11:11:23 +0100

tor (0.0.8+0.0.9rc5-1) unstable; urgency=medium

  * New upstream release (candidate).
    - medium because it fixes an integer overflow that might
      be exploitable, but doesn't seem to be currently.
  * Add a few 'date' calls in debian/rules, so I can see how long
    building the docs take on autobuilders.

 -- Peter Palfrader <weasel@debian.org>  Wed,  1 Dec 2004 10:02:08 +0100

tor (0.0.8+0.0.9rc3-1) unstable; urgency=low

  * New upstream release (candidate).

 -- Peter Palfrader <weasel@debian.org>  Thu, 25 Nov 2004 10:33:42 +0100

tor (0.0.8+0.0.9rc2-1) unstable; urgency=low

  * New upstream release (candidate).
  * Nick's patch is now part of upstream, remove it from
    the debian diff.

 -- Peter Palfrader <weasel@debian.org>  Wed, 24 Nov 2004 09:03:13 +0100

tor (0.0.8+0.0.9rc1-1) unstable; urgency=low

  * New upstream release (candidate).
  * Apply nick's patch against config.c (1.267) to handle
    absense of units in BandwidthRate.

 -- Peter Palfrader <weasel@debian.org>  Tue, 23 Nov 2004 11:57:49 +0100

tor (0.0.8+0.0.9pre6-1) unstable; urgency=low

  * New upstream (pre)release.
  * Install control-spec.txt into usr/share/doc/tor/.

 -- Peter Palfrader <weasel@debian.org>  Tue, 16 Nov 2004 04:49:32 +0100

tor (0.0.8+0.0.9pre5-2) unstable; urgency=low

  * Symlink tor(8) manpage to torrc(5).
  * Make logs readable by the system administrators (group adm).
  * Point to /var/log/tor (the directory) instead of a single
    file (/var/log/tor/log) in the debian patch of the manpage.
  * Do not patch the default torrc to include settings we really want.
    Instead modify the compiled in default options.  Those settings are

    - RunAsDaemon is enabled by default.
    - PidFile is set to /var/run/tor/tor.pid.  No default upstream.
    - default logging goes to /var/log/tor/log instead of stdout.
    - DataDirectory is set to /var/lib/tor by default.  No default upstream.

    This is also documented in the new debian/README.Debian.
  * Remove /usr/bin/tor-control.py from the binary package, it is
    not really useful yet, and wasn't meant to be installed by
    default.
  * Change init startup script to properly deal with tor
    printing stuff on startup.

 -- Peter Palfrader <weasel@debian.org>  Fri, 12 Nov 2004 18:30:50 +0100

tor (0.0.8+0.0.9pre5-1) unstable; urgency=low

  * New upstream (pre)release.
  * 04_fix_test can be backed out again.
  * Make sure all patches apply cleanly.
  * No longer use --pidfile, --logfile, and --runasdaemon
    command line options.  Set them in the configfile instead.
  * Change the description slightly, to say "don't rely on the current Tor
    network if you really need strong anonymity", instead of "Tor will not
    provide anonymity currently".

 -- Peter Palfrader <weasel@debian.org>  Wed, 10 Nov 2004 04:43:10 +0100

tor (0.0.8+0.0.9pre4-1) unstable; urgency=low

  * New upstream (pre)release.
  * Apply patch from cvs to fix a segfault in src/or/test
    (test.c, 1.131).

 -- Peter Palfrader <weasel@debian.org>  Sun, 17 Oct 2004 19:04:31 +0200

tor (0.0.8+0.0.9pre3-1) unstable; urgency=high

  * New upstream (pre)release.
  * Fixes at least one segfault that can be triggered remotely,
    a format string vulnerability which probably is not exploitable,
    and several assert bugs.

 -- Peter Palfrader <weasel@debian.org>  Thu, 14 Oct 2004 13:36:45 +0200

tor (0.0.8+0.0.9pre2-1) unstable; urgency=low

  * New upstream (pre)release.

 -- Peter Palfrader <weasel@debian.org>  Sun,  3 Oct 2004 01:29:13 +0200

tor (0.0.8+0.0.9pre1-1) unstable; urgency=low

  * New upstream (pre)release.
  * Built depend on zlib1g-dev.

 -- Peter Palfrader <weasel@debian.org>  Fri,  1 Oct 2004 21:28:49 +0200

tor (0.0.8-1) unstable; urgency=low

  * New upstream release.

 -- Peter Palfrader <weasel@debian.org>  Fri, 27 Aug 2004 14:08:10 +0200

tor (0.0.7.2+0.0.8rc1-1) unstable; urgency=low

  * New upstream release candidate.
  * Install design paper in usr/share/doc/tor, not usr/share/doc.  Ooops.

 -- Peter Palfrader <weasel@debian.org>  Wed, 18 Aug 2004 09:59:13 +0200

tor (0.0.7.2+0.0.8pre3-1) unstable; urgency=low

  * New upstream (pre)release.
  * Ship AUTHORS, doc/CLIENTS, doc/FAQ, doc/HACKING, doc/TODO,
    doc/tor-doc.{css,html}, doc/{rend,tor}-spec.txt with the binary package.
  * Build tor-design.{pdf,ps}, wich adds new build-dependencies:
    tetex-{bin,extra}, transfig, and gs.
  * Support DEB_BUILD_OPTIONS option 'nodoc' to skip building tor-design.
    With nodoc the build will not need tetex-{bin,extra}, transfig, and gs.
  * Support DEB_BUILD_OPTIONS option 'nocheck' to skip unittests
    ('notest' is an alias')
  * Enable coredumps by default, this is still development code.
  * Modify 02_add_debian_files_in_manpage to still apply.

 -- Peter Palfrader <weasel@debian.org>  Sun,  8 Aug 2004 15:03:32 +0200

tor (0.0.7.2+0.0.8pre2-1) unstable; urgency=low

  * New upstream (pre)release.
  * Depend on python as we now have a python script: tor_resolve

 -- Peter Palfrader <weasel@debian.org>  Wed,  4 Aug 2004 20:09:26 +0200

tor (0.0.7.2-1) unstable; urgency=medium

  * New upstream release.
    Fixes another instance of that remote crash bug.
  * Mention another reason why stop/reload may fail in the init script.

 -- Peter Palfrader <weasel@debian.org>  Thu,  8 Jul 2004 03:21:32 +0200

tor (0.0.7.1-1) unstable; urgency=medium

  * New upstream release.
    Fixes a bug that allows a remote crash on exit nodes.
  * Logrotate var/log/tor/*log instead of just var/log/tor/log, in
    case the admin wants several logs.

 -- Peter Palfrader <weasel@debian.org>  Mon,  5 Jul 2004 19:18:12 +0200

tor (0.0.7-1) unstable; urgency=low

  * New upstream version
    closes: #249893: FTBFS on ia64

 -- Peter Palfrader <weasel@debian.org>  Mon,  7 Jun 2004 21:46:08 +0200

tor (0.0.6.2-1) unstable; urgency=medium

  * New upstream release (breaks backwards compatibility yet again).
  * Recommend socat.
  * Since tor is in /usr/sbin, the manpage should be in section 8, not
    in section 1.  Move it there, including updating the section in
    the manpage itself and the reference in torify(1).
  * Update debian/copyright file.

 -- Peter Palfrader <weasel@debian.org>  Sun, 16 May 2004 10:47:20 +0200

tor (0.0.6.1-1) unstable; urgency=medium

  * New upstream release (breaks backwards compatibility).

 -- Peter Palfrader <weasel@debian.org>  Fri,  7 May 2004 00:24:49 +0200

tor (0.0.6-1) unstable; urgency=low

  * New upstream release (breaks backwards compatibility).

 -- Peter Palfrader <weasel@debian.org>  Sun,  2 May 2004 23:58:36 +0200

tor (0.0.5+0.0.6rc4-1) unstable; urgency=low

  * New upstream release candidate.

 -- Peter Palfrader <weasel@debian.org>  Sun,  2 May 2004 14:36:59 +0200

tor (0.0.5+0.0.6rc3-1) unstable; urgency=low

  * New upstream release candidate.

 -- Peter Palfrader <weasel@debian.org>  Thu, 29 Apr 2004 11:52:07 +0200

tor (0.0.5+0.0.6rc2-1) unstable; urgency=low

  * New upstream release candidate.
  * Mention upstream website and mailinglist archives in long
    description.

 -- Peter Palfrader <weasel@debian.org>  Mon, 26 Apr 2004 12:23:20 +0200

tor (0.0.5-1) unstable; urgency=low

  * New upstream release.
  * Upstream installs a torrc.sample file now, rather than torrc.
    Keep using torrc as dpkg handles conffile upgrades.

 -- Peter Palfrader <weasel@debian.org>  Tue, 30 Mar 2004 20:54:00 +0200

tor (0.0.4-1) unstable; urgency=low

  * New upstream release (how the version numbers fly by :).

 -- Peter Palfrader <weasel@debian.org>  Fri, 26 Mar 2004 23:46:09 +0100

tor (0.0.3-1) unstable; urgency=low

  * New upstream release.
  * Also mention that tree.h is by Niels Provos in debian/copyright.

 -- Peter Palfrader <weasel@debian.org>  Fri, 26 Mar 2004 20:36:08 +0100

tor (0.0.2-1) unstable; urgency=low

  * New upstream release.
  * Uses strlcpy and strlcat by Todd C. Miller, mention him in
    debian/copyright.

 -- Peter Palfrader <weasel@debian.org>  Fri, 19 Mar 2004 12:37:17 +0100

tor (0.0.1+0.0.2pre27-1) unstable; urgency=low

  * New upstream release.

 -- Peter Palfrader <weasel@debian.org>  Mon, 15 Mar 2004 05:19:16 +0100

tor (0.0.1+0.0.2pre26-1) unstable; urgency=low

  * New upstream release.
  * Mention log and pidfile location in tor.1.

 -- Peter Palfrader <weasel@debian.org>  Mon, 15 Mar 2004 02:21:29 +0100

tor (0.0.1+0.0.2pre25-1) unstable; urgency=low

  * New upstream release.

 -- Peter Palfrader <weasel@debian.org>  Thu,  4 Mar 2004 23:05:38 +0100

tor (0.0.1+0.0.2pre24-1) unstable; urgency=low

  * New upstream release.
  * Do not strip binaries for now.
  * Add "# ulimit -c unlimited" to tor.default
  * Always enable DataDirectory.
  * Actually use dpatch now (to modify upstream torrc.in)
  * Wait for tor to die in init stop.  Let the user know if it doesn't.

 -- Peter Palfrader <weasel@debian.org>  Wed,  3 Mar 2004 14:10:25 +0100

tor (0.0.1+0.0.2pre23-1) unstable; urgency=low

  * New upstream release.
  * The one test that always failed has been fixed:  removed comment from
    rules file.

 -- Peter Palfrader <weasel@debian.org>  Sun, 29 Feb 2004 12:36:33 +0100

tor (0.0.1+0.0.2pre22-1) unstable; urgency=low

  * New upstream release.
  * Upstream has moved tor back to usr/bin, but we will keep it in
    usr/sbin.  That's the right place and it doesn't break my tab
    completion there.

 -- Peter Palfrader <weasel@debian.org>  Fri, 27 Feb 2004 01:59:09 +0100

tor (0.0.1+0.0.2pre21-1) unstable; urgency=low

  * New upstream release.
  * 0.0.2pre20-2 removed the Recommends: on privoxy rather
    than tsocks (which is now required) by mistake.  Fix that.
  * package description: Mention that the package starts the OP by default and
    that OR can be enabled in the config.
  * tor moved to sbin, updating init script.

 -- Peter Palfrader <weasel@debian.org>  Wed, 18 Feb 2004 10:08:12 +0100

tor (0.0.1+0.0.2pre20-2) unstable; urgency=low

  * Add torify script, documentation, and config file.  Means we also
    depend on tsocks now rather than just recommending it.  Right now
    we install it in debian/rules, but upcoming versions might install
    it in upstream's make install target.
  * There's an upstream ChangeLog file now.  Enjoy!
  * Add a README.privoxy file that explains how to setup privoxy to
    go over tor.
  * As is the case too often, the INSTALL file not only covers
    installation, but also basic usage and configuration.  Therefore
    include it in the docs dir.
  * Add a lintian override for the INSTALL file.

 -- Peter Palfrader <weasel@debian.org>  Tue, 17 Feb 2004 02:32:00 +0100

tor (0.0.1+0.0.2pre20-1) unstable; urgency=low

  * New upstream version.
    - various design paper updates
    - resolve cygwin warnings
    - split the token bucket into "rate" and "burst" params
    - try to resolve discrepency between bytes transmitted over TLS and actual
      bandwidth use
    - setuid to user _before_ complaining about running as root
    - fix several memleaks and double frees
    - minor logging fixes
    - add more debugging for logs.
    - various documentation fixes and improvements
    - for perforcmance testing, paths are always 3 hops, not "3 or more"
      (this will go away at a later date again)
  * Add dependency on adduser which was previously missing.
  * Change short description to a nicer one.

 -- Peter Palfrader <weasel@debian.org>  Sat, 31 Jan 2004 10:10:45 +0100

tor (0.0.1+0.0.2pre19-1) unstable; urgency=low

  * Initial Release  (closes: #216611).

 -- Peter Palfrader <weasel@debian.org>  Sat, 10 Jan 2004 11:20:06 +0100
<|MERGE_RESOLUTION|>--- conflicted
+++ resolved
@@ -1,4 +1,10 @@
-<<<<<<< HEAD
+tor (0.2.3.21-rc-2) UNRELEASED; urgency=low
+
+  [Stefano Zacchiroli]
+  * README.privoxy, README.polipo: explicitly set socks type to socks5.
+
+ -- Peter Palfrader <weasel@debian.org>  Wed, 29 Aug 2012 11:23:53 +0200
+
 tor (0.2.3.21-rc-1) unstable; urgency=low
 
   * New upstream version, changes including:
@@ -15,14 +21,6 @@
     For details please see the upstream changelog.
 
  -- Peter Palfrader <weasel@debian.org>  Fri, 07 Sep 2012 12:25:17 +0200
-=======
-tor (0.2.3.20-rc-2) UNRELEASED; urgency=low
-
-  [Stefano Zacchiroli]
-  * README.privoxy, README.polipo: explicitly set socks type to socks5.
-
- -- Peter Palfrader <weasel@debian.org>  Wed, 29 Aug 2012 11:23:53 +0200
->>>>>>> 8c1171f7
 
 tor (0.2.3.20-rc-1) unstable; urgency=low
 

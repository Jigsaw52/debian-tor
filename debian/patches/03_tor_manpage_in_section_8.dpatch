--- conflicted
+++ resolved
@@ -23,28 +23,6 @@
 exit 0
 
 @DPATCH@
-<<<<<<< HEAD
-diff -urNad tor-0.1.1.5/contrib/torify.1 /tmp/dpep.fOA3Mm/tor-0.1.1.5/contrib/torify.1
---- tor-0.1.1.5/contrib/torify.1
-+++ /tmp/dpep.fOA3Mm/tor-0.1.1.5/contrib/torify.1
-@@ -18,6 +18,6 @@
- to suid binaries.
- 
- .SH SEE ALSO
--.BR tor (1),
-+.BR tor (8),
- .BR tor-resolve (1),
- .BR tsocks (1),
-diff -urNad tor-0.1.1.5/doc/tor.1.in /tmp/dpep.fOA3Mm/tor-0.1.1.5/doc/tor.1.in
---- tor-0.1.1.5/doc/tor.1.in
-+++ /tmp/dpep.fOA3Mm/tor-0.1.1.5/doc/tor.1.in
-@@ -1,4 +1,4 @@
--.TH TOR 1 "January 2009" "TOR"
-+.TH TOR 8 "January 2009" "TOR"
- .SH NAME
- tor \- The second-generation onion router
- .SH SYNOPSIS
-=======
 diff -ur tor-0.2.2.9-alpha/doc/tor-gencert.1.txt tor-0.2.2.9-alpha.new/doc/tor-gencert.1.txt
 --- tor-0.2.2.9-alpha/doc/tor-gencert.1.txt	2010-02-02 22:40:22.000000000 +0100
 +++ tor-0.2.2.9-alpha.new/doc/tor-gencert.1.txt	2010-02-27 13:47:29.655735605 +0100
@@ -95,5 +73,4 @@
  --------
 -**tor**(1), **tor-resolve**(1), **torsocks**(1), **tsocks**(1),
 +**tor**(8), **tor-resolve**(1), **torsocks**(1), **tsocks**(1),
- **tsocks.conf**(5).
->>>>>>> 3218a829
+ **tsocks.conf**(5).
--- conflicted
+++ resolved
@@ -2,19 +2,15 @@
 Section: net
 Priority: optional
 Maintainer: Peter Palfrader <weasel@debian.org>
-<<<<<<< HEAD
-Build-Depends: debhelper (>= 5), libssl-dev, dpatch, zlib1g-dev, libevent-dev (>= 1.1), texlive-base-bin, texlive-latex-base, texlive-fonts-recommended, transfig, ghostscript, binutils (>= 2.14.90.0.7)
-=======
 Build-Depends: debhelper (>= 5), libssl-dev, dpatch, zlib1g-dev, libevent-dev (>= 1.1), binutils (>= 2.14.90.0.7), hardening-includes, asciidoc (>= 8.2), docbook-xml, docbook-xsl, xmlto
->>>>>>> 3218a829
 Standards-Version: 3.8.1
 Homepage: https://www.torproject.org/
 
 Package: tor
 Architecture: any
-Depends: ${shlibs:Depends}, adduser, tsocks
+Depends: ${shlibs:Depends}, adduser, torsocks | tsocks
 Conflicts: libssl0.9.8 (<< 0.9.8g-9)
-Recommends: privoxy | polipo (>= 1), socat, logrotate, tor-geoipdb
+Recommends: polipo (>= 1) | privoxy, socat, logrotate, tor-geoipdb
 Suggests: mixmaster, mixminion, anon-proxy
 Description: anonymizing overlay network for TCP
  Tor is a connection-based low-latency anonymous communication system which

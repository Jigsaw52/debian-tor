--- conflicted
+++ resolved
@@ -266,11 +266,7 @@
     If this option is set to 1, when running as a server, generate our
     own Diffie-Hellman group instead of using the one from Apache's mod_ssl.
     This option may help circumvent censorship based on static
-<<<<<<< HEAD
-    Diffie-Hellman parameters. (Default: 1)
-=======
-    Diffie-Hellman parameters. (Default: 0).
->>>>>>> 8a341cc4
+    Diffie-Hellman parameters. (Default: 0)
 
 **AlternateDirAuthority** [__nickname__] [**flags**] __address__:__port__ __fingerprint__ +
 
